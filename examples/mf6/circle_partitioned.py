--- conflicted
+++ resolved
@@ -23,37 +23,22 @@
 submodel_labels.values[67:118] = 1
 submodel_labels.values[118:] = 2
 
-<<<<<<< HEAD
-# create a simulation that is split in subdomains according to the label array
-new_sim = simulation.split(submodel_labels)
-# %%
-# write the simulation input files for the new simeulation
-=======
 # Create a simulation that is split in subdomains according to the label array.
 new_sim = simulation.split(submodel_labels)
 # %%
 # Write the simulation input files for the new simulation.
->>>>>>> a825cb7f
 new_sim.write(tmp_path, False)
 
 # run the split simulation
 new_sim.run()
 # %%
-<<<<<<< HEAD
-# visualize the computed heads in the top layer
-=======
 # Visualize the computed heads in the top layer.
->>>>>>> a825cb7f
 fig, ax = plt.subplots()
 head = merge_heads(tmp_path, new_sim)
 
 head.isel(layer=0, time=-1).ugrid.plot.contourf(ax=ax)
 # %%
-<<<<<<< HEAD
-# visualize the flow-horizontal-face-x componenty of the balances
-=======
 # Visualize the flow-horizontal-face-x componenty of the balances.
->>>>>>> a825cb7f
 fig, ax = plt.subplots()
 balances = merge_balances(tmp_path, new_sim)
 
