--- conflicted
+++ resolved
@@ -5,18 +5,9 @@
     - .pip
 
 before_script:
-<<<<<<< HEAD
-  - apt-get update -q -y
-  - apt-get install -y build-essential
-  - conda update -n base conda
-  - conda env create -f environment-dev.yml
-  - source activate imod
-  - pip install -e .
-=======
   - mkdir -p .pip
   - pip install -U pip
   - pip --cache-dir=.pip install -e .[dev,optional]
->>>>>>> 1f19300d
 
 tests:
   script:
