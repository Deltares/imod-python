--- conflicted
+++ resolved
@@ -1,25 +1,17 @@
 import warnings
-<<<<<<< HEAD
 from dataclasses import asdict
-from typing import Optional
-=======
-from typing import Any
->>>>>>> 8de3ac11
+from typing import Any, Optional
 
 import numpy as np
 
 from imod.logging import init_log_decorator
 from imod.mf6.interfaces.iregridpackage import IRegridPackage
 from imod.mf6.package import Package
-<<<<<<< HEAD
 from imod.mf6.regrid.regrid_schemes import (
     InitialConditionsRegridMethod,
     RegridMethodType,
 )
 from imod.mf6.utilities.regrid import RegridderWeightsCache, _regrid_package_data
-=======
-from imod.mf6.regrid.regrid_schemes import InitialConditionsRegridMethod
->>>>>>> 8de3ac11
 from imod.mf6.validation import PKG_DIMS_SCHEMA
 from imod.schemata import DTypeSchema, IdentityNoDataSchema, IndexesSchema
 from imod.typing import GridDataArray
@@ -102,7 +94,6 @@
         d["layered"], d["strt"] = self._compose_values(
             self["start"], icdirectory, "strt", binary=binary
         )
-<<<<<<< HEAD
         return self._template.render(d)
 
     @classmethod
@@ -151,7 +142,4 @@
         new_package_data = _regrid_package_data(
             data, target_grid, regridder_settings, regrid_context, {}
         )
-        return cls(**new_package_data)
-=======
-        return self._template.render(d)
->>>>>>> 8de3ac11
+        return cls(**new_package_data)