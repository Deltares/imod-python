--- conflicted
+++ resolved
@@ -39,35 +39,30 @@
     """
 
     _pkg_id = "ic"
-<<<<<<< HEAD
     _grid_data = {"head": np.float64}
     _keyword_map = {"head": "strt"}
     _template = Package._initialize_template(_pkg_id)
 
     _init_schemata = {
-        "head": [
+        "start": [
             DTypeSchema(np.floating),
             IndexesSchema(),
             PKG_DIMS_SCHEMA,
         ],
     }
     _write_schemata = {
-        "head": [
+        "start": [
             IdentityNoDataSchema(other="idomain", is_other_notnull=(">", 0)),
             OtherCoordsSchema("idomain"),
         ],
     }
 
-    def __init__(self, head):
-=======
-    _metadata_dict = {"start": VariableMetaData(np.floating)}
     _grid_data = {"start": np.float64}
     _keyword_map = {"start": "strt"}
     _template = Package._initialize_template(_pkg_id)
 
     def __init__(self, start=None, head=None):
 
->>>>>>> fd4d7129
         super().__init__(locals())
         if start is None:
             start = head
