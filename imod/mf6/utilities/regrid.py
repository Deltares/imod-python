import abc
import copy
from collections import defaultdict
from dataclasses import asdict
from typing import Any, Dict, Optional, Tuple, Union

import xarray as xr
from fastcore.dispatch import typedispatch
from xarray.core.utils import is_scalar
from xugrid.regrid.regridder import BaseRegridder

from imod.mf6.auxiliary_variables import (
    expand_transient_auxiliary_variables,
    remove_expanded_auxiliary_variables_from_dataset,
)
from imod.mf6.interfaces.ilinedatapackage import ILineDataPackage
from imod.mf6.interfaces.imodel import IModel
from imod.mf6.interfaces.ipackage import IPackage
from imod.mf6.interfaces.ipointdatapackage import IPointDataPackage
from imod.mf6.interfaces.iregridpackage import IRegridPackage
from imod.mf6.interfaces.isimulation import ISimulation
from imod.mf6.statusinfo import NestedStatusInfo
from imod.mf6.utilities.clip import clip_by_grid
<<<<<<< HEAD
from imod.schemata import ValidationError
from imod.typing.grid import GridDataArray, get_grid_geometry_hash, ones_like
from imod.util.regrid_method_type import (
    EmptyRegridMethod,
    RegridderType,
    RegridMethodType,
=======
from imod.mf6.utilities.package import _is_valid
from imod.mf6.utilities.regridding_types import RegridderType
from imod.schemata import ValidationError
from imod.typing.grid import (
    GridDataArray,
    GridDataset,
    get_grid_geometry_hash,
    ones_like,
>>>>>>> eb4f4efe
)

HashRegridderMapping = Tuple[int, int, BaseRegridder]


class RegridderWeightsCache:
    """
    This class stores any number of regridders that can regrid a single source
    grid to a single target grid. By storing the regridders, we make sure the
    regridders can be re-used for different arrays on the same grid. Regridders
    are stored based on their type (`see these
    docs<https://deltares.github.io/xugrid/examples/regridder_overview.html>`_)
    and planar coordinates (x, y). This is important because computing the
    regridding weights is a costly affair.
    """

    def __init__(
        self,
        max_cache_size: int = 6,
    ) -> None:
        self.regridder_instances: dict[
            tuple[type[BaseRegridder], Optional[str]], BaseRegridder
        ] = {}
        self.weights_cache: Dict[HashRegridderMapping, GridDataArray] = {}
        self.max_cache_size = max_cache_size

    def __get_regridder_class(
        self, regridder_type: RegridderType | BaseRegridder
    ) -> type[BaseRegridder]:
        if isinstance(regridder_type, abc.ABCMeta):
            if not issubclass(regridder_type, BaseRegridder):
                raise ValueError(
                    "only derived types of BaseRegridder can be instantiated"
                )
            return regridder_type
        elif isinstance(regridder_type, RegridderType):
            return regridder_type.value

        raise ValueError("invalid type for regridder")

    def get_regridder(
        self,
        source_grid: GridDataArray,
        target_grid: GridDataArray,
        regridder_type: Union[RegridderType, BaseRegridder],
        method: Optional[str] = None,
    ) -> BaseRegridder:
        """
        returns a regridder of the specified type and with the specified method.
        The desired type can be passed through the argument "regridder_type" as
        an enumerator or as a class. The following two are equivalent:
        instancesCollection.get_regridder(RegridderType.OVERLAP, "mean")
        instancesCollection.get_regridder(xu.OverlapRegridder, "mean")


        Parameters
        ----------
        regridder_type: RegridderType or regridder class
            indicates the desired regridder type
        method: str or None
            indicates the method the regridder should apply

        Returns
        -------
        a regridder of the specified characteristics
        """
        regridder_class = self.__get_regridder_class(regridder_type)

        if "layer" not in source_grid.coords and "layer" in target_grid.coords:
            target_grid = target_grid.drop_vars("layer")

        source_hash = get_grid_geometry_hash(source_grid)
        target_hash = get_grid_geometry_hash(target_grid)
        key = (source_hash, target_hash, regridder_class)
        if key not in self.weights_cache.keys():
            if len(self.weights_cache) >= self.max_cache_size:
                self.remove_first_regridder()
            kwargs = {"source": source_grid, "target": target_grid}
            if method is not None:
                kwargs["method"] = method
            regridder = regridder_class(**kwargs)
            self.weights_cache[key] = regridder.weights
        else:
            kwargs = {"weights": self.weights_cache[key], "target": target_grid}
            if method is not None:
                kwargs["method"] = method
            regridder = regridder_class.from_weights(**kwargs)

        return regridder

    def remove_first_regridder(self):
        keys = list(self.weights_cache.keys())
        self.weights_cache.pop(keys[0])


def assign_coord_if_present(
    coordname: str, target_grid: GridDataArray, maybe_has_coords_attr: Any
):
    """
    If ``maybe_has_coords`` has a ``coords`` attribute and if coordname in
    target_grid, copy coord.
    """
    if coordname in target_grid.coords:
        if coordname in target_grid.coords and hasattr(maybe_has_coords_attr, "coords"):
            maybe_has_coords_attr = maybe_has_coords_attr.assign_coords(
                {coordname: target_grid.coords[coordname].values[()]}
            )
    return maybe_has_coords_attr


def _regrid_array(
    da: GridDataArray,
    regridder_collection: RegridderWeightsCache,
<<<<<<< HEAD
    regridder_name: RegridderType,
    regridder_function: str,
=======
    regridder_name: Union[RegridderType, BaseRegridder],
    regridder_function: Optional[str],
>>>>>>> eb4f4efe
    target_grid: GridDataArray,
) -> Optional[GridDataArray]:
    """
    Regrids a GridDataArray. Each DataArray can represent:
    - a scalar value, valid for the whole grid
    - an array of a different scalar per layer
    - an array with a value per grid block
    - None
    """

    # skip regridding for arrays with no valid values (such as "None")
    if not _is_valid(da.values[()]):
        return None

    # the dataarray might be a scalar. If it is, then it does not need regridding.
    if is_scalar(da):
        return da.values[()]  # type: ignore [attr-defined]

    if isinstance(da, xr.DataArray):
        coords = da.coords
        # if it is an xr.DataArray it may be layer-based; then no regridding is needed
        if not ("x" in coords and "y" in coords):
            return da

        # if it is an xr.DataArray it needs the dx, dy coordinates for regridding, which are otherwise not mandatory
        if not ("dx" in coords and "dy" in coords):
            raise ValueError(
                f"GridDataArray {da.name} does not have both a dx and dy coordinates"
            )

    # obtain an instance of a regridder for the chosen method
    regridder = regridder_collection.get_regridder(
        da,
        target_grid,
        regridder_name,
        regridder_function,
    )

    # store original dtype of data
    original_dtype = da.dtype

    # regrid data array
    regridded_array = regridder.regrid(da)

    # reconvert the result to the same dtype as the original
    return regridded_array.astype(original_dtype)


def _regrid_package_data(
    package_data: dict[str, GridDataArray] | GridDataset,
    target_grid: GridDataArray,
    regridder_settings: RegridMethodType,
    regrid_cache: RegridderWeightsCache,
    new_package_data: Optional[dict[str, GridDataArray]] = None,
) -> dict[str, GridDataArray]:
    """
    Regrid package data. Loops over regridder settings to regrid variables one
    by one. Variables not existent in the package data are skipped. Regridded
    package data is added to a dictionary, which can optionally be provided as
    argument to extend.
    """
    if new_package_data is None:
        new_package_data = {}

    settings_dict = RegridMethodType.asdict(regridder_settings)
    for (
        varname,
        regridder_type_and_function,
    ) in settings_dict.items():
        regridder_function: Optional[str] = None
        regridder_name = regridder_type_and_function[0]
        if len(regridder_type_and_function) > 1:
            regridder_function = regridder_type_and_function[1]

        # skip variables that are not in this dataset
        if varname not in package_data.keys():
            continue

        # regrid the variable
        new_package_data[varname] = _regrid_array(
            package_data[varname],
            regrid_cache,
            regridder_name,
            regridder_function,
            target_grid,
        )
        # set dx and dy if present in target_grid
        new_package_data[varname] = assign_coord_if_present(
            "dx", target_grid, new_package_data[varname]
        )
        new_package_data[varname] = assign_coord_if_present(
            "dy", target_grid, new_package_data[varname]
        )
    return new_package_data


def _get_unique_regridder_types(model: IModel) -> defaultdict[RegridderType, list[str]]:
    """
    This function loops over the packages and  collects all regridder-types that are in use.
    """
    methods: defaultdict = defaultdict(list)
    regrid_packages = [pkg for pkg in model.values() if isinstance(pkg, IRegridPackage)]
    regrid_packages_with_methods = {
        pkg: asdict(pkg.get_regrid_methods()).items()  # type: ignore # noqa: union-attr
        for pkg in regrid_packages
        if not isinstance(pkg.get_regrid_methods(), EmptyRegridMethod)
    }

    for pkg, regrid_methods in regrid_packages_with_methods.items():
        for variable, regrid_method in regrid_methods:
            if variable in pkg.dataset.data_vars:
                functiontype = None
                regriddertype = regrid_method[0]
                if len(regrid_method) > 1:
                    functiontype = regrid_method[1]
                if functiontype not in methods[regriddertype]:
                    methods[regriddertype].append(functiontype)
    return methods


@typedispatch
def _regrid_like(
    package: IRegridPackage,
    target_grid: GridDataArray,
    regrid_cache: RegridderWeightsCache,
    regridder_types: Optional[RegridMethodType] = None,
) -> IPackage:
    """
    Creates a package of the same type as this package, based on another
    discretization. It regrids all the arrays in this package to the desired
    discretization, and leaves the options unmodified. At the moment only
    regridding to a different planar grid is supported, meaning ``target_grid``
    has different ``"x"`` and ``"y"`` or different ``cell2d`` coords.

    The default regridding methods are specified in the ``_regrid_method``
    attribute of the package. These defaults can be overridden using the
    input parameters of this function.

    Examples
    --------
    To regrid the npf package with a non-default method for the k-field, call regrid_like with these arguments:

    >>> regridder_types = imod.mf6.regrid.NodePropertyFlowRegridMethod(k=(imod.RegridderType.OVERLAP, "mean"))
    >>> new_npf = npf.regrid_like(like,  RegridderWeightsCache, regridder_types)

    Parameters
    ----------
    package: IRegridPackage:
        package to regrid
    target_grid: xr.DataArray or xu.UgridDataArray
        a grid defined over the same discretization as the one we want to regrid the package to
    regrid_cache: RegridderWeightsCache
        stores regridder weights for different regridders. Can be used to speed up regridding,
        if the same regridders are used several times for regridding different arrays.
    regridder_types: RegridMethodType, optional
        dictionary mapping arraynames (str) to a tuple of regrid type (a specialization class of BaseRegridder) and function name (str)
        this dictionary can be used to override the default mapping method.

    Returns
    -------
    a package with the same options as this package, and with all the data-arrays regridded to another discretization,
    similar to the one used in input argument "target_grid"
    """
    if not hasattr(package, "_regrid_method"):
        raise NotImplementedError(
            f"Package {type(package).__name__} does not support regridding"
        )

    if hasattr(package, "auxiliary_data_fields"):
        remove_expanded_auxiliary_variables_from_dataset(package)

    if regridder_types is None:
        regridder_types = package._regrid_method

    new_package_data = package.get_non_grid_data(regridder_types.asdict().keys())
    new_package_data = _regrid_package_data(
        package.dataset,
        target_grid,
        regridder_types,
        regrid_cache,
        new_package_data=new_package_data,
    )

    if hasattr(package, "auxiliary_data_fields"):
        expand_transient_auxiliary_variables(package)

    return package.__class__(**new_package_data)


@typedispatch  # type: ignore[no-redef]
def _regrid_like(
    model: IModel,
    target_grid: GridDataArray,
    validate: bool = True,
    regrid_cache: Optional[RegridderWeightsCache] = None,
) -> IModel:
    """
    Creates a model by regridding the packages of this model to another discretization.
    It regrids all the arrays in the package using the default regridding methods.
    At the moment only regridding to a different planar grid is supported, meaning
    ``target_grid`` has different ``"x"`` and ``"y"`` or different ``cell2d`` coords.

    Parameters
    ----------
    target_grid: xr.DataArray or xu.UgridDataArray
        a grid defined over the same discretization as the one we want to regrid the package to
    validate: bool
        set to true to validate the regridded packages
    regrid_cache: RegridderWeightsCache, optional
        stores regridder weights for different regridders. Can be used to speed up regridding,
        if the same regridders are used several times for regridding different arrays.

    Returns
    -------
    a model with similar packages to the input model, and with all the data-arrays regridded to another discretization,
    similar to the one used in input argument "target_grid"
    """
    supported, error_with_object_name = model.is_regridding_supported()
    if not supported:
        raise ValueError(
            f"regridding this model cannot be done due to the presence of package {error_with_object_name}"
        )
    new_model = model.__class__()
    if regrid_cache is None:
        regrid_cache = RegridderWeightsCache()
    for pkg_name, pkg in model.items():
        if isinstance(pkg, (IRegridPackage, ILineDataPackage, IPointDataPackage)):
            new_model[pkg_name] = pkg.regrid_like(target_grid, regrid_cache)
        else:
            raise NotImplementedError(
                f"regridding is not implemented for package {pkg_name} of type {type(pkg)}"
            )

    methods = _get_unique_regridder_types(model)
    output_domain = _get_regridding_domain(model, target_grid, regrid_cache, methods)
    new_model.mask_all_packages(output_domain)
    new_model.purge_empty_packages()
    if validate:
        status_info = NestedStatusInfo("Model validation status")
        status_info.add(new_model.validate("Regridded model"))
        if status_info.has_errors():
            raise ValidationError("\n" + status_info.to_string())
    return new_model


@typedispatch  # type: ignore[no-redef]
def _regrid_like(
    simulation: ISimulation,
    regridded_simulation_name: str,
    target_grid: GridDataArray,
    validate: bool = True,
) -> ISimulation:
    """
    This method creates a new simulation object. The models contained in the new simulation are regridded versions
    of the models in the input object (this).
    Time discretization and solver settings are copied.

    Parameters
    ----------
    regridded_simulation_name: str
        name given to the output simulation
    target_grid: xr.DataArray or  xu.UgridDataArray
        discretization onto which the models  in this simulation will be regridded
    validate: bool
        set to true to validate the regridded packages

    Returns
    -------
    a new simulation object with regridded models
    """

    if simulation.is_split():
        raise RuntimeError(
            "Unable to regrid simulation. Regridding can only be done on simulations that haven't been split."
            + " Therefore regridding should be done before splitting the simulation."
        )
    if not simulation.has_one_flow_model():
        raise ValueError(
            "Unable to regrid simulation. Regridding can only be done on simulations that have a single flow model."
        )
    regrid_cache = RegridderWeightsCache()

    models = simulation.get_models()
    for model_name, model in models.items():
        supported, error_with_object_name = model.is_regridding_supported()
        if not supported:
            raise ValueError(
                f"Unable to regrid simulation, due to the presence of package '{error_with_object_name}' in model {model_name} "
            )

    result = simulation.__class__(regridded_simulation_name)
    for key, item in simulation.items():
        if isinstance(item, IModel):
            result[key] = item.regrid_like(target_grid, validate, regrid_cache)
        elif key == "gwtgwf_exchanges":
            pass
        elif isinstance(item, IPackage) and not isinstance(item, IRegridPackage):
            result[key] = copy.deepcopy(item)

        else:
            raise NotImplementedError(f"regridding not supported for {key}")

    return result


@typedispatch  # type: ignore[no-redef]
def _regrid_like(
    package: ILineDataPackage, target_grid: GridDataArray, *_
) -> ILineDataPackage:
    """
    The regrid_like method is irrelevant for this package as it is
    grid-agnostic, instead this method clips the package based on the grid
    exterior.
    """
    return clip_by_grid(package, target_grid)


@typedispatch  # type: ignore[no-redef]
def _regrid_like(
    package: IPointDataPackage, target_grid: GridDataArray, *_
) -> IPointDataPackage:
    """
    he regrid_like method is irrelevant for this package as it is
    grid-agnostic, instead this method clips the package based on the grid
    exterior.
    """
    target_grid_2d = target_grid.isel(layer=0, drop=True, missing_dims="ignore")
    return clip_by_grid(package, target_grid_2d)


@typedispatch  # type: ignore[no-redef]
def _regrid_like(package: object, target_grid: GridDataArray, *_) -> None:
    raise TypeError("this object cannot be regridded")


def _get_regridding_domain(
    model: IModel,
    target_grid: GridDataArray,
    regrid_cache: RegridderWeightsCache,
    methods: defaultdict[RegridderType, list[str]],
) -> GridDataArray:
    """
    This method computes the output-domain for a regridding operation by regridding idomain with
    all regridders. Each regridder may leave some cells inactive. The output domain for the model consists of those
    cells that all regridders consider active.
    """
    idomain = model.domain
    included_in_all = ones_like(target_grid)
    regridders = [
        regrid_cache.get_regridder(idomain, target_grid, regriddertype, function)
        for regriddertype, functionlist in methods.items()
        for function in functionlist
    ]
    for regridder in regridders:
        regridded_idomain = regridder.regrid(idomain)
        included_in_all = included_in_all.where(regridded_idomain.notnull())
        included_in_all = regridded_idomain.where(
            regridded_idomain <= 0, other=included_in_all
        )

    new_idomain = included_in_all.where(included_in_all.notnull(), other=0)
    new_idomain = new_idomain.astype(int)

    return new_idomain<|MERGE_RESOLUTION|>--- conflicted
+++ resolved
@@ -21,23 +21,18 @@
 from imod.mf6.interfaces.isimulation import ISimulation
 from imod.mf6.statusinfo import NestedStatusInfo
 from imod.mf6.utilities.clip import clip_by_grid
-<<<<<<< HEAD
-from imod.schemata import ValidationError
-from imod.typing.grid import GridDataArray, get_grid_geometry_hash, ones_like
-from imod.util.regrid_method_type import (
-    EmptyRegridMethod,
-    RegridderType,
-    RegridMethodType,
-=======
 from imod.mf6.utilities.package import _is_valid
-from imod.mf6.utilities.regridding_types import RegridderType
 from imod.schemata import ValidationError
 from imod.typing.grid import (
     GridDataArray,
     GridDataset,
     get_grid_geometry_hash,
     ones_like,
->>>>>>> eb4f4efe
+)
+from imod.util.regrid_method_type import (
+    EmptyRegridMethod,
+    RegridderType,
+    RegridMethodType,
 )
 
 HashRegridderMapping = Tuple[int, int, BaseRegridder]
@@ -151,13 +146,8 @@
 def _regrid_array(
     da: GridDataArray,
     regridder_collection: RegridderWeightsCache,
-<<<<<<< HEAD
-    regridder_name: RegridderType,
-    regridder_function: str,
-=======
     regridder_name: Union[RegridderType, BaseRegridder],
     regridder_function: Optional[str],
->>>>>>> eb4f4efe
     target_grid: GridDataArray,
 ) -> Optional[GridDataArray]:
     """
