from typing import Any

import numpy as np
import pandas as pd
import xarray as xr
from xarray.core.utils import is_scalar

from imod.typing import GridDataArray


def remove_inactive(ds: xr.Dataset, active: xr.DataArray) -> xr.Dataset:
    """
    Drop list-based input cells in inactive cells.

    Parameters
    ----------
    ds: xr.Dataset
        Dataset with list-based input. Needs "cellid" variable.
    active: xr.DataArray
        Grid with active cells.
    """

    def unstack_columns(array):
        # Unstack columns:
        # https://stackoverflow.com/questions/64097426/is-there-unstack-in-numpy
        # Make sure to use tuples, since these get the special treatment
        # which we require for the indexing:
        # https://numpy.org/doc/stable/user/basics.indexing.html#dealing-with-variable-numbers-of-indices-within-programs
        return tuple(np.moveaxis(array, -1, 0))

    if "cellid" not in ds.data_vars:
        raise ValueError("Missing variable 'cellid' in dataset")
    if "ncellid" not in ds.dims:
        raise ValueError("Missing dimension 'ncellid' in dataset")

    cellid_zero_based = ds["cellid"].values - 1
    cellid_indexes = unstack_columns(cellid_zero_based)
    valid = active.values[cellid_indexes].astype(bool)

    return ds.loc[{"ncellid": valid}]


def is_dataarray_none(datarray: Any) -> bool:
    return isinstance(datarray, xr.DataArray) and datarray.isnull().values.all()


def get_scalar_variables(ds: GridDataArray) -> list[str]:
    """Returns scalar variables in a dataset."""
    return [var for var, arr in ds.variables.items() if is_scalar(arr)]


def assign_datetime_coords(
<<<<<<< HEAD
    ds: GridDataArray, simulation_start_time: np.datetime64, time_unit: str = "d"
=======
    da: GridDataArray, simulation_start_time: np.datetime64, time_unit: str = "d"
>>>>>>> 7f96211e
) -> GridDataArray:
    if not "time" in da.coords:
        raise ValueError(
            "cannot convert time column, because a time column could not be found"
        )

    time = pd.Timestamp(simulation_start_time) + pd.to_timedelta(
<<<<<<< HEAD
        ds["time"], unit=time_unit
    )
    return ds.assign_coords(time=time)
=======
        da["time"], unit=time_unit
    )
    return da.assign_coords(time=time)
>>>>>>> 7f96211e
<|MERGE_RESOLUTION|>--- conflicted
+++ resolved
@@ -50,11 +50,7 @@
 
 
 def assign_datetime_coords(
-<<<<<<< HEAD
-    ds: GridDataArray, simulation_start_time: np.datetime64, time_unit: str = "d"
-=======
     da: GridDataArray, simulation_start_time: np.datetime64, time_unit: str = "d"
->>>>>>> 7f96211e
 ) -> GridDataArray:
     if not "time" in da.coords:
         raise ValueError(
@@ -62,12 +58,6 @@
         )
 
     time = pd.Timestamp(simulation_start_time) + pd.to_timedelta(
-<<<<<<< HEAD
-        ds["time"], unit=time_unit
-    )
-    return ds.assign_coords(time=time)
-=======
         da["time"], unit=time_unit
     )
-    return da.assign_coords(time=time)
->>>>>>> 7f96211e
+    return da.assign_coords(time=time)