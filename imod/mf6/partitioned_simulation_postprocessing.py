from pathlib import Path
from typing import Dict
<<<<<<< HEAD
import numpy as np
=======
>>>>>>> a825cb7f

import imod
from imod.mf6.model import GroundwaterFlowModel
from imod.mf6.simulation import Modflow6Simulation
from imod.typing.grid import GridDataArray, merge


def merge_heads(simulation_dir: Path, simulation: Modflow6Simulation) -> GridDataArray:
    """
    This function merges the head output of a split simulation into a single
    head file. Both structured and unstructured grids are supported.
    """
    model_names = list(
        simulation.get_models_of_type(GroundwaterFlowModel.model_id()).keys()
    )
    heads = []
    for name in model_names:
        model_directory = simulation_dir / name
        grb_path = _get_grb_file_path(model_directory)
        head = imod.mf6.open_hds(
            model_directory / f"{name}.hds",
            grb_path,
        )
        heads.append(head)

    head = merge(heads)
    return head["head"]


def _get_grb_file_path(model_directory: Path) -> Path:
    """
    Given a directory path, returns the path of the grb file in it. Raises an
    exception if there is not exactly 1 grb file in it.
    """
    return _get_single_file(model_directory, "grb")


def _get_cbc_file_path(model_directory: Path) -> Path:
    """
<<<<<<< HEAD
    Given a directory path, returns the path of the grb file in it. Raises an
=======
    Given a directory path, returns the path of the cbc file in it. Raises an
>>>>>>> a825cb7f
    exception if there is not exactly 1 grb file in it.
    """
    return _get_single_file(model_directory, "cbc")


def _get_single_file(model_directory: Path, extension: str) -> Path:
    """
    Given a directory path, and an extension, it returns a single file in that directory with that extension.
    It raises an exception if there are multiple files with the same extension.
    """
    candidate_files = list(model_directory.glob(f"*.{extension}"))
    if len(candidate_files) != 1:
        raise RuntimeError(
            f"there should be exactly one {extension} file in directory {model_directory}."
        )
    return candidate_files[0]


def merge_balances(
    simulation_dir: Path, simulation: Modflow6Simulation
) -> Dict[str, GridDataArray]:
    """
    This function merges the balance output of a split simulation into a single
    balance dictionary. The keys in this dictionary are the package names
    that contribute to the balance, like "drn" (drainage) or "sto"(storage).
    The npf package results in different keys referring to the flow direction.
    """

<<<<<<< HEAD
    model_names = list(
        simulation.get_models_of_type(GroundwaterFlowModel._model_id).keys()
    )
    unique_balance_keys = set()
    cbc_per_partition = []
    for modelname in model_names:
        partition_model = simulation[modelname]
        partition_domain = partition_model.domain
        modelDirectory = simulation_dir / modelname
        cbc_path = _get_cbc_file_path(modelDirectory)
        grb_path = _get_grb_file_path(modelDirectory)
        cbc = imod.mf6.open_cbc(cbc_path, grb_path)
        for key in cbc.keys():
            cbc[key] = cbc[key].where(partition_domain, other = np.nan)
        unique_balance_keys.update(list(cbc.keys()))
        cbc_per_partition.append(cbc)
    unique_balance_keys = list(unique_balance_keys)
=======
    model_names = simulation.get_models_of_type(GroundwaterFlowModel.model_id()).keys()

    unique_balance_keys = set()
    cbc_per_partition = []
    for name in model_names:
        model_directory = simulation_dir / name
        cbc_path = _get_cbc_file_path(model_directory)
        grb_path = _get_grb_file_path(model_directory)
        cbc = imod.mf6.open_cbc(cbc_path, grb_path)
        unique_balance_keys.update(list(cbc.keys()))
        cbc_per_partition.append(cbc)
>>>>>>> a825cb7f

    merged_keys = {}
    for key in unique_balance_keys:
        balances_of_keys = []
        for balance in cbc_per_partition:
            if key in balance.keys():
                balance[key] = balance[key].rename(key)
                balances_of_keys.append(balance[key])
        merged_balance_of_key = merge(balances_of_keys)
        darray = merged_balance_of_key.to_array(key).drop_vars(key)
<<<<<<< HEAD
=======
        # remove a dimension without coordinates (the balance type)
>>>>>>> a825cb7f
        merged_keys[key] = darray.sel({key: 0})
    return merged_keys<|MERGE_RESOLUTION|>--- conflicted
+++ resolved
@@ -1,9 +1,6 @@
 from pathlib import Path
 from typing import Dict
-<<<<<<< HEAD
 import numpy as np
-=======
->>>>>>> a825cb7f
 
 import imod
 from imod.mf6.model import GroundwaterFlowModel
@@ -43,11 +40,7 @@
 
 def _get_cbc_file_path(model_directory: Path) -> Path:
     """
-<<<<<<< HEAD
-    Given a directory path, returns the path of the grb file in it. Raises an
-=======
     Given a directory path, returns the path of the cbc file in it. Raises an
->>>>>>> a825cb7f
     exception if there is not exactly 1 grb file in it.
     """
     return _get_single_file(model_directory, "cbc")
@@ -76,7 +69,6 @@
     The npf package results in different keys referring to the flow direction.
     """
 
-<<<<<<< HEAD
     model_names = list(
         simulation.get_models_of_type(GroundwaterFlowModel._model_id).keys()
     )
@@ -94,19 +86,6 @@
         unique_balance_keys.update(list(cbc.keys()))
         cbc_per_partition.append(cbc)
     unique_balance_keys = list(unique_balance_keys)
-=======
-    model_names = simulation.get_models_of_type(GroundwaterFlowModel.model_id()).keys()
-
-    unique_balance_keys = set()
-    cbc_per_partition = []
-    for name in model_names:
-        model_directory = simulation_dir / name
-        cbc_path = _get_cbc_file_path(model_directory)
-        grb_path = _get_grb_file_path(model_directory)
-        cbc = imod.mf6.open_cbc(cbc_path, grb_path)
-        unique_balance_keys.update(list(cbc.keys()))
-        cbc_per_partition.append(cbc)
->>>>>>> a825cb7f
 
     merged_keys = {}
     for key in unique_balance_keys:
@@ -117,9 +96,5 @@
                 balances_of_keys.append(balance[key])
         merged_balance_of_key = merge(balances_of_keys)
         darray = merged_balance_of_key.to_array(key).drop_vars(key)
-<<<<<<< HEAD
-=======
-        # remove a dimension without coordinates (the balance type)
->>>>>>> a825cb7f
         merged_keys[key] = darray.sel({key: 0})
     return merged_keys