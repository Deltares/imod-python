from __future__ import annotations

import abc
import pathlib
from collections import defaultdict
from copy import deepcopy
<<<<<<< HEAD
from typing import Any, Mapping, Optional, Tuple, Union
=======
from typing import Any, Dict, List, Mapping, Optional, Tuple, Union
>>>>>>> 8de3ac11

import cftime
import jinja2
import numpy as np
import xarray as xr
import xugrid as xu

import imod
from imod.logging import standard_log_decorator
from imod.mf6.auxiliary_variables import (
    get_variable_names,
)
from imod.mf6.interfaces.ipackage import IPackage
from imod.mf6.pkgbase import (
    EXCHANGE_PACKAGES,
    TRANSPORT_PACKAGES,
    PackageBase,
)
from imod.mf6.regrid.regrid_schemes import EmptyRegridMethod, RegridMethodType
from imod.mf6.utilities.mask import mask_package
from imod.mf6.utilities.package import _is_valid
from imod.mf6.utilities.regrid import (
    RegridderWeightsCache,
    _regrid_like,
)
from imod.mf6.utilities.schemata import filter_schemata_dict
from imod.mf6.validation import validation_pkg_error_message
from imod.mf6.write_context import WriteContext
from imod.schemata import (
    AllNoDataSchema,
    EmptyIndexesSchema,
    SchemaType,
    ValidationError,
)
from imod.typing import GridDataArray


class Package(PackageBase, IPackage, abc.ABC):
    """
    Package is used to share methods for specific packages with no time
    component.

    It is not meant to be used directly, only to inherit from, to implement new
    packages.

    This class only supports `array input
    <https://water.usgs.gov/water-resources/software/MODFLOW-6/mf6io_6.0.4.pdf#page=16>`_,
    not the list input which is used in :class:`BoundaryCondition`.
    """

    _pkg_id = ""
    _init_schemata: dict[str, list[SchemaType] | Tuple[SchemaType, ...]] = {}
    _write_schemata: dict[str, list[SchemaType] | Tuple[SchemaType, ...]] = {}
    _keyword_map: dict[str, str] = {}
    _regrid_method: RegridMethodType = EmptyRegridMethod()
<<<<<<< HEAD
=======
    _template: jinja2.Template
>>>>>>> 8de3ac11

    def __init__(self, allargs: Mapping[str, GridDataArray | float | int | bool | str]):
        super().__init__(allargs)

    def isel(self):
        raise NotImplementedError(
            "Selection on packages not yet supported. To make a selection on "
            f"the xr.Dataset, call {self._pkg_id}.dataset.isel instead."
            "You can create a new package with a selection by calling "
            f"{type(self).__name__}(**{self._pkg_id}.dataset.isel(**selection))"
        )

    def sel(self):
        raise NotImplementedError(
            "Selection on packages not yet supported. To make a selection on "
            f"the xr.Dataset, call {self._pkg_id}.dataset.sel instead. "
            "You can create a new package with a selection by calling "
            f"{type(self).__name__}(**{self._pkg_id}.dataset.sel(**selection))"
        )

    @staticmethod
    def _valid(value: Any) -> bool:
        return _is_valid(value)

    @staticmethod
    def _number_format(dtype: type):
        if np.issubdtype(dtype, np.integer):
            return "%i"
        elif np.issubdtype(dtype, np.floating):
            return "%.18G"
        else:
            raise TypeError("dtype should be either integer or float")

    @staticmethod
    def _initialize_template(pkg_id):
        loader = jinja2.PackageLoader("imod", "templates/mf6")
        env = jinja2.Environment(loader=loader, keep_trailing_newline=True)
        if pkg_id == "ims":
            fname = "sln-ims.j2"
        elif pkg_id == "tdis":
            fname = "sim-tdis.j2"
        elif pkg_id in TRANSPORT_PACKAGES:
            fname = f"gwt-{pkg_id}.j2"
        elif pkg_id in EXCHANGE_PACKAGES:
            fname = f"exg-{pkg_id}.j2"
        elif pkg_id == "api":
            fname = f"{pkg_id}.j2"
        else:
            fname = f"gwf-{pkg_id}.j2"
        return env.get_template(fname)

    def write_blockfile(self, pkgname, globaltimes, write_context: WriteContext):
        directory = write_context.get_formatted_write_directory()

        content = self.render(
            directory=directory,
            pkgname=pkgname,
            globaltimes=globaltimes,
            binary=write_context.use_binary,
        )
        filename = write_context.write_directory / f"{pkgname}.{self._pkg_id}"
        with open(filename, "w") as f:
            f.write(content)

    def write_binary_griddata(self, outpath, da, dtype):
        # From the modflow6 source, the header is defined as:
        # integer(I4B) :: kstp --> np.int32 : 1
        # integer(I4B) :: kper --> np.int32 : 2
        # real(DP) :: pertim --> 2 * np.int32 : 4
        # real(DP) :: totim --> 2 * np.int32 : 6
        # character(len=16) :: text --> 4 * np.int32 : 10
        # integer(I4B) :: m1, m2, m3 --> 3 * np.int32 : 13
        # so writing 13 bytes suffices to create a header.

        # The following code is commented out due to modflow issue 189
        # https://github.com/MODFLOW-USGS/modflow6/issues/189
        # We never write LAYERED data.
        # The (structured) dis array reader results in an error if you try to
        # read a 3D botm array. By storing nlayer * nrow * ncol in the first
        # header entry, the array is read properly.

        # haslayer = "layer" in da.dims
        # if haslayer:
        #    nlayer, nrow, ncol = da.shape
        # else:
        #    nrow, ncol = da.shape
        #    nlayer = 1

        # This is a work around for the abovementioned issue.
        nval = np.prod(da.shape)
        header = np.zeros(13, np.int32)
        header[-3] = np.int32(nval)  # ncol
        header[-2] = np.int32(1)  # nrow
        header[-1] = np.int32(1)  # nlayer

        with open(outpath, "w") as f:
            header.tofile(f)
            da.values.flatten().astype(dtype).tofile(f)

    def write_text_griddata(self, outpath, da, dtype):
        with open(outpath, "w") as f:
            # Note: reshaping here avoids writing newlines after every number.
            # This dumps all the values in a single row rather than a single
            # column. This is to be preferred, since editors can easily
            # "reshape" a long row with "word wrap"; they cannot as easily
            # ignore newlines.
            fmt = self._number_format(dtype)
            data = da.values
            if data.ndim > 2:
                np.savetxt(fname=f, X=da.values.reshape((1, -1)), fmt=fmt)
            else:
                np.savetxt(fname=f, X=da.values, fmt=fmt)

    def _get_render_dictionary(
        self,
        directory: pathlib.Path,
        pkgname: str,
        globaltimes: Union[list[np.datetime64], np.ndarray],
        binary: bool,
    ) -> Dict[str, Any]:
        d: Dict[str, Any] = {}
        if directory is None:
            pkg_directory = pkgname
        else:
            pkg_directory = pathlib.Path(directory) / pkgname

        for varname in self.dataset.data_vars:
            key = self._keyword_map.get(str(varname), str(varname))

            if hasattr(self, "_grid_data") and varname in self._grid_data:
                layered, value = self._compose_values(
                    self.dataset[varname], pkg_directory, key, binary=binary
                )
                if self._valid(value):  # skip False or None
                    d[f"{key}_layered"] = layered
                    d[key] = value
            else:
                value = self[varname].values[()]
                if self._valid(value):  # skip False or None
                    d[key] = value

        if (hasattr(self, "_auxiliary_data")) and (names := get_variable_names(self)):
            d["auxiliary"] = names
        return d

    def render(self, directory, pkgname, globaltimes, binary):
        d = self._get_render_dictionary(directory, pkgname, globaltimes, binary)
        return self._template.render(d)

    @staticmethod
    def _is_xy_data(obj):
        if isinstance(obj, (xr.DataArray, xr.Dataset)):
            xy = "x" in obj.dims and "y" in obj.dims
        elif isinstance(obj, (xu.UgridDataArray, xu.UgridDataset)):
            xy = obj.ugrid.grid.face_dimension in obj.dims
        else:
            raise TypeError(
                "obj should be DataArray or UgridDataArray, "
                f"received {type(obj)} instead"
            )
        return xy

    def _compose_values(
        self, da, directory, name, binary
    ) -> Tuple[bool, Optional[List[str]]]:
        """
        Compose values of dictionary.

        Ignores times. Time dependent boundary conditions use the method from
        BoundaryCondition.

        See documentation of wq
        """
        layered = False
        values = []
        if self._is_xy_data(da):
            if binary:
                path = (directory / f"{name}.bin").as_posix()
                values.append(f"open/close {path} (binary)")
            else:
                path = (directory / f"{name}.dat").as_posix()
                values.append(f"open/close {path}")
        else:
            if "layer" in da.dims:
                layered = True
                for layer in da.coords["layer"]:
                    values.append(f"constant {da.sel(layer=layer).values[()]}")
            else:
                value = da.values[()]
                if self._valid(value):  # skip None or False
                    values.append(f"constant {value}")
                else:
                    return layered, None

        return layered, values

    @standard_log_decorator()
    def write(
        self,
        pkgname: str,
        globaltimes: Union[list[np.datetime64], np.ndarray],
        write_context: WriteContext,
    ):
        directory = write_context.write_directory
        binary = write_context.use_binary
        self.write_blockfile(pkgname, globaltimes, write_context)

        if hasattr(self, "_grid_data"):
            if self._is_xy_data(self.dataset):
                pkgdirectory = directory / pkgname
                pkgdirectory.mkdir(exist_ok=True, parents=True)
                for varname, dtype in self._grid_data.items():
                    key = self._keyword_map.get(varname, varname)
                    da = self.dataset[varname]
                    if self._is_xy_data(da):
                        if binary:
                            path = pkgdirectory / f"{key}.bin"
                            self.write_binary_griddata(path, da, dtype)
                        else:
                            path = pkgdirectory / f"{key}.dat"
                            self.write_text_griddata(path, da, dtype)

    @standard_log_decorator()
    def _validate(self, schemata: dict, **kwargs) -> dict[str, list[ValidationError]]:
        errors = defaultdict(list)
        for variable, var_schemata in schemata.items():
            for schema in var_schemata:
                if (
                    variable in self.dataset.keys()
                ):  # concentration only added to dataset if specified
                    try:
                        schema.validate(self.dataset[variable], **kwargs)
                    except ValidationError as e:
                        errors[variable].append(e)
        return errors

    def is_empty(self) -> bool:
        """
        Returns True if the package is empty- for example if it contains only no-data values.
        """

        # Create schemata dict only containing the
        # variables with a AllNoDataSchema and EmptyIndexesSchema (in case of
        # HFB) in the write schemata.
        allnodata_schemata = filter_schemata_dict(
            self._write_schemata, (AllNoDataSchema, EmptyIndexesSchema)
        )

        # Find if packages throws ValidationError for AllNoDataSchema or
        # EmptyIndexesSchema.
        allnodata_errors = self._validate(allnodata_schemata)
        return len(allnodata_errors) > 0

    def _validate_init_schemata(self, validate: bool):
        """
        Run the "cheap" schema validations.

        The expensive validations are run during writing. Some are only
        available then: e.g. idomain to determine active part of domain.
        """
        if not validate:
            return
        errors = self._validate(self._init_schemata)
        if len(errors) > 0:
            message = validation_pkg_error_message(errors)
            raise ValidationError(message)
        return

    def copy(self) -> Any:
        # All state should be contained in the dataset.
        return type(self)(**self.dataset.copy().to_dict())

    @staticmethod
    def _clip_repeat_stress(
        repeat_stress: xr.DataArray,
        time,
        time_start,
        time_end,
    ):
        """
        Selection may remove the original data which are repeated.
        These should be re-inserted at the first occuring "key".
        Next, remove these keys as they've been "promoted" to regular
        timestamps with data.
        """
        # First, "pop" and filter.
        keys, values = repeat_stress.values.T
        keep = (keys >= time_start) & (keys <= time_end)
        new_keys = keys[keep]
        new_values = values[keep]
        # Now detect which "value" entries have gone missing
        insert_values, index = np.unique(new_values, return_index=True)
        insert_keys = new_keys[index]
        # Setup indexer
        indexer = xr.DataArray(
            data=np.arange(time.size),
            coords={"time": time},
            dims=("time",),
        ).sel(time=insert_values)
        indexer["time"] = insert_keys

        # Update the key-value pairs. Discard keys that have been "promoted".
        keep = np.in1d(new_keys, insert_keys, assume_unique=True, invert=True)
        new_keys = new_keys[keep]
        new_values = new_values[keep]
        # Set the values to their new source.
        new_values = insert_keys[np.searchsorted(insert_values, new_values)]
        repeat_stress = xr.DataArray(
            data=np.column_stack((new_keys, new_values)),
            dims=("repeat", "repeat_items"),
        )
        return indexer, repeat_stress

    @staticmethod
    def _clip_time_indexer(
        time,
        time_start,
        time_end,
    ):
        original = xr.DataArray(
            data=np.arange(time.size),
            coords={"time": time},
            dims=("time",),
        )
        indexer = original.sel(time=slice(time_start, time_end))

        # The selection might return a 0-sized dimension.
        if indexer.size > 0:
            first_time = indexer["time"].values[0]
        else:
            first_time = None

        # If the first time matches exactly, xarray will have done thing we
        # wanted and our work with the time dimension is finished.
        if (time_start is not None) and (time_start != first_time):
            # If the first time is before the original time, we need to
            # backfill; otherwise, we need to ffill the first timestamp.
            if time_start < time[0]:
                method = "bfill"
            else:
                method = "ffill"
            # Index with a list rather than a scalar to preserve the time
            # dimension.
            first = original.sel(time=[time_start], method=method)
            first["time"] = [time_start]
            indexer = xr.concat([first, indexer], dim="time")

        return indexer

    def __to_datetime(self, time, use_cftime):
        """
        Helper function that converts to datetime, except when None.
        """
        if time is None:
            return time
        else:
            return imod.util.time.to_datetime_internal(time, use_cftime)

    def clip_box(
        self,
        time_min: Optional[cftime.datetime | np.datetime64 | str] = None,
        time_max: Optional[cftime.datetime | np.datetime64 | str] = None,
        layer_min: Optional[int] = None,
        layer_max: Optional[int] = None,
        x_min: Optional[float] = None,
        x_max: Optional[float] = None,
        y_min: Optional[float] = None,
        y_max: Optional[float] = None,
        top: Optional[GridDataArray] = None,
        bottom: Optional[GridDataArray] = None,
    ) -> Package:
        """
        Clip a package by a bounding box (time, layer, y, x).

        Slicing intervals may be half-bounded, by providing None:

        * To select 500.0 <= x <= 1000.0:
          ``clip_box(x_min=500.0, x_max=1000.0)``.
        * To select x <= 1000.0: ``clip_box(x_min=None, x_max=1000.0)``
          or ``clip_box(x_max=1000.0)``.
        * To select x >= 500.0: ``clip_box(x_min = 500.0, x_max=None.0)``
          or ``clip_box(x_min=1000.0)``.

        Parameters
        ----------
        time_min: optional
        time_max: optional
        layer_min: optional, int
        layer_max: optional, int
        x_min: optional, float
        x_max: optional, float
        y_min: optional, float
        y_max: optional, float
        top: optional, GridDataArray
        bottom: optional, GridDataArray
        state_for_boundary: optional, GridDataArray


        Returns
        -------
        clipped: Package
        """
        if not self.is_clipping_supported():
            raise ValueError("this package does not support clipping.")

        selection = self.dataset
        if "time" in selection:
            time = selection["time"].values
            use_cftime = isinstance(time[0], cftime.datetime)
            time_start = self.__to_datetime(time_min, use_cftime)
            time_end = self.__to_datetime(time_max, use_cftime)

            indexer = self._clip_time_indexer(
                time=time,
                time_start=time_start,
                time_end=time_end,
            )

            if "repeat_stress" in selection.data_vars and self._valid(
                selection["repeat_stress"].values[()]
            ):
                repeat_indexer, repeat_stress = self._clip_repeat_stress(
                    repeat_stress=selection["repeat_stress"],
                    time=time,
                    time_start=time_start,
                    time_end=time_end,
                )
                selection = selection.drop_vars("repeat_stress")
                selection["repeat_stress"] = repeat_stress
                indexer = repeat_indexer.combine_first(indexer).astype(int)

            selection = selection.drop_vars("time").isel(time=indexer)

        if "layer" in selection.coords:
            layer_slice = slice(layer_min, layer_max)
            # Cannot select if it's not a dimension!
            if "layer" not in selection.dims:
                selection = (
                    selection.expand_dims("layer")
                    .sel(layer=layer_slice)
                    .squeeze("layer")
                )
            else:
                selection = selection.sel(layer=layer_slice)

        x_slice = slice(x_min, x_max)
        y_slice = slice(y_min, y_max)
        if isinstance(selection, xu.UgridDataset):
            selection = selection.ugrid.sel(x=x_slice, y=y_slice)
        elif ("x" in selection.coords) and ("y" in selection.coords):
            if selection.indexes["y"].is_monotonic_decreasing:
                y_slice = slice(y_max, y_min)
            selection = selection.sel(x=x_slice, y=y_slice)

        cls = type(self)
        new = cls.__new__(cls)
        new.dataset = selection
        return new

    def mask(self, mask: GridDataArray) -> Any:
        """
        Mask values outside of domain.

        Floating values outside of the condition are set to NaN (nodata).
        Integer values outside of the condition are set to 0 (inactive in
        MODFLOW terms).

        Parameters
        ----------
        mask: xr.DataArray, xu.UgridDataArray of ints
            idomain-like integer array. 1 sets cells to active, 0 sets cells to inactive,
            -1 sets cells to vertical passthrough

        Returns
        -------
        masked: Package
            The package with part masked.
        """

        return mask_package(self, mask)

    def regrid_like(
        self,
        target_grid: GridDataArray,
        regrid_context: RegridderWeightsCache,
        regridder_types: Optional[RegridMethodType] = None,
    ) -> "Package":
        """
        Creates a package of the same type as this package, based on another
        discretization. It regrids all the arrays in this package to the desired
        discretization, and leaves the options unmodified. At the moment only
        regridding to a different planar grid is supported, meaning
        ``target_grid`` has different ``"x"`` and ``"y"`` or different
        ``cell2d`` coords.

        The default regridding methods are specified in the ``_regrid_method``
        attribute of the package. These defaults can be overridden using the
        input parameters of this function.

        Examples
        --------
        To regrid the npf package with a non-default method for the k-field, call regrid_like with these arguments:

        >>> regridder_types = imod.mf6.regrid.NodePropertyFlowRegridMethod(k=(imod.RegridderType.OVERLAP, "mean"))
        >>> new_npf = npf.regrid_like(like,  RegridderWeightsCache, regridder_types)


        Parameters
        ----------
        target_grid: xr.DataArray or xu.UgridDataArray
            a grid defined over the same discretization as the one we want to regrid the package to.
        regrid_context: RegridderWeightsCache, optional
            stores regridder weights for different regridders. Can be used to speed up regridding,
            if the same regridders are used several times for regridding different arrays.
        regridder_types: RegridMethodType, optional
            dictionary mapping arraynames (str) to a tuple of regrid type (a specialization class of BaseRegridder) and function name (str)
            this dictionary can be used to override the default mapping method.

        Returns
        -------
        a package with the same options as this package, and with all the data-arrays regridded to another discretization,
        similar to the one used in input argument "target_grid"
        """
        try:
            result = _regrid_like(self, target_grid, regrid_context, regridder_types)
        except ValueError as e:
            raise e
        except Exception:
            raise ValueError("package could not be regridded.")
        return result

    @classmethod
    def is_grid_agnostic_package(cls) -> bool:
        return False

    def __repr__(self) -> str:
        typename = type(self).__name__
        return f"{typename}\n{self.dataset.__repr__()}"

    def _repr_html_(self) -> str:
        typename = type(self).__name__
        return f"<div>{typename}</div>{self.dataset._repr_html_()}"

    @property
    def auxiliary_data_fields(self) -> dict[str, str]:
        if hasattr(self, "_auxiliary_data"):
            return self._auxiliary_data
        return {}

    def get_non_grid_data(self, grid_names: list[str]) -> dict[str, Any]:
        """
        This function copies the attributes of a dataset that are scalars, such as options.

        parameters
        ----------
        grid_names: list of str
            the names of the attribbutes of a dataset that are grids.
        """
        result = {}
        all_non_grid_data = list(self.dataset.keys())
        for name in (
            gridname for gridname in grid_names if gridname in all_non_grid_data
        ):
            all_non_grid_data.remove(name)
        for name in all_non_grid_data:
            if "time" in self.dataset[name].coords:
                result[name] = self.dataset[name]
            else:
                result[name] = self.dataset[name].values[()]
        return result

    def is_splitting_supported(self) -> bool:
        return True

    def is_regridding_supported(self) -> bool:
        return True

    def is_clipping_supported(self) -> bool:
        return True

<<<<<<< HEAD
    @classmethod
    def get_regrid_methods(cls) -> RegridMethodType:
        return deepcopy(cls._regrid_method)
=======
    def get_regrid_methods(self) -> RegridMethodType:
        return deepcopy(self._regrid_method)
>>>>>>> 8de3ac11
<|MERGE_RESOLUTION|>--- conflicted
+++ resolved
@@ -4,11 +4,7 @@
 import pathlib
 from collections import defaultdict
 from copy import deepcopy
-<<<<<<< HEAD
-from typing import Any, Mapping, Optional, Tuple, Union
-=======
 from typing import Any, Dict, List, Mapping, Optional, Tuple, Union
->>>>>>> 8de3ac11
 
 import cftime
 import jinja2
@@ -64,10 +60,7 @@
     _write_schemata: dict[str, list[SchemaType] | Tuple[SchemaType, ...]] = {}
     _keyword_map: dict[str, str] = {}
     _regrid_method: RegridMethodType = EmptyRegridMethod()
-<<<<<<< HEAD
-=======
     _template: jinja2.Template
->>>>>>> 8de3ac11
 
     def __init__(self, allargs: Mapping[str, GridDataArray | float | int | bool | str]):
         super().__init__(allargs)
@@ -648,11 +641,6 @@
     def is_clipping_supported(self) -> bool:
         return True
 
-<<<<<<< HEAD
     @classmethod
     def get_regrid_methods(cls) -> RegridMethodType:
-        return deepcopy(cls._regrid_method)
-=======
-    def get_regrid_methods(self) -> RegridMethodType:
-        return deepcopy(self._regrid_method)
->>>>>>> 8de3ac11
+        return deepcopy(cls._regrid_method)