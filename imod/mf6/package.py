from __future__ import annotations

import abc
import pathlib
from collections import defaultdict
from typing import Any, Mapping, Optional, Tuple, Union

import cftime
import jinja2
import numpy as np
import xarray as xr
import xugrid as xu

import imod
from imod.logging import standard_log_decorator
from imod.mf6.auxiliary_variables import (
    get_variable_names,
)
from imod.mf6.interfaces.ipackage import IPackage
from imod.mf6.pkgbase import (
    EXCHANGE_PACKAGES,
    TRANSPORT_PACKAGES,
    PackageBase,
)
from imod.mf6.utilities.mask import _mask
from imod.mf6.utilities.regrid import (
    RegridderType,
    _regrid_like,
)
from imod.mf6.utilities.schemata import filter_schemata_dict
from imod.mf6.validation import validation_pkg_error_message
from imod.mf6.write_context import WriteContext
from imod.schemata import (
    AllNoDataSchema,
    EmptyIndexesSchema,
    SchemaType,
    ValidationError,
)
from imod.typing import GridDataArray


class Package(PackageBase, IPackage, abc.ABC):
    """
    Package is used to share methods for specific packages with no time
    component.

    It is not meant to be used directly, only to inherit from, to implement new
    packages.

    This class only supports `array input
    <https://water.usgs.gov/water-resources/software/MODFLOW-6/mf6io_6.0.4.pdf#page=16>`_,
    not the list input which is used in :class:`BoundaryCondition`.
    """

    _pkg_id = ""
    _init_schemata: dict[str, list[SchemaType] | Tuple[SchemaType, ...]] = {}
    _write_schemata: dict[str, list[SchemaType] | Tuple[SchemaType, ...]] = {}
    _keyword_map: dict[str, str] = {}

    def __init__(self, allargs: Mapping[str, GridDataArray | float | int | bool | str]):
        super().__init__(allargs)

    def isel(self):
        raise NotImplementedError(
            "Selection on packages not yet supported. To make a selection on "
            f"the xr.Dataset, call {self._pkg_id}.dataset.isel instead."
            "You can create a new package with a selection by calling "
            f"{__class__.__name__}(**{self._pkg_id}.dataset.isel(**selection))"
        )

    def sel(self):
        raise NotImplementedError(
            "Selection on packages not yet supported. To make a selection on "
            f"the xr.Dataset, call {self._pkg_id}.dataset.sel instead. "
            "You can create a new package with a selection by calling "
            f"{__class__.__name__}(**{self._pkg_id}.dataset.sel(**selection))"
        )

    def _valid(self, value):
        """
        Filters values that are None, False, or a numpy.bool_ False.
        Needs to be this specific, since 0.0 and 0 are valid values, but are
        equal to a boolean False.
        """
        # Test singletons
        if value is False or value is None:
            return False
        # Test numpy bool (not singleton)
        elif isinstance(value, np.bool_) and not value:
            return False
        # When dumping to netCDF and reading back, None will have been
        # converted into a NaN. Only check NaN if it's a floating type to avoid
        # TypeErrors.
        elif np.issubdtype(type(value), np.floating) and np.isnan(value):
            return False
        else:
            return True

    @staticmethod
    def _number_format(dtype: type):
        if np.issubdtype(dtype, np.integer):
            return "%i"
        elif np.issubdtype(dtype, np.floating):
            return "%.18G"
        else:
            raise TypeError("dtype should be either integer or float")

    @staticmethod
    def _initialize_template(pkg_id):
        loader = jinja2.PackageLoader("imod", "templates/mf6")
        env = jinja2.Environment(loader=loader, keep_trailing_newline=True)
        if pkg_id == "ims":
            fname = "sln-ims.j2"
        elif pkg_id == "tdis":
            fname = "sim-tdis.j2"
        elif pkg_id in TRANSPORT_PACKAGES:
            fname = f"gwt-{pkg_id}.j2"
        elif pkg_id in EXCHANGE_PACKAGES:
            fname = f"exg-{pkg_id}.j2"
        elif pkg_id == "api":
            fname = f"{pkg_id}.j2"
        else:
            fname = f"gwf-{pkg_id}.j2"
        return env.get_template(fname)

    def write_blockfile(self, pkgname, globaltimes, write_context: WriteContext):
        directory = write_context.get_formatted_write_directory()

        content = self.render(
            directory=directory,
            pkgname=pkgname,
            globaltimes=globaltimes,
            binary=write_context.use_binary,
        )
        filename = write_context.write_directory / f"{pkgname}.{self._pkg_id}"
        with open(filename, "w") as f:
            f.write(content)

    def write_binary_griddata(self, outpath, da, dtype):
        # From the modflow6 source, the header is defined as:
        # integer(I4B) :: kstp --> np.int32 : 1
        # integer(I4B) :: kper --> np.int32 : 2
        # real(DP) :: pertim --> 2 * np.int32 : 4
        # real(DP) :: totim --> 2 * np.int32 : 6
        # character(len=16) :: text --> 4 * np.int32 : 10
        # integer(I4B) :: m1, m2, m3 --> 3 * np.int32 : 13
        # so writing 13 bytes suffices to create a header.

        # The following code is commented out due to modflow issue 189
        # https://github.com/MODFLOW-USGS/modflow6/issues/189
        # We never write LAYERED data.
        # The (structured) dis array reader results in an error if you try to
        # read a 3D botm array. By storing nlayer * nrow * ncol in the first
        # header entry, the array is read properly.

        # haslayer = "layer" in da.dims
        # if haslayer:
        #    nlayer, nrow, ncol = da.shape
        # else:
        #    nrow, ncol = da.shape
        #    nlayer = 1

        # This is a work around for the abovementioned issue.
        nval = np.product(da.shape)
        header = np.zeros(13, np.int32)
        header[-3] = np.int32(nval)  # ncol
        header[-2] = np.int32(1)  # nrow
        header[-1] = np.int32(1)  # nlayer

        with open(outpath, "w") as f:
            header.tofile(f)
            da.values.flatten().astype(dtype).tofile(f)

    def write_text_griddata(self, outpath, da, dtype):
        with open(outpath, "w") as f:
            # Note: reshaping here avoids writing newlines after every number.
            # This dumps all the values in a single row rather than a single
            # column. This is to be preferred, since editors can easily
            # "reshape" a long row with "word wrap"; they cannot as easily
            # ignore newlines.
            fmt = self._number_format(dtype)
            data = da.values
            if data.ndim > 2:
                np.savetxt(fname=f, X=da.values.reshape((1, -1)), fmt=fmt)
            else:
                np.savetxt(fname=f, X=da.values, fmt=fmt)

    def _get_render_dictionary(
        self,
        directory: pathlib.Path,
        pkgname: str,
        globaltimes: Union[list[np.datetime64], np.ndarray],
        binary: bool,
    ) -> dict[str, Any]:
        d = {}
        if directory is None:
            pkg_directory = pkgname
        else:
            pkg_directory = pathlib.Path(directory) / pkgname

        for varname in self.dataset.data_vars:
            key = self._keyword_map.get(str(varname), str(varname))

            if hasattr(self, "_grid_data") and varname in self._grid_data:
                layered, value = self._compose_values(
                    self.dataset[varname], pkg_directory, key, binary=binary
                )
                if self._valid(value):  # skip False or None
                    d[f"{key}_layered"], d[key] = layered, value
            else:
                value = self[varname].values[()]
                if self._valid(value):  # skip False or None
                    d[key] = value

        if (hasattr(self, "_auxiliary_data")) and (names := get_variable_names(self)):
            d["auxiliary"] = names
        return d

    def render(self, directory, pkgname, globaltimes, binary):
        d = self._get_render_dictionary(directory, pkgname, globaltimes, binary)
        return self._template.render(d)

    @staticmethod
    def _is_xy_data(obj):
        if isinstance(obj, (xr.DataArray, xr.Dataset)):
            xy = "x" in obj.dims and "y" in obj.dims
        elif isinstance(obj, (xu.UgridDataArray, xu.UgridDataset)):
            xy = obj.ugrid.grid.face_dimension in obj.dims
        else:
            raise TypeError(
                "obj should be DataArray or UgridDataArray, "
                f"received {type(obj)} instead"
            )
        return xy

    def _compose_values(self, da, directory, name, binary):
        """
        Compose values of dictionary.

        Ignores times. Time dependent boundary conditions use the method from
        BoundaryCondition.

        See documentation of wq
        """
        layered = False
        values = []
        if self._is_xy_data(da):
            if binary:
                path = (directory / f"{name}.bin").as_posix()
                values.append(f"open/close {path} (binary)")
            else:
                path = (directory / f"{name}.dat").as_posix()
                values.append(f"open/close {path}")
        else:
            if "layer" in da.dims:
                layered = True
                for layer in da.coords["layer"]:
                    values.append(f"constant {da.sel(layer=layer).values[()]}")
            else:
                value = da.values[()]
                if self._valid(value):  # skip None or False
                    values.append(f"constant {value}")
                else:
                    values = None

        return layered, values

    @standard_log_decorator()
    def write(
        self,
        pkgname: str,
        globaltimes: Union[list[np.datetime64], np.ndarray],
        write_context: WriteContext,
    ):
        directory = write_context.write_directory
        binary = write_context.use_binary
        self.write_blockfile(pkgname, globaltimes, write_context)

        if hasattr(self, "_grid_data"):
            if self._is_xy_data(self.dataset):
                pkgdirectory = directory / pkgname
                pkgdirectory.mkdir(exist_ok=True, parents=True)
                for varname, dtype in self._grid_data.items():
                    key = self._keyword_map.get(varname, varname)
                    da = self.dataset[varname]
                    if self._is_xy_data(da):
                        if binary:
                            path = pkgdirectory / f"{key}.bin"
                            self.write_binary_griddata(path, da, dtype)
                        else:
                            path = pkgdirectory / f"{key}.dat"
                            self.write_text_griddata(path, da, dtype)

    @standard_log_decorator()
    def _validate(self, schemata: dict, **kwargs) -> dict[str, list[ValidationError]]:
        errors = defaultdict(list)
        for variable, var_schemata in schemata.items():
            for schema in var_schemata:
                if (
                    variable in self.dataset.keys()
                ):  # concentration only added to dataset if specified
                    try:
                        schema.validate(self.dataset[variable], **kwargs)
                    except ValidationError as e:
                        errors[variable].append(e)
        return errors

    def is_empty(self) -> bool:
        """
        Returns True if the package is empty- for example if it contains only no-data values.
        """

        # Create schemata dict only containing the
        # variables with a AllNoDataSchema and EmptyIndexesSchema (in case of
        # HFB) in the write schemata.
        allnodata_schemata = filter_schemata_dict(
            self._write_schemata, (AllNoDataSchema, EmptyIndexesSchema)
        )

        # Find if packages throws ValidationError for AllNoDataSchema or
        # EmptyIndexesSchema.
        allnodata_errors = self._validate(allnodata_schemata)
        return len(allnodata_errors) > 0

    def _validate_init_schemata(self, validate: bool):
        """
        Run the "cheap" schema validations.

        The expensive validations are run during writing. Some are only
        available then: e.g. idomain to determine active part of domain.
        """
        if not validate:
            return
        errors = self._validate(self._init_schemata)
        if len(errors) > 0:
            message = validation_pkg_error_message(errors)
            raise ValidationError(message)
        return

    def copy(self) -> Any:
        # All state should be contained in the dataset.
        return type(self)(**self.dataset.copy().to_dict())

    @staticmethod
    def _clip_repeat_stress(
        repeat_stress: xr.DataArray,
        time,
        time_start,
        time_end,
    ):
        """
        Selection may remove the original data which are repeated.
        These should be re-inserted at the first occuring "key".
        Next, remove these keys as they've been "promoted" to regular
        timestamps with data.
        """
        # First, "pop" and filter.
        keys, values = repeat_stress.values.T
        keep = (keys >= time_start) & (keys <= time_end)
        new_keys = keys[keep]
        new_values = values[keep]
        # Now detect which "value" entries have gone missing
        insert_values, index = np.unique(new_values, return_index=True)
        insert_keys = new_keys[index]
        # Setup indexer
        indexer = xr.DataArray(
            data=np.arange(time.size),
            coords={"time": time},
            dims=("time",),
        ).sel(time=insert_values)
        indexer["time"] = insert_keys

        # Update the key-value pairs. Discard keys that have been "promoted".
        keep = np.in1d(new_keys, insert_keys, assume_unique=True, invert=True)
        new_keys = new_keys[keep]
        new_values = new_values[keep]
        # Set the values to their new source.
        new_values = insert_keys[np.searchsorted(insert_values, new_values)]
        repeat_stress = xr.DataArray(
            data=np.column_stack((new_keys, new_values)),
            dims=("repeat", "repeat_items"),
        )
        return indexer, repeat_stress

    @staticmethod
    def _clip_time_indexer(
        time,
        time_start,
        time_end,
    ):
        original = xr.DataArray(
            data=np.arange(time.size),
            coords={"time": time},
            dims=("time",),
        )
        indexer = original.sel(time=slice(time_start, time_end))

        # The selection might return a 0-sized dimension.
        if indexer.size > 0:
            first_time = indexer["time"].values[0]
        else:
            first_time = None

        # If the first time matches exactly, xarray will have done thing we
        # wanted and our work with the time dimension is finished.
        if (time_start is not None) and (time_start != first_time):
            # If the first time is before the original time, we need to
            # backfill; otherwise, we need to ffill the first timestamp.
            if time_start < time[0]:
                method = "bfill"
            else:
                method = "ffill"
            # Index with a list rather than a scalar to preserve the time
            # dimension.
            first = original.sel(time=[time_start], method=method)
            first["time"] = [time_start]
            indexer = xr.concat([first, indexer], dim="time")

        return indexer

    def __to_datetime(self, time, use_cftime):
        """
        Helper function that converts to datetime, except when None.
        """
        if time is None:
            return time
        else:
            return imod.util.time.to_datetime_internal(time, use_cftime)

    def clip_box(
        self,
        time_min: Optional[cftime.datetime | np.datetime64 | str] = None,
        time_max: Optional[cftime.datetime | np.datetime64 | str] = None,
        layer_min: Optional[int] = None,
        layer_max: Optional[int] = None,
        x_min: Optional[float] = None,
        x_max: Optional[float] = None,
        y_min: Optional[float] = None,
        y_max: Optional[float] = None,
        top: Optional[GridDataArray] = None,
        bottom: Optional[GridDataArray] = None,
        state_for_boundary: Optional[GridDataArray] = None,
    ) -> Package:
        """
        Clip a package by a bounding box (time, layer, y, x).

        Slicing intervals may be half-bounded, by providing None:

        * To select 500.0 <= x <= 1000.0:
          ``clip_box(x_min=500.0, x_max=1000.0)``.
        * To select x <= 1000.0: ``clip_box(x_min=None, x_max=1000.0)``
          or ``clip_box(x_max=1000.0)``.
        * To select x >= 500.0: ``clip_box(x_min = 500.0, x_max=None.0)``
          or ``clip_box(x_min=1000.0)``.

        Parameters
        ----------
        time_min: optional
        time_max: optional
        layer_min: optional, int
        layer_max: optional, int
        x_min: optional, float
        x_max: optional, float
        y_min: optional, float
        y_max: optional, float
        top: optional, GridDataArray
        bottom: optional, GridDataArray
        state_for_boundary: optional, GridDataArray


        Returns
        -------
        clipped: Package
        """
        if not self.is_clipping_supported():
            raise ValueError("this package does not support clipping.")


        selection = self.dataset
        if "time" in selection:
            time = selection["time"].values
            use_cftime = isinstance(time[0], cftime.datetime)
            time_start = self.__to_datetime(time_min, use_cftime)
            time_end = self.__to_datetime(time_max, use_cftime)

            indexer = self._clip_time_indexer(
                time=time,
                time_start=time_start,
                time_end=time_end,
            )

            if "repeat_stress" in selection.data_vars and self._valid(
                selection["repeat_stress"].values[()]
            ):
                repeat_indexer, repeat_stress = self._clip_repeat_stress(
                    repeat_stress=selection["repeat_stress"],
                    time=time,
                    time_start=time_start,
                    time_end=time_end,
                )
                selection = selection.drop_vars("repeat_stress")
                selection["repeat_stress"] = repeat_stress
                indexer = repeat_indexer.combine_first(indexer).astype(int)

            selection = selection.drop_vars("time").isel(time=indexer)

        if "layer" in selection.coords:
            layer_slice = slice(layer_min, layer_max)
            # Cannot select if it's not a dimension!
            if "layer" not in selection.dims:
                selection = (
                    selection.expand_dims("layer")
                    .sel(layer=layer_slice)
                    .squeeze("layer")
                )
            else:
                selection = selection.sel(layer=layer_slice)

        x_slice = slice(x_min, x_max)
        y_slice = slice(y_min, y_max)
        if isinstance(selection, xu.UgridDataset):
            selection = selection.ugrid.sel(x=x_slice, y=y_slice)
        elif ("x" in selection.coords) and ("y" in selection.coords):
            if selection.indexes["y"].is_monotonic_decreasing:
                y_slice = slice(y_max, y_min)
            selection = selection.sel(x=x_slice, y=y_slice)

        cls = type(self)
        new = cls.__new__(cls)
        new.dataset = selection
        return new

    def mask(self, mask: GridDataArray) -> Any:
        """
        Mask values outside of domain.

        Floating values outside of the condition are set to NaN (nodata).
        Integer values outside of the condition are set to 0 (inactive in
        MODFLOW terms).

        Parameters
        ----------
        mask: xr.DataArray, xu.UgridDataArray of ints
            idomain-like integer array. 1 sets cells to active, 0 sets cells to inactive,
            -1 sets cells to vertical passthrough

        Returns
        -------
        masked: Package
            The package with part masked.
        """

        return _mask(self, mask)

    def regrid_like(
        self,
        target_grid: GridDataArray,
        regridder_types: Optional[dict[str, Tuple[RegridderType, str]]] = None,
    ) -> "Package":
        """
        Creates a package of the same type as this package, based on another discretization.
        It regrids all the arrays in this package to the desired discretization, and leaves the options
        unmodified. At the moment only regridding to a different planar grid is supported, meaning
        ``target_grid`` has different ``"x"`` and ``"y"`` or different ``cell2d`` coords.

        The regridding methods can be specified in the _regrid_method attribute of the package. These are the defaults
        that specify how each array should be regridded. These defaults can be overridden using the input
        parameters of this function.

        Examples
        --------
        To regrid the npf package with a non-default method for the k-field, call regrid_like with these arguments:

        >>> new_npf = npf.regrid_like(like, {"k": (imod.RegridderType.OVERLAP, "mean")})


        Parameters
        ----------
        target_grid: xr.DataArray or xu.UgridDataArray
            a grid defined over the same discretization as the one we want to regrid the package to
        regridder_types: dict(str->(regridder type,str))
           dictionary mapping arraynames (str) to a tuple of regrid type (a specialization class of BaseRegridder) and function name (str)
            this dictionary can be used to override the default mapping method.

        Returns
        -------
        a package with the same options as this package, and with all the data-arrays regridded to another discretization,
        similar to the one used in input argument "target_grid"
        """
<<<<<<< HEAD
        try:
            result = _regrid_like(self, target_grid,regridder_types) 
        except ValueError as e:
            raise e
        except  Exception:
            raise ValueError("package could not be regridded.")
        return result
=======
        return _regrid_like(self, target_grid, regridder_types)
>>>>>>> a11e6f05

    def _skip_masking_dataarray(self, array_name: str) -> bool:
        if hasattr(self, "_skip_mask_arrays"):
            return array_name in self._skip_mask_arrays
        return False

    @classmethod
    def is_grid_agnostic_package(cls) -> bool:
        return False

    def __repr__(self) -> str:
        typename = type(self).__name__
        return f"{typename}\n{self.dataset.__repr__()}"

    def _repr_html_(self) -> str:
        typename = type(self).__name__
        return f"<div>{typename}</div>{self.dataset._repr_html_()}"

    @property
    def auxiliary_data_fields(self) -> dict[str, str]:
        if hasattr(self, "_auxiliary_data"):
            return self._auxiliary_data
        return {}

    def get_non_grid_data(self, grid_names: list[str]) -> dict[str, Any]:
        """
        This function copies the attributes of a dataset that are scalars, such as options.

        parameters
        ----------
        grid_names: list of str
            the names of the attribbutes of a dataset that are grids.
        """
        result = {}
        all_non_grid_data = list(self.dataset.keys())
        for name in (
            gridname for gridname in grid_names if gridname in all_non_grid_data
        ):
            all_non_grid_data.remove(name)
        for name in all_non_grid_data:
            if "time" in self.dataset[name].coords:
                result[name] = self.dataset[name]
            else:
                result[name] = self.dataset[name].values[()]
        return result
    
    def is_splitting_supported(self)->bool:
        return True
    
    def is_regridding_supported(self)->bool:
        return True    
    
    def is_clipping_supported(self)->bool:
        return True        <|MERGE_RESOLUTION|>--- conflicted
+++ resolved
@@ -587,7 +587,6 @@
         a package with the same options as this package, and with all the data-arrays regridded to another discretization,
         similar to the one used in input argument "target_grid"
         """
-<<<<<<< HEAD
         try:
             result = _regrid_like(self, target_grid,regridder_types) 
         except ValueError as e:
@@ -595,10 +594,6 @@
         except  Exception:
             raise ValueError("package could not be regridded.")
         return result
-=======
-        return _regrid_like(self, target_grid, regridder_types)
->>>>>>> a11e6f05
-
     def _skip_masking_dataarray(self, array_name: str) -> bool:
         if hasattr(self, "_skip_mask_arrays"):
             return array_name in self._skip_mask_arrays
