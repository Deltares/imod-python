from __future__ import annotations

import abc
import pathlib
from collections import defaultdict
from typing import Any, Mapping, Optional, Tuple, Union

import cftime
import jinja2
import numpy as np
import xarray as xr
import xugrid as xu

import imod
from imod.logging import standard_log_decorator
from imod.mf6.auxiliary_variables import (
    get_variable_names,
)
from imod.mf6.interfaces.ipackage import IPackage
from imod.mf6.pkgbase import (
    EXCHANGE_PACKAGES,
    TRANSPORT_PACKAGES,
    PackageBase,
)
<<<<<<< HEAD
from imod.mf6.utilities.mask import _mask
from imod.mf6.utilities.package import _is_valid
=======
from imod.mf6.utilities.mask import mask_package
>>>>>>> 2bc8f4ba
from imod.mf6.utilities.regrid import (
    RegridderType,
    RegridderWeightsCache,
    _regrid_like,
)
from imod.mf6.utilities.schemata import filter_schemata_dict
from imod.mf6.validation import validation_pkg_error_message
from imod.mf6.write_context import WriteContext
from imod.schemata import (
    AllNoDataSchema,
    EmptyIndexesSchema,
    SchemaType,
    ValidationError,
)
from imod.typing import GridDataArray


class Package(PackageBase, IPackage, abc.ABC):
    """
    Package is used to share methods for specific packages with no time
    component.

    It is not meant to be used directly, only to inherit from, to implement new
    packages.

    This class only supports `array input
    <https://water.usgs.gov/water-resources/software/MODFLOW-6/mf6io_6.0.4.pdf#page=16>`_,
    not the list input which is used in :class:`BoundaryCondition`.
    """

    _pkg_id = ""
    _init_schemata: dict[str, list[SchemaType] | Tuple[SchemaType, ...]] = {}
    _write_schemata: dict[str, list[SchemaType] | Tuple[SchemaType, ...]] = {}
    _keyword_map: dict[str, str] = {}

    def __init__(self, allargs: Mapping[str, GridDataArray | float | int | bool | str]):
        super().__init__(allargs)

    def isel(self):
        raise NotImplementedError(
            "Selection on packages not yet supported. To make a selection on "
            f"the xr.Dataset, call {self._pkg_id}.dataset.isel instead."
            "You can create a new package with a selection by calling "
            f"{__class__.__name__}(**{self._pkg_id}.dataset.isel(**selection))"
        )

    def sel(self):
        raise NotImplementedError(
            "Selection on packages not yet supported. To make a selection on "
            f"the xr.Dataset, call {self._pkg_id}.dataset.sel instead. "
            "You can create a new package with a selection by calling "
            f"{__class__.__name__}(**{self._pkg_id}.dataset.sel(**selection))"
        )

    @staticmethod
    def _valid(value: Any) -> bool:
        return _is_valid(value)

    @staticmethod
    def _number_format(dtype: type):
        if np.issubdtype(dtype, np.integer):
            return "%i"
        elif np.issubdtype(dtype, np.floating):
            return "%.18G"
        else:
            raise TypeError("dtype should be either integer or float")

    @staticmethod
    def _initialize_template(pkg_id):
        loader = jinja2.PackageLoader("imod", "templates/mf6")
        env = jinja2.Environment(loader=loader, keep_trailing_newline=True)
        if pkg_id == "ims":
            fname = "sln-ims.j2"
        elif pkg_id == "tdis":
            fname = "sim-tdis.j2"
        elif pkg_id in TRANSPORT_PACKAGES:
            fname = f"gwt-{pkg_id}.j2"
        elif pkg_id in EXCHANGE_PACKAGES:
            fname = f"exg-{pkg_id}.j2"
        elif pkg_id == "api":
            fname = f"{pkg_id}.j2"
        else:
            fname = f"gwf-{pkg_id}.j2"
        return env.get_template(fname)

    def write_blockfile(self, pkgname, globaltimes, write_context: WriteContext):
        directory = write_context.get_formatted_write_directory()

        content = self.render(
            directory=directory,
            pkgname=pkgname,
            globaltimes=globaltimes,
            binary=write_context.use_binary,
        )
        filename = write_context.write_directory / f"{pkgname}.{self._pkg_id}"
        with open(filename, "w") as f:
            f.write(content)

    def write_binary_griddata(self, outpath, da, dtype):
        # From the modflow6 source, the header is defined as:
        # integer(I4B) :: kstp --> np.int32 : 1
        # integer(I4B) :: kper --> np.int32 : 2
        # real(DP) :: pertim --> 2 * np.int32 : 4
        # real(DP) :: totim --> 2 * np.int32 : 6
        # character(len=16) :: text --> 4 * np.int32 : 10
        # integer(I4B) :: m1, m2, m3 --> 3 * np.int32 : 13
        # so writing 13 bytes suffices to create a header.

        # The following code is commented out due to modflow issue 189
        # https://github.com/MODFLOW-USGS/modflow6/issues/189
        # We never write LAYERED data.
        # The (structured) dis array reader results in an error if you try to
        # read a 3D botm array. By storing nlayer * nrow * ncol in the first
        # header entry, the array is read properly.

        # haslayer = "layer" in da.dims
        # if haslayer:
        #    nlayer, nrow, ncol = da.shape
        # else:
        #    nrow, ncol = da.shape
        #    nlayer = 1

        # This is a work around for the abovementioned issue.
        nval = np.product(da.shape)
        header = np.zeros(13, np.int32)
        header[-3] = np.int32(nval)  # ncol
        header[-2] = np.int32(1)  # nrow
        header[-1] = np.int32(1)  # nlayer

        with open(outpath, "w") as f:
            header.tofile(f)
            da.values.flatten().astype(dtype).tofile(f)

    def write_text_griddata(self, outpath, da, dtype):
        with open(outpath, "w") as f:
            # Note: reshaping here avoids writing newlines after every number.
            # This dumps all the values in a single row rather than a single
            # column. This is to be preferred, since editors can easily
            # "reshape" a long row with "word wrap"; they cannot as easily
            # ignore newlines.
            fmt = self._number_format(dtype)
            data = da.values
            if data.ndim > 2:
                np.savetxt(fname=f, X=da.values.reshape((1, -1)), fmt=fmt)
            else:
                np.savetxt(fname=f, X=da.values, fmt=fmt)

    def _get_render_dictionary(
        self,
        directory: pathlib.Path,
        pkgname: str,
        globaltimes: Union[list[np.datetime64], np.ndarray],
        binary: bool,
    ) -> dict[str, Any]:
        d = {}
        if directory is None:
            pkg_directory = pkgname
        else:
            pkg_directory = pathlib.Path(directory) / pkgname

        for varname in self.dataset.data_vars:
            key = self._keyword_map.get(str(varname), str(varname))

            if hasattr(self, "_grid_data") and varname in self._grid_data:
                layered, value = self._compose_values(
                    self.dataset[varname], pkg_directory, key, binary=binary
                )
                if self._valid(value):  # skip False or None
                    d[f"{key}_layered"], d[key] = layered, value
            else:
                value = self[varname].values[()]
                if self._valid(value):  # skip False or None
                    d[key] = value

        if (hasattr(self, "_auxiliary_data")) and (names := get_variable_names(self)):
            d["auxiliary"] = names
        return d

    def render(self, directory, pkgname, globaltimes, binary):
        d = self._get_render_dictionary(directory, pkgname, globaltimes, binary)
        return self._template.render(d)

    @staticmethod
    def _is_xy_data(obj):
        if isinstance(obj, (xr.DataArray, xr.Dataset)):
            xy = "x" in obj.dims and "y" in obj.dims
        elif isinstance(obj, (xu.UgridDataArray, xu.UgridDataset)):
            xy = obj.ugrid.grid.face_dimension in obj.dims
        else:
            raise TypeError(
                "obj should be DataArray or UgridDataArray, "
                f"received {type(obj)} instead"
            )
        return xy

    def _compose_values(self, da, directory, name, binary):
        """
        Compose values of dictionary.

        Ignores times. Time dependent boundary conditions use the method from
        BoundaryCondition.

        See documentation of wq
        """
        layered = False
        values = []
        if self._is_xy_data(da):
            if binary:
                path = (directory / f"{name}.bin").as_posix()
                values.append(f"open/close {path} (binary)")
            else:
                path = (directory / f"{name}.dat").as_posix()
                values.append(f"open/close {path}")
        else:
            if "layer" in da.dims:
                layered = True
                for layer in da.coords["layer"]:
                    values.append(f"constant {da.sel(layer=layer).values[()]}")
            else:
                value = da.values[()]
                if self._valid(value):  # skip None or False
                    values.append(f"constant {value}")
                else:
                    values = None

        return layered, values

    @standard_log_decorator()
    def write(
        self,
        pkgname: str,
        globaltimes: Union[list[np.datetime64], np.ndarray],
        write_context: WriteContext,
    ):
        directory = write_context.write_directory
        binary = write_context.use_binary
        self.write_blockfile(pkgname, globaltimes, write_context)

        if hasattr(self, "_grid_data"):
            if self._is_xy_data(self.dataset):
                pkgdirectory = directory / pkgname
                pkgdirectory.mkdir(exist_ok=True, parents=True)
                for varname, dtype in self._grid_data.items():
                    key = self._keyword_map.get(varname, varname)
                    da = self.dataset[varname]
                    if self._is_xy_data(da):
                        if binary:
                            path = pkgdirectory / f"{key}.bin"
                            self.write_binary_griddata(path, da, dtype)
                        else:
                            path = pkgdirectory / f"{key}.dat"
                            self.write_text_griddata(path, da, dtype)

    @standard_log_decorator()
    def _validate(self, schemata: dict, **kwargs) -> dict[str, list[ValidationError]]:
        errors = defaultdict(list)
        for variable, var_schemata in schemata.items():
            for schema in var_schemata:
                if (
                    variable in self.dataset.keys()
                ):  # concentration only added to dataset if specified
                    try:
                        schema.validate(self.dataset[variable], **kwargs)
                    except ValidationError as e:
                        errors[variable].append(e)
        return errors

    def is_empty(self) -> bool:
        """
        Returns True if the package is empty- for example if it contains only no-data values.
        """

        # Create schemata dict only containing the
        # variables with a AllNoDataSchema and EmptyIndexesSchema (in case of
        # HFB) in the write schemata.
        allnodata_schemata = filter_schemata_dict(
            self._write_schemata, (AllNoDataSchema, EmptyIndexesSchema)
        )

        # Find if packages throws ValidationError for AllNoDataSchema or
        # EmptyIndexesSchema.
        allnodata_errors = self._validate(allnodata_schemata)
        return len(allnodata_errors) > 0

    def _validate_init_schemata(self, validate: bool):
        """
        Run the "cheap" schema validations.

        The expensive validations are run during writing. Some are only
        available then: e.g. idomain to determine active part of domain.
        """
        if not validate:
            return
        errors = self._validate(self._init_schemata)
        if len(errors) > 0:
            message = validation_pkg_error_message(errors)
            raise ValidationError(message)
        return

    def copy(self) -> Any:
        # All state should be contained in the dataset.
        return type(self)(**self.dataset.copy().to_dict())

    @staticmethod
    def _clip_repeat_stress(
        repeat_stress: xr.DataArray,
        time,
        time_start,
        time_end,
    ):
        """
        Selection may remove the original data which are repeated.
        These should be re-inserted at the first occuring "key".
        Next, remove these keys as they've been "promoted" to regular
        timestamps with data.
        """
        # First, "pop" and filter.
        keys, values = repeat_stress.values.T
        keep = (keys >= time_start) & (keys <= time_end)
        new_keys = keys[keep]
        new_values = values[keep]
        # Now detect which "value" entries have gone missing
        insert_values, index = np.unique(new_values, return_index=True)
        insert_keys = new_keys[index]
        # Setup indexer
        indexer = xr.DataArray(
            data=np.arange(time.size),
            coords={"time": time},
            dims=("time",),
        ).sel(time=insert_values)
        indexer["time"] = insert_keys

        # Update the key-value pairs. Discard keys that have been "promoted".
        keep = np.in1d(new_keys, insert_keys, assume_unique=True, invert=True)
        new_keys = new_keys[keep]
        new_values = new_values[keep]
        # Set the values to their new source.
        new_values = insert_keys[np.searchsorted(insert_values, new_values)]
        repeat_stress = xr.DataArray(
            data=np.column_stack((new_keys, new_values)),
            dims=("repeat", "repeat_items"),
        )
        return indexer, repeat_stress

    @staticmethod
    def _clip_time_indexer(
        time,
        time_start,
        time_end,
    ):
        original = xr.DataArray(
            data=np.arange(time.size),
            coords={"time": time},
            dims=("time",),
        )
        indexer = original.sel(time=slice(time_start, time_end))

        # The selection might return a 0-sized dimension.
        if indexer.size > 0:
            first_time = indexer["time"].values[0]
        else:
            first_time = None

        # If the first time matches exactly, xarray will have done thing we
        # wanted and our work with the time dimension is finished.
        if (time_start is not None) and (time_start != first_time):
            # If the first time is before the original time, we need to
            # backfill; otherwise, we need to ffill the first timestamp.
            if time_start < time[0]:
                method = "bfill"
            else:
                method = "ffill"
            # Index with a list rather than a scalar to preserve the time
            # dimension.
            first = original.sel(time=[time_start], method=method)
            first["time"] = [time_start]
            indexer = xr.concat([first, indexer], dim="time")

        return indexer

    def __to_datetime(self, time, use_cftime):
        """
        Helper function that converts to datetime, except when None.
        """
        if time is None:
            return time
        else:
            return imod.util.time.to_datetime_internal(time, use_cftime)

    def clip_box(
        self,
        time_min: Optional[cftime.datetime | np.datetime64 | str] = None,
        time_max: Optional[cftime.datetime | np.datetime64 | str] = None,
        layer_min: Optional[int] = None,
        layer_max: Optional[int] = None,
        x_min: Optional[float] = None,
        x_max: Optional[float] = None,
        y_min: Optional[float] = None,
        y_max: Optional[float] = None,
        top: Optional[GridDataArray] = None,
        bottom: Optional[GridDataArray] = None,
    ) -> Package:
        """
        Clip a package by a bounding box (time, layer, y, x).

        Slicing intervals may be half-bounded, by providing None:

        * To select 500.0 <= x <= 1000.0:
          ``clip_box(x_min=500.0, x_max=1000.0)``.
        * To select x <= 1000.0: ``clip_box(x_min=None, x_max=1000.0)``
          or ``clip_box(x_max=1000.0)``.
        * To select x >= 500.0: ``clip_box(x_min = 500.0, x_max=None.0)``
          or ``clip_box(x_min=1000.0)``.

        Parameters
        ----------
        time_min: optional
        time_max: optional
        layer_min: optional, int
        layer_max: optional, int
        x_min: optional, float
        x_max: optional, float
        y_min: optional, float
        y_max: optional, float
        top: optional, GridDataArray
        bottom: optional, GridDataArray
        state_for_boundary: optional, GridDataArray


        Returns
        -------
        clipped: Package
        """
        if not self.is_clipping_supported():
            raise ValueError("this package does not support clipping.")

        selection = self.dataset
        if "time" in selection:
            time = selection["time"].values
            use_cftime = isinstance(time[0], cftime.datetime)
            time_start = self.__to_datetime(time_min, use_cftime)
            time_end = self.__to_datetime(time_max, use_cftime)

            indexer = self._clip_time_indexer(
                time=time,
                time_start=time_start,
                time_end=time_end,
            )

            if "repeat_stress" in selection.data_vars and self._valid(
                selection["repeat_stress"].values[()]
            ):
                repeat_indexer, repeat_stress = self._clip_repeat_stress(
                    repeat_stress=selection["repeat_stress"],
                    time=time,
                    time_start=time_start,
                    time_end=time_end,
                )
                selection = selection.drop_vars("repeat_stress")
                selection["repeat_stress"] = repeat_stress
                indexer = repeat_indexer.combine_first(indexer).astype(int)

            selection = selection.drop_vars("time").isel(time=indexer)

        if "layer" in selection.coords:
            layer_slice = slice(layer_min, layer_max)
            # Cannot select if it's not a dimension!
            if "layer" not in selection.dims:
                selection = (
                    selection.expand_dims("layer")
                    .sel(layer=layer_slice)
                    .squeeze("layer")
                )
            else:
                selection = selection.sel(layer=layer_slice)

        x_slice = slice(x_min, x_max)
        y_slice = slice(y_min, y_max)
        if isinstance(selection, xu.UgridDataset):
            selection = selection.ugrid.sel(x=x_slice, y=y_slice)
        elif ("x" in selection.coords) and ("y" in selection.coords):
            if selection.indexes["y"].is_monotonic_decreasing:
                y_slice = slice(y_max, y_min)
            selection = selection.sel(x=x_slice, y=y_slice)

        cls = type(self)
        new = cls.__new__(cls)
        new.dataset = selection
        return new

    def mask(self, mask: GridDataArray) -> Any:
        """
        Mask values outside of domain.

        Floating values outside of the condition are set to NaN (nodata).
        Integer values outside of the condition are set to 0 (inactive in
        MODFLOW terms).

        Parameters
        ----------
        mask: xr.DataArray, xu.UgridDataArray of ints
            idomain-like integer array. 1 sets cells to active, 0 sets cells to inactive,
            -1 sets cells to vertical passthrough

        Returns
        -------
        masked: Package
            The package with part masked.
        """

        return mask_package(self, mask)

    def regrid_like(
        self,
        target_grid: GridDataArray,
        regrid_context: RegridderWeightsCache,
        regridder_types: Optional[dict[str, Tuple[RegridderType, str]]] = None,
    ) -> "Package":
        """
        Creates a package of the same type as this package, based on another discretization.
        It regrids all the arrays in this package to the desired discretization, and leaves the options
        unmodified. At the moment only regridding to a different planar grid is supported, meaning
        ``target_grid`` has different ``"x"`` and ``"y"`` or different ``cell2d`` coords.

        The regridding methods can be specified in the _regrid_method attribute of the package. These are the defaults
        that specify how each array should be regridded. These defaults can be overridden using the input
        parameters of this function.

        Examples
        --------
        To regrid the npf package with a non-default method for the k-field, call regrid_like with these arguments:

        >>> new_npf = npf.regrid_like(like, {"k": (imod.RegridderType.OVERLAP, "mean")})


        Parameters
        ----------
        target_grid: xr.DataArray or xu.UgridDataArray
            a grid defined over the same discretization as the one we want to regrid the package to
        regridder_types: dict(str->(regridder type,str))
           dictionary mapping arraynames (str) to a tuple of regrid type (a specialization class of BaseRegridder) and function name (str)
            this dictionary can be used to override the default mapping method.
        regrid_context: Optional RegridderWeightsCache
            stores regridder weights for different regridders. Can be used to speed up regridding,
            if the same regridders are used several times for regridding different arrays.

        Returns
        -------
        a package with the same options as this package, and with all the data-arrays regridded to another discretization,
        similar to the one used in input argument "target_grid"
        """
        try:
            result = _regrid_like(self, target_grid, regrid_context, regridder_types)
        except ValueError as e:
            raise e
        except Exception:
            raise ValueError("package could not be regridded.")
        return result

    @classmethod
    def is_grid_agnostic_package(cls) -> bool:
        return False

    def __repr__(self) -> str:
        typename = type(self).__name__
        return f"{typename}\n{self.dataset.__repr__()}"

    def _repr_html_(self) -> str:
        typename = type(self).__name__
        return f"<div>{typename}</div>{self.dataset._repr_html_()}"

    @property
    def auxiliary_data_fields(self) -> dict[str, str]:
        if hasattr(self, "_auxiliary_data"):
            return self._auxiliary_data
        return {}

    def get_non_grid_data(self, grid_names: list[str]) -> dict[str, Any]:
        """
        This function copies the attributes of a dataset that are scalars, such as options.

        parameters
        ----------
        grid_names: list of str
            the names of the attribbutes of a dataset that are grids.
        """
        result = {}
        all_non_grid_data = list(self.dataset.keys())
        for name in (
            gridname for gridname in grid_names if gridname in all_non_grid_data
        ):
            all_non_grid_data.remove(name)
        for name in all_non_grid_data:
            if "time" in self.dataset[name].coords:
                result[name] = self.dataset[name]
            else:
                result[name] = self.dataset[name].values[()]
        return result

    def is_splitting_supported(self) -> bool:
        return True

    def is_regridding_supported(self) -> bool:
        return True

    def is_clipping_supported(self) -> bool:
        return True<|MERGE_RESOLUTION|>--- conflicted
+++ resolved
@@ -22,12 +22,8 @@
     TRANSPORT_PACKAGES,
     PackageBase,
 )
-<<<<<<< HEAD
-from imod.mf6.utilities.mask import _mask
+from imod.mf6.utilities.mask import mask_package
 from imod.mf6.utilities.package import _is_valid
-=======
-from imod.mf6.utilities.mask import mask_package
->>>>>>> 2bc8f4ba
 from imod.mf6.utilities.regrid import (
     RegridderType,
     RegridderWeightsCache,
