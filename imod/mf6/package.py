from __future__ import annotations

import abc
import pathlib
from copy import deepcopy
from pathlib import Path
from typing import (
    Any,
    Callable,
    Dict,
    List,
    Mapping,
    Optional,
    Self,
    Tuple,
    Union,
    cast,
)

import cftime
import jinja2
import numpy as np
import xarray as xr
import xugrid as xu

from imod.common.interfaces.ipackage import IPackage
from imod.common.utilities.clip import (
    clip_layer_slice,
    clip_spatial_box,
    clip_time_slice,
)
from imod.common.utilities.mask import mask_package
from imod.common.utilities.regrid import (
    _regrid_like,
)
from imod.common.utilities.regrid_method_type import EmptyRegridMethod, RegridMethodType
from imod.common.utilities.schemata import (
    filter_schemata_dict,
    validate_schemata_dict,
    validate_with_error_message,
)
from imod.common.utilities.value_filters import is_valid
from imod.common.utilities.version import prepend_content_with_version_info
from imod.logging import standard_log_decorator
from imod.mf6.auxiliary_variables import (
    expand_transient_auxiliary_variables,
    get_variable_names,
    remove_expanded_auxiliary_variables_from_dataset,
)
from imod.mf6.pkgbase import (
    EXCHANGE_PACKAGES,
    TRANSPORT_PACKAGES,
    PackageBase,
)
from imod.mf6.validation_settings import ValidationSettings, trim_time_dimension
from imod.mf6.write_context import WriteContext
from imod.schemata import (
    AllNoDataSchema,
    EmptyIndexesSchema,
    SchemataDict,
    ValidationError,
)
from imod.typing import GridDataArray
from imod.util.regrid import RegridderWeightsCache


class Package(PackageBase, IPackage, abc.ABC):
    """
    Package is used to share methods for specific packages with no time
    component.

    It is not meant to be used directly, only to inherit from, to implement new
    packages.

    This class only supports `array input
    <https://water.usgs.gov/water-resources/software/MODFLOW-6/mf6io_6.0.4.pdf#page=16>`_,
    not the list input which is used in :class:`BoundaryCondition`.
    """

    _pkg_id = ""
    _init_schemata: SchemataDict = {}
    _write_schemata: SchemataDict = {}
    _keyword_map: dict[str, str] = {}
    _regrid_method: RegridMethodType = EmptyRegridMethod()
    _template: jinja2.Template

    def __init__(self, allargs: Mapping[str, GridDataArray | float | int | bool | str]):
        super().__init__(allargs)

    def isel(self):
        raise NotImplementedError(
            "Selection on packages not yet supported. To make a selection on "
            f"the xr.Dataset, call {self._pkg_id}.dataset.isel instead."
            "You can create a new package with a selection by calling "
            f"{type(self).__name__}(**{self._pkg_id}.dataset.isel(**selection))"
        )

    def sel(self):
        raise NotImplementedError(
            "Selection on packages not yet supported. To make a selection on "
            f"the xr.Dataset, call {self._pkg_id}.dataset.sel instead. "
            "You can create a new package with a selection by calling "
            f"{type(self).__name__}(**{self._pkg_id}.dataset.sel(**selection))"
        )

    def cleanup(self, dis: Any):
        raise NotImplementedError("Method not implemented for this package.")

    @staticmethod
    def _valid(value: Any) -> bool:
        return is_valid(value)

    @staticmethod
    def _number_format(dtype: type):
        if np.issubdtype(dtype, np.integer):
            return "%i"
        elif np.issubdtype(dtype, np.floating):
            return "%.18G"
        else:
            raise TypeError("dtype should be either integer or float")

    @staticmethod
    def _initialize_template(pkg_id):
        loader = jinja2.PackageLoader("imod", "templates/mf6")
        env = jinja2.Environment(loader=loader, keep_trailing_newline=True)
        if pkg_id == "ims":
            fname = "sln-ims.j2"
        elif pkg_id == "tdis":
            fname = "sim-tdis.j2"
        elif pkg_id in TRANSPORT_PACKAGES:
            fname = f"gwt-{pkg_id}.j2"
        elif pkg_id in EXCHANGE_PACKAGES:
            fname = f"exg-{pkg_id}.j2"
        elif pkg_id == "api":
            fname = f"{pkg_id}.j2"
        else:
            fname = f"gwf-{pkg_id}.j2"
        return env.get_template(fname)

    def write_blockfile(self, pkgname, globaltimes, write_context: WriteContext):
        directory = write_context.get_formatted_write_directory()

        content = self.render(
            directory=directory,
            pkgname=pkgname,
            globaltimes=globaltimes,
            binary=write_context.use_binary,
        )
        content = prepend_content_with_version_info(content)
        filename = write_context.write_directory / f"{pkgname}.{self._pkg_id}"
        with open(filename, "w") as f:
            f.write(content)

    def write_binary_griddata(self, outpath, da, dtype):
        # From the modflow6 source, the header is defined as:
        # integer(I4B) :: kstp --> np.int32 : 1
        # integer(I4B) :: kper --> np.int32 : 2
        # real(DP) :: pertim --> 2 * np.int32 : 4
        # real(DP) :: totim --> 2 * np.int32 : 6
        # character(len=16) :: text --> 4 * np.int32 : 10
        # integer(I4B) :: m1, m2, m3 --> 3 * np.int32 : 13
        # so writing 13 bytes suffices to create a header.

        # The following code is commented out due to modflow issue 189
        # https://github.com/MODFLOW-USGS/modflow6/issues/189
        # We never write LAYERED data.
        # The (structured) dis array reader results in an error if you try to
        # read a 3D botm array. By storing nlayer * nrow * ncol in the first
        # header entry, the array is read properly.

        # haslayer = "layer" in da.dims
        # if haslayer:
        #    nlayer, nrow, ncol = da.shape
        # else:
        #    nrow, ncol = da.shape
        #    nlayer = 1

        # This is a work around for the abovementioned issue.
        nval = np.prod(da.shape)
        header = np.zeros(13, np.int32)
        header[-3] = np.int32(nval)  # ncol
        header[-2] = np.int32(1)  # nrow
        header[-1] = np.int32(1)  # nlayer

        with open(outpath, "w") as f:
            header.tofile(f)
            da.values.flatten().astype(dtype).tofile(f)

    def write_text_griddata(self, outpath, da, dtype):
        # Note: reshaping here avoids writing newlines after every number.
        # This dumps all the values in a single row rather than a single
        # column. This is to be preferred, since editors can easily
        # "reshape" a long row with "word wrap"; they cannot as easily
        # ignore newlines.
        fmt = self._number_format(dtype)
        data = da.values
        if data.ndim > 2:
            np.savetxt(fname=outpath, X=data.reshape((1, -1)), fmt=fmt)
        else:
            np.savetxt(fname=outpath, X=data, fmt=fmt)

    def _get_render_dictionary(
        self,
        directory: pathlib.Path,
        pkgname: str,
        globaltimes: Union[list[np.datetime64], np.ndarray],
        binary: bool,
    ) -> Dict[str, Any]:
        d: Dict[str, Any] = {}
        if directory is None:
            pkg_directory = pkgname
        else:
            pkg_directory = pathlib.Path(directory) / pkgname

        for varname in self.dataset.data_vars:
            key = self._keyword_map.get(str(varname), str(varname))

            if hasattr(self, "_grid_data") and varname in self._grid_data:
                layered, value = self._compose_values(
                    self.dataset[varname], pkg_directory, key, binary=binary
                )
                if self._valid(value):  # skip False or None
                    d[f"{key}_layered"] = layered
                    d[key] = value
            else:
                value = self[varname].values[()]
                if self._valid(value):  # skip False or None
                    d[key] = value

        if (hasattr(self, "_auxiliary_data")) and (names := get_variable_names(self)):
            d["auxiliary"] = names
        return d

    def render(self, directory, pkgname, globaltimes, binary):
        d = self._get_render_dictionary(directory, pkgname, globaltimes, binary)
        return self._template.render(d)

    @staticmethod
    def _is_xy_data(obj):
        if isinstance(obj, (xr.DataArray, xr.Dataset)):
            xy = "x" in obj.dims and "y" in obj.dims
        elif isinstance(obj, (xu.UgridDataArray, xu.UgridDataset)):
            xy = obj.ugrid.grid.face_dimension in obj.dims
        else:
            raise TypeError(
                "obj should be DataArray or UgridDataArray, "
                f"received {type(obj)} instead"
            )
        return xy

    def _compose_values(
        self, da, directory, name, binary
    ) -> Tuple[bool, Optional[List[str]]]:
        """
        Compose values of dictionary.

        Ignores times. Time dependent boundary conditions use the method from
        BoundaryCondition.

        See documentation of wq
        """
        layered = False
        values = []
        if self._is_xy_data(da):
            if binary:
                path = (directory / f"{name}.bin").as_posix()
                values.append(f"open/close {path} (binary)")
            else:
                path = (directory / f"{name}.dat").as_posix()
                values.append(f"open/close {path}")
        else:
            if "layer" in da.dims:
                layered = True
                for layer in da.coords["layer"]:
                    values.append(f"constant {da.sel(layer=layer).values[()]}")
            else:
                value = da.values[()]
                if self._valid(value):  # skip None or False
                    values.append(f"constant {value}")
                else:
                    return layered, None

        return layered, values

    def write(
        self,
        pkgname: str,
        globaltimes: list[np.datetime64] | np.ndarray,
        directory: str | Path,
        use_binary: bool = False,
        use_absolute_paths: bool = False,
    ):
        """
        Write package to file

        Parameters
        ----------
        pkgname: str
            Package name
        globaltimes: array of np.datetime64
            Times of the simulation's stress periods.
        directory: str or Path
            Directory to write package in
        use_binary: ({True, False}, optional)
            Whether to write time-dependent input for stress packages as binary
            files, which are smaller in size, or more human-readable text files.
        use_absolute_paths: ({True, False}, optional)
            True if all paths written to the mf6 inputfiles should be absolute.
        """
        write_context = WriteContext(
            Path(directory),
            use_binary,
            use_absolute_paths,
        )
        self._write(pkgname, globaltimes, write_context)

    @standard_log_decorator()
    def _write(
        self,
        pkgname: str,
        globaltimes: Union[list[np.datetime64], np.ndarray],
        write_context: WriteContext,
    ):
        directory = write_context.write_directory
        binary = write_context.use_binary
        self.write_blockfile(pkgname, globaltimes, write_context)

        if hasattr(self, "_grid_data"):
            if self._is_xy_data(self.dataset):
                pkgdirectory = directory / pkgname
                pkgdirectory.mkdir(exist_ok=True, parents=True)
                for varname, dtype in self._grid_data.items():
                    key = self._keyword_map.get(varname, varname)
                    da = self.dataset[varname]
                    if self._is_xy_data(da):
                        if binary:
                            path = pkgdirectory / f"{key}.bin"
                            self.write_binary_griddata(path, da, dtype)
                        else:
                            path = pkgdirectory / f"{key}.dat"
                            self.write_text_griddata(path, da, dtype)

    @standard_log_decorator()
    def _validate(self, schemata: dict, **kwargs) -> dict[str, list[ValidationError]]:
        ds = trim_time_dimension(self.dataset, **kwargs)
        return validate_schemata_dict(schemata, ds, **kwargs)

    def is_empty(self, ignore_time: bool = False) -> bool:
        """
        Returns True if the package is empty, that is if it contains only
        no-data values.

        Parameters
        ----------
        ignore_time: bool, optional
            If True, the first timestep is selected to validate. This increases
            performance for packages with a time dimensions over which changes
            of cell activity are not expected. Default is False, which means the
            time dimension is not dropped.
        """

        # Create schemata dict only containing the
        # variables with a AllNoDataSchema and EmptyIndexesSchema (in case of
        # HFB) in the write schemata.
        allnodata_schemata = filter_schemata_dict(
            self._write_schemata, (AllNoDataSchema, EmptyIndexesSchema)
        )
        validation_context = ValidationSettings(ignore_time=ignore_time)
        ds = trim_time_dimension(self.dataset, validation_context=validation_context)
        # Find if packages throws ValidationError for AllNoDataSchema or
        # EmptyIndexesSchema.
        allnodata_errors = validate_schemata_dict(allnodata_schemata, ds)
        return len(allnodata_errors) > 0

    def _validate_init_schemata(self, validate: bool, **kwargs) -> None:
        """
        Run the "cheap" schema validations.

        The expensive validations are run during writing. Some are only
        available then: e.g. idomain to determine active part of domain.
        """
        validate_with_error_message(
            self._validate, validate, self._init_schemata, **kwargs
        )

    def copy(self) -> Any:
        # All state should be contained in the dataset.
<<<<<<< HEAD
        return type(self)(**self.dataset.copy())
=======
        dataset_copy = cast(Mapping[str, Any], self.dataset.copy())
        return type(self)(**dataset_copy)
>>>>>>> 86e51765

    def clip_box(
        self,
        time_min: Optional[cftime.datetime | np.datetime64 | str] = None,
        time_max: Optional[cftime.datetime | np.datetime64 | str] = None,
        layer_min: Optional[int] = None,
        layer_max: Optional[int] = None,
        x_min: Optional[float] = None,
        x_max: Optional[float] = None,
        y_min: Optional[float] = None,
        y_max: Optional[float] = None,
        top: Optional[GridDataArray] = None,
        bottom: Optional[GridDataArray] = None,
    ) -> Self:
        """
        Clip a package by a bounding box (time, layer, y, x).

        Slicing intervals may be half-bounded, by providing None:

        * To select 500.0 <= x <= 1000.0:
          ``clip_box(x_min=500.0, x_max=1000.0)``.
        * To select x <= 1000.0: ``clip_box(x_min=None, x_max=1000.0)``
          or ``clip_box(x_max=1000.0)``.
        * To select x >= 500.0: ``clip_box(x_min = 500.0, x_max=None.0)``
          or ``clip_box(x_min=1000.0)``.

        Parameters
        ----------
        time_min: optional
        time_max: optional
        layer_min: optional, int
        layer_max: optional, int
        x_min: optional, float
        x_max: optional, float
        y_min: optional, float
        y_max: optional, float
        top: optional, GridDataArray
        bottom: optional, GridDataArray
        state_for_boundary: optional, GridDataArray


        Returns
        -------
        clipped: Package
        """
        if not self.is_clipping_supported():
            raise ValueError("this package does not support clipping.")

        selection = self.dataset
        selection = clip_time_slice(selection, time_min=time_min, time_max=time_max)
        selection = clip_layer_slice(
            selection, layer_min=layer_min, layer_max=layer_max
        )
        selection = clip_spatial_box(
            selection,
            x_min=x_min,
            x_max=x_max,
            y_min=y_min,
            y_max=y_max,
        )

        cls = type(self)
        return cls._from_dataset(selection)

    def mask(self, mask: GridDataArray) -> Any:
        """
        Mask values outside of domain.

        Floating values outside of the condition are set to NaN (nodata).
        Integer values outside of the condition are set to 0 (inactive in
        MODFLOW terms).

        Parameters
        ----------
        mask: xr.DataArray, xu.UgridDataArray of ints
            idomain-like integer array. >0 sets cells to active, 0 sets cells to inactive,
            <0 sets cells to vertical passthrough

        Returns
        -------
        masked: Package
            The package with part masked.
        """
        result = cast(IPackage, deepcopy(self))
        remove_expanded_auxiliary_variables_from_dataset(result)
        result = mask_package(result, mask)
        expand_transient_auxiliary_variables(result)
        return result

    def regrid_like(
        self,
        target_grid: GridDataArray,
        regrid_cache: RegridderWeightsCache,
        regridder_types: Optional[RegridMethodType] = None,
    ) -> "Package":
        """
        Creates a package of the same type as this package, based on another
        discretization. It regrids all the arrays in this package to the desired
        discretization, and leaves the options unmodified. At the moment only
        regridding to a different planar grid is supported, meaning
        ``target_grid`` has different ``"x"`` and ``"y"`` or different
        ``cell2d`` coords.

        The default regridding methods are specified in the ``_regrid_method``
        attribute of the package. These defaults can be overridden using the
        input parameters of this function.

        Parameters
        ----------
        target_grid: xr.DataArray or xu.UgridDataArray
            a grid defined using the same discretization as the one we want to
            regrid the package to.
        regrid_cache: RegridderWeightsCache
            stores regridder weights for different regridders. Can be used to
            speed up regridding, if the same regridders are used several times
            for regridding different arrays.
        regridder_types: RegridMethodType, optional
            dictionary mapping arraynames (str) to a tuple of regrid type (a
            specialization class of BaseRegridder) and function name (str) this
            dictionary can be used to override the default mapping method.

        Examples
        --------
        To regrid the npf package with a non-default method for the k-field,
        call ``regrid_like`` with these arguments:

        >>> regridder_types = imod.mf6.regrid.NodePropertyFlowRegridMethod(k=(imod.RegridderType.OVERLAP, "mean"))
        >>> regrid_cache = imod.util.regrid.RegridderWeightsCache()
        >>> new_npf = npf.regrid_like(like, regrid_cache, regridder_types)

        Returns
        -------
        A package with the same options as this package, and with all the
        data-arrays regridded to another discretization, similar to the one used
        in input argument "target_grid"
        """
        try:
            result = deepcopy(self)
            remove_expanded_auxiliary_variables_from_dataset(result)
            result = _regrid_like(result, target_grid, regrid_cache, regridder_types)
            expand_transient_auxiliary_variables(result)
        except ValueError as e:
            raise e
        except Exception:
            raise ValueError("package could not be regridded.")
        return result

    @classmethod
    def is_grid_agnostic_package(cls) -> bool:
        return False

    def __repr__(self) -> str:
        typename = type(self).__name__
        return f"{typename}\n{self.dataset.__repr__()}"

    def _repr_html_(self) -> str:
        typename = type(self).__name__
        return f"<div>{typename}</div>{self.dataset._repr_html_()}"

    @property
    def auxiliary_data_fields(self) -> dict[str, str]:
        if hasattr(self, "_auxiliary_data"):
            return self._auxiliary_data
        return {}

    def get_non_grid_data(self, grid_names: list[str]) -> dict[str, Any]:
        """
        This function copies the attributes of a dataset that are scalars, such as options.

        parameters
        ----------
        grid_names: list of str
            the names of the attribbutes of a dataset that are grids.
        """
        result = {}
        all_non_grid_data = list(self.dataset.keys())
        for name in (
            gridname for gridname in grid_names if gridname in all_non_grid_data
        ):
            all_non_grid_data.remove(name)

        name = "repeat_stress"
        if name in all_non_grid_data:
            if "repeat" in self.dataset[name].dims:
                result[name] = self.dataset[name]
            else:
                result[name] = self.dataset[name].values[()]
            all_non_grid_data.remove(name)

        for name in all_non_grid_data:
            if "time" in self.dataset[name].coords:
                result[name] = self.dataset[name]
            else:
                result[name] = self.dataset[name].values[()]
        return result

    def _call_func_on_grids(
        self, func: Callable, dis: dict
    ) -> dict[str, GridDataArray]:
        """
        Call function on dictionary of grids and merge settings back into
        dictionary.

        Parameters
        ----------
        func: Callable
            Function to call on all grids
        """
        grid_varnames = list(self._write_schemata.keys())
        grids = {
            varname: self.dataset[varname]
            for varname in grid_varnames
            if varname in self.dataset.keys()
        }
        cleaned_grids = func(**dis, **grids)
        settings = self.get_non_grid_data(grid_varnames)
        return cleaned_grids | settings

    def is_splitting_supported(self) -> bool:
        return True

    def is_regridding_supported(self) -> bool:
        return True

    def is_clipping_supported(self) -> bool:
        return True

    @classmethod
    def get_regrid_methods(cls) -> RegridMethodType:
        return deepcopy(cls._regrid_method)<|MERGE_RESOLUTION|>--- conflicted
+++ resolved
@@ -385,12 +385,8 @@
 
     def copy(self) -> Any:
         # All state should be contained in the dataset.
-<<<<<<< HEAD
-        return type(self)(**self.dataset.copy())
-=======
         dataset_copy = cast(Mapping[str, Any], self.dataset.copy())
         return type(self)(**dataset_copy)
->>>>>>> 86e51765
 
     def clip_box(
         self,
