import abc
import copy
import numbers
import pathlib
from collections import defaultdict
from typing import Any, Dict, List, Optional, Tuple, Union

import cftime
import jinja2
import numpy as np
import xarray as xr
import xugrid as xu
from xarray.core.utils import is_scalar

import imod
from imod.mf6.pkgbase import TRANSPORT_PACKAGES, PackageBase
from imod.mf6.regridding_utils import (
    RegridderInstancesCollection,
    RegridderType,
    align_grid_coordinates,
    get_non_grid_data,
)
from imod.mf6.validation import validation_pkg_error_message
from imod.schemata import ValidationError
from imod.typing.grid import GridDataArray


class Package(PackageBase, abc.ABC):
    """
    Package is used to share methods for specific packages with no time
    component.

    It is not meant to be used directly, only to inherit from, to implement new
    packages.

    This class only supports `array input
    <https://water.usgs.gov/water-resources/software/MODFLOW-6/mf6io_6.0.4.pdf#page=16>`_,
    not the list input which is used in :class:`BoundaryCondition`.
    """

    _pkg_id = ""
    _init_schemata = {}
    _write_schemata = {}

    def __init__(self, allargs=None):
        super().__init__(allargs)

    def isel(self):
        raise NotImplementedError(
            "Selection on packages not yet supported. To make a selection on "
            f"the xr.Dataset, call {self._pkg_id}.dataset.isel instead."
            "You can create a new package with a selection by calling "
            f"{__class__.__name__}(**{self._pkg_id}.dataset.isel(**selection))"
        )

    def sel(self):
        raise NotImplementedError(
            "Selection on packages not yet supported. To make a selection on "
            f"the xr.Dataset, call {self._pkg_id}.dataset.sel instead. "
            "You can create a new package with a selection by calling "
            f"{__class__.__name__}(**{self._pkg_id}.dataset.sel(**selection))"
        )

    def _valid(self, value):
        """
        Filters values that are None, False, or a numpy.bool_ False.
        Needs to be this specific, since 0.0 and 0 are valid values, but are
        equal to a boolean False.
        """
        # Test singletons
        if value is False or value is None:
            return False
        # Test numpy bool (not singleton)
        elif isinstance(value, np.bool_) and not value:
            return False
        # When dumping to netCDF and reading back, None will have been
        # converted into a NaN. Only check NaN if it's a floating type to avoid
        # TypeErrors.
        elif np.issubdtype(type(value), np.floating) and np.isnan(value):
            return False
        else:
            return True

    @staticmethod
    def _number_format(dtype: type):
        if np.issubdtype(dtype, np.integer):
            return "%i"
        elif np.issubdtype(dtype, np.floating):
            return "%.18G"
        else:
            raise TypeError("dtype should be either integer or float")

    @staticmethod
    def _initialize_template(pkg_id):
        loader = jinja2.PackageLoader("imod", "templates/mf6")
        env = jinja2.Environment(loader=loader, keep_trailing_newline=True)
        if pkg_id == "ims":
            fname = "sln-ims.j2"
        elif pkg_id == "tdis":
            fname = "sim-tdis.j2"
        elif pkg_id in TRANSPORT_PACKAGES:
            fname = f"gwt-{pkg_id}.j2"
        else:
            fname = f"gwf-{pkg_id}.j2"
        return env.get_template(fname)

    def write_blockfile(self, directory, pkgname, globaltimes, binary):
        content = self.render(
            directory=directory,
            pkgname=pkgname,
            globaltimes=globaltimes,
            binary=binary,
        )
        filename = directory / f"{pkgname}.{self._pkg_id}"
        with open(filename, "w") as f:
            f.write(content)

    def write_binary_griddata(self, outpath, da, dtype):
        # From the modflow6 source, the header is defined as:
        # integer(I4B) :: kstp --> np.int32 : 1
        # integer(I4B) :: kper --> np.int32 : 2
        # real(DP) :: pertim --> 2 * np.int32 : 4
        # real(DP) :: totim --> 2 * np.int32 : 6
        # character(len=16) :: text --> 4 * np.int32 : 10
        # integer(I4B) :: m1, m2, m3 --> 3 * np.int32 : 13
        # so writing 13 bytes suffices to create a header.

        # The following code is commented out due to modflow issue 189
        # https://github.com/MODFLOW-USGS/modflow6/issues/189
        # We never write LAYERED data.
        # The (structured) dis array reader results in an error if you try to
        # read a 3D botm array. By storing nlayer * nrow * ncol in the first
        # header entry, the array is read properly.

        # haslayer = "layer" in da.dims
        # if haslayer:
        #    nlayer, nrow, ncol = da.shape
        # else:
        #    nrow, ncol = da.shape
        #    nlayer = 1

        # This is a work around for the abovementioned issue.
        nval = np.product(da.shape)
        header = np.zeros(13, np.int32)
        header[-3] = np.int32(nval)  # ncol
        header[-2] = np.int32(1)  # nrow
        header[-1] = np.int32(1)  # nlayer

        with open(outpath, "w") as f:
            header.tofile(f)
            da.values.flatten().astype(dtype).tofile(f)

    def write_text_griddata(self, outpath, da, dtype):
        with open(outpath, "w") as f:
            # Note: reshaping here avoids writing newlines after every number.
            # This dumps all the values in a single row rather than a single
            # column. This is to be preferred, since editors can easily
            # "reshape" a long row with "word wrap"; they cannot as easily
            # ignore newlines.
            fmt = self._number_format(dtype)
            data = da.values
            if data.ndim > 2:
                np.savetxt(fname=f, X=da.values.reshape((1, -1)), fmt=fmt)
            else:
                np.savetxt(fname=f, X=da.values, fmt=fmt)

    def render(self, directory, pkgname, globaltimes, binary):
        d = {}
        if directory is None:
            pkg_directory = pkgname
        else:
            pkg_directory = pathlib.Path(directory.stem) / pkgname

        for varname in self.dataset.data_vars:
            key = self._keyword_map.get(varname, varname)

            if hasattr(self, "_grid_data") and varname in self._grid_data:
                layered, value = self._compose_values(
                    self.dataset[varname], pkg_directory, key, binary=binary
                )
                if self._valid(value):  # skip False or None
                    d[f"{key}_layered"], d[key] = layered, value
            else:
                value = self[varname].values[()]
                if self._valid(value):  # skip False or None
                    d[key] = value
        return self._template.render(d)

    @staticmethod
    def _is_xy_data(obj):
        if isinstance(obj, (xr.DataArray, xr.Dataset)):
            xy = "x" in obj.dims and "y" in obj.dims
        elif isinstance(obj, (xu.UgridDataArray, xu.UgridDataset)):
            xy = obj.ugrid.grid.face_dimension in obj.dims
        else:
            raise TypeError(
                "obj should be DataArray or UgridDataArray, "
                f"received {type(obj)} instead"
            )
        return xy

    def _compose_values(self, da, directory, name, binary):
        """
        Compose values of dictionary.

        Ignores times. Time dependent boundary conditions use the method from
        BoundaryCondition.

        See documentation of wq
        """
        layered = False
        values = []
        if self._is_xy_data(da):
            if binary:
                path = (directory / f"{name}.bin").as_posix()
                values.append(f"open/close {path} (binary)")
            else:
                path = (directory / f"{name}.dat").as_posix()
                values.append(f"open/close {path}")
        else:
            if "layer" in da.dims:
                layered = True
                for layer in da.coords["layer"]:
                    values.append(f"constant {da.sel(layer=layer).values[()]}")
            else:
                value = da.values[()]
                if self._valid(value):  # skip None or False
                    values.append(f"constant {value}")
                else:
                    values = None

        return layered, values

    def write(self, directory, pkgname, globaltimes, binary):
        directory = pathlib.Path(directory)
        self.write_blockfile(directory, pkgname, globaltimes, binary=binary)

        if hasattr(self, "_grid_data"):
            if self._is_xy_data(self.dataset):
                pkgdirectory = directory / pkgname
                pkgdirectory.mkdir(exist_ok=True, parents=True)
                for varname, dtype in self._grid_data.items():
                    key = self._keyword_map.get(varname, varname)
                    da = self.dataset[varname]
                    if self._is_xy_data(da):
                        if binary:
                            path = pkgdirectory / f"{key}.bin"
                            self.write_binary_griddata(path, da, dtype)
                        else:
                            path = pkgdirectory / f"{key}.dat"
                            self.write_text_griddata(path, da, dtype)

    def _validate(self, schemata: Dict, **kwargs) -> Dict[str, List[ValidationError]]:
        errors = defaultdict(list)
        for variable, var_schemata in schemata.items():
            for schema in var_schemata:
                if (
                    variable in self.dataset.keys()
                ):  # concentration only added to dataset if specified
                    try:
                        schema.validate(self.dataset[variable], **kwargs)
                    except ValidationError as e:
                        errors[variable].append(e)
        return errors

    def _validate_init_schemata(self, validate: bool):
        """
        Run the "cheap" schema validations.

        The expensive validations are run during writing. Some are only
        available then: e.g. idomain to determine active part of domain.
        """
        if not validate:
            return
        errors = self._validate(self._init_schemata)
        if len(errors) > 0:
            message = validation_pkg_error_message(errors)
            raise ValidationError(message)
        return

    def _netcdf_path(self, directory, pkgname):
        """create path for netcdf, this function is also used to create paths to use inside the qgis projectfiles"""
        return directory / pkgname / f"{self._pkg_id}.nc"

    def write_netcdf(self, directory, pkgname, aggregate_layers=False):
        """Write to netcdf. Useful for generating .qgs projectfiles to view model input.
        These files cannot be used to run a modflow model.

        Parameters
        ----------
        directory : Path
            directory of qgis project

        pkgname : str
            package name

        aggregate_layers : bool
            If True, aggregate layers by taking the mean, i.e. ds.mean(dim="layer")

        Returns
        -------
        has_dims : list of str
            list of variables that have an x and y dimension.

        """

        has_dims = []
        for varname in self.dataset.data_vars.keys():  # pylint:disable=no-member
            if all(i in self.dataset[varname].dims for i in ["x", "y"]):
                has_dims.append(varname)

        spatial_ds = self.dataset[has_dims]

        if aggregate_layers and ("layer" in spatial_ds.dims):
            spatial_ds = spatial_ds.mean(dim="layer")

        if "time" not in spatial_ds:
            # Hack to circumvent this issue:
            # https://github.com/lutraconsulting/MDAL/issues/300
            spatial_ds = spatial_ds.assign_coords(
                time=np.array("1970-01-01", dtype=np.datetime64)
            ).expand_dims(dim="time")

        path = self._netcdf_path(directory, pkgname)
        path.parent.mkdir(exist_ok=True, parents=True)

        spatial_ds.to_netcdf(path)
        return has_dims

    def _get_vars_to_check(self):
        """
        Helper function to get all variables which were not set to None
        """
        variables = []
        for var in self._metadata_dict.keys():
            if (  # Filter optional variables not filled in
                self.dataset[var].size != 1
            ) or (
                self.dataset[var] != None  # noqa: E711
            ):
                variables.append(var)

        return variables

    def period_data(self):
        result = []
        if hasattr(self, "_period_data"):
            result += self._period_data
        if hasattr(self, "_auxiliary_data"):
            for aux_var_name, aux_var_dimensions in self._auxiliary_data.items():
                if aux_var_name in self.dataset.keys():
                    for s in (
                        self.dataset[aux_var_name].coords[aux_var_dimensions].values
                    ):
                        result.append(s)
        return result

    def add_periodic_auxiliary_variable(self):
        if hasattr(self, "_auxiliary_data"):
            for aux_var_name, aux_var_dimensions in self._auxiliary_data.items():
                aux_coords = (
                    self.dataset[aux_var_name].coords[aux_var_dimensions].values
                )
                for s in aux_coords:
                    self.dataset[s] = self.dataset[aux_var_name].sel(
                        {aux_var_dimensions: s}
                    )

    def get_auxiliary_variable_names(self):
        result = {}
        if hasattr(self, "_auxiliary_data"):
            result.update(self._auxiliary_data)
        return result

    def copy(self) -> Any:
        # All state should be contained in the dataset.
        return type(self)(**self.dataset.copy())

    @staticmethod
    def _clip_repeat_stress(
        repeat_stress: xr.DataArray,
        time,
        time_start,
        time_end,
    ):
        """
        Selection may remove the original data which are repeated.
        These should be re-inserted at the first occuring "key".
        Next, remove these keys as they've been "promoted" to regular
        timestamps with data.
        """
        # First, "pop" and filter.
        keys, values = repeat_stress.values.T
        keep = (keys >= time_start) & (keys <= time_end)
        new_keys = keys[keep]
        new_values = values[keep]
        # Now detect which "value" entries have gone missing
        insert_values, index = np.unique(new_values, return_index=True)
        insert_keys = new_keys[index]
        # Setup indexer
        indexer = xr.DataArray(
            data=np.arange(time.size),
            coords={"time": time},
            dims=("time",),
        ).sel(time=insert_values)
        indexer["time"] = insert_keys

        # Update the key-value pairs. Discard keys that have been "promoted".
        keep = np.in1d(new_keys, insert_keys, assume_unique=True, invert=True)
        new_keys = new_keys[keep]
        new_values = new_values[keep]
        # Set the values to their new source.
        new_values = insert_keys[np.searchsorted(insert_values, new_values)]
        repeat_stress = xr.DataArray(
            data=np.column_stack((new_keys, new_values)),
            dims=("repeat", "repeat_items"),
        )
        return indexer, repeat_stress

    @staticmethod
    def _clip_time_indexer(
        time,
        time_start,
        time_end,
    ):
        original = xr.DataArray(
            data=np.arange(time.size),
            coords={"time": time},
            dims=("time",),
        )
        indexer = original.sel(time=slice(time_start, time_end))

        # The selection might return a 0-sized dimension.
        if indexer.size > 0:
            first_time = indexer["time"].values[0]
        else:
            first_time = None

        # If the first time matches exactly, xarray will have done thing we
        # wanted and our work with the time dimension is finished.
        if (time_start is not None) and (time_start != first_time):
            # If the first time is before the original time, we need to
            # backfill; otherwise, we need to ffill the first timestamp.
            if time_start < time[0]:
                method = "bfill"
            else:
                method = "ffill"
            # Index with a list rather than a scalar to preserve the time
            # dimension.
            first = original.sel(time=[time_start], method=method)
            first["time"] = [time_start]
            indexer = xr.concat([first, indexer], dim="time")

        return indexer

    def __to_datetime(self, time, use_cftime):
        """
        Helper function that converts to datetime, except when None.
        """
        if time is None:
            return time
        else:
            return imod.wq.timeutil.to_datetime(time, use_cftime)

    def clip_box(
        self,
        time_min=None,
        time_max=None,
        layer_min=None,
        layer_max=None,
        x_min=None,
        x_max=None,
        y_min=None,
        y_max=None,
        state_for_boundary=None,
    ) -> "Package":
        """
        Clip a package by a bounding box (time, layer, y, x).

        Slicing intervals may be half-bounded, by providing None:

        * To select 500.0 <= x <= 1000.0:
          ``clip_box(x_min=500.0, x_max=1000.0)``.
        * To select x <= 1000.0: ``clip_box(x_min=None, x_max=1000.0)``
          or ``clip_box(x_max=1000.0)``.
        * To select x >= 500.0: ``clip_box(x_min = 500.0, x_max=None.0)``
          or ``clip_box(x_min=1000.0)``.

        Parameters
        ----------
        time_min: optional
        time_max: optional
        layer_min: optional, int
        layer_max: optional, int
        x_min: optional, float
        x_max: optional, float
        y_min: optional, float
        y_max: optional, float

        Returns
        -------
        clipped: Package
        """
        selection = self.dataset
        if "time" in selection:
            time = selection["time"].values
            use_cftime = isinstance(time[0], cftime.datetime)
            time_start = self.__to_datetime(time_min, use_cftime)
            time_end = self.__to_datetime(time_max, use_cftime)

            indexer = self._clip_time_indexer(
                time=time,
                time_start=time_start,
                time_end=time_end,
            )

            if "repeat_stress" in selection.data_vars and self._valid(
                selection["repeat_stress"].values[()]
            ):
                repeat_indexer, repeat_stress = self._clip_repeat_stress(
                    repeat_stress=selection["repeat_stress"],
                    time=time,
                    time_start=time_start,
                    time_end=time_end,
                )
                selection = selection.drop_vars("repeat_stress")
                selection["repeat_stress"] = repeat_stress
                indexer = repeat_indexer.combine_first(indexer).astype(int)

            selection = selection.drop_vars("time").isel(time=indexer)

        if "layer" in selection.coords:
            layer_slice = slice(layer_min, layer_max)
            # Cannot select if it's not a dimension!
            if "layer" not in selection.dims:
                selection = (
                    selection.expand_dims("layer")
                    .sel(layer=layer_slice)
                    .squeeze("layer")
                )
            else:
                selection = selection.sel(layer=layer_slice)

        x_slice = slice(x_min, x_max)
        y_slice = slice(y_min, y_max)
        if isinstance(selection, xu.UgridDataset):
            selection = selection.ugrid.sel(x=x_slice, y=y_slice)
        elif ("x" in selection.coords) and ("y" in selection.coords):
            if selection.indexes["y"].is_monotonic_decreasing:
                y_slice = slice(y_max, y_min)
            selection = selection.sel(x=x_slice, y=y_slice)

        cls = type(self)
        new = cls.__new__(cls)
        new.dataset = selection
        return new

    def mask(self, domain: GridDataArray) -> Any:
        """
        Mask values outside of domain.

        Floating values outside of the condition are set to NaN (nodata).
        Integer values outside of the condition are set to 0 (inactive in
        MODFLOW terms).

        Parameters
        ----------
        domain: xr.DataArray of integers. Preservers values where domain is larger than 0.

        Returns
        -------
        masked: Package
            The package with part masked.
        """
        masked = {}
        for var in self.dataset.data_vars.keys():
            da = self.dataset[var]
            if self.skip_masking_dataarray(var):
                masked[var] = da
                continue
            if set(domain.dims).issubset(da.dims):
                if issubclass(da.dtype.type, numbers.Integral):
<<<<<<< HEAD
                    masked[var] = da
=======
                    masked[var] = da.where(domain > 0, other=0)
>>>>>>> 87f91e64
                elif issubclass(da.dtype.type, numbers.Real):
                    masked[var] = da.where(domain > 0)
                else:
                    raise TypeError(
                        f"Expected dtype float or integer. Received instead: {da.dtype}"
                    )
            else:
                if da.values[()] is not None:
                    if is_scalar(da.values[()]):
                        masked[var] = da.values[()]  # For scalars, such as options
                    else:
                        masked[
                            var
                        ] = da  # For example for arrays with only a layer dimension
                else:
                    masked[var] = None

        return type(self)(**masked)

    def is_regridding_supported(self) -> bool:
        """
        returns true if package supports regridding.
        """
        return hasattr(self, "_regrid_method")

    def get_regrid_methods(self) -> Optional[Dict[str, Tuple[RegridderType, str]]]:
        if self.is_regridding_supported():
            return self._regrid_method
        return None

    def _regrid_array(
        self,
        varname: str,
        regridder_collection: RegridderInstancesCollection,
        regridder_name: str,
        regridder_function: str,
        target_grid: GridDataArray,
    ) -> Optional[GridDataArray]:
        """
        Regrids a data_array. The array is specified by its key in the dataset.
        Each data-array can represent:
        -a scalar value, valid for the whole grid
        -an array of a different scalar per layer
        -an array with a value per grid block
        -None
        """

        # skip regridding for arrays with no valid values (such as "None")
        if not self._valid(self.dataset[varname].values[()]):
            return None

        # the dataarray might be a scalar. If it is, then it does not need regridding.
        if is_scalar(self.dataset[varname]):
            return self.dataset[varname].values[()]

        if isinstance(self.dataset[varname], xr.DataArray):
            coords = self.dataset[varname].coords
            # if it is an xr.DataArray it may be layer-based; then no regridding is needed
            if not ("x" in coords and "y" in coords):
                return self.dataset[varname]

            # if it is an xr.DataArray it needs the dx, dy coordinates for regridding, which are otherwise not mandatory
            if not ("dx" in coords and "dy" in coords):
                raise ValueError(
                    f"DataArray {varname} does not have both a dx and dy coordinates"
                )

        # obtain an instance of a regridder for the chosen method
        regridder = regridder_collection.get_regridder(
            regridder_name,
            regridder_function,
        )

        # store original dtype of data
        original_dtype = self.dataset[varname].dtype

        # regrid data array
        regridded_array = regridder.regrid(self.dataset[varname])

        # set correct dx, dy variables and x, y coordinate axes
        regridded_array = align_grid_coordinates(regridded_array, target_grid)

        # reconvert the result to the same dtype as the original
        return regridded_array.astype(original_dtype)

    def regrid_like(
        self,
        target_grid: Union[xr.DataArray, xu.UgridDataArray],
        regridder_types: Dict[str, Tuple[RegridderType, str]] = None,
        validate: bool = True,
    ) -> "Package":
        """
        Creates a package of the same type as this package, based on another discretization.
        It regrids all the arrays in this package to the desired discretization, and leaves the options
        unmodified. At the moment only regridding to a different planar grid is supported, meaning
        ``target_grid`` has different ``"x"`` and ``"y"`` or different ``cell2d`` coords.

        The regridding methods can be specified in the _regrid_method attribute of the package. These are the defaults
        that specify how each array should be regridded. These defaults can be overridden using the input
        parameters of this function.

        Parameters
        ----------
        target_grid: xr.DataArray or xu.UgridDataArray
            a grid defined over the same discretization as the one we want to regrid the package to
        regridder_types: dict(str->(regridder type,str))
           dictionary mapping arraynames (str) to a tuple of regrid type (a specialization class of BaseRegridder) and function name (str)
            this dictionary can be used to override the default mapping method.

        Returns
        -------
        a package with the same options as this package, and with all the data-arrays regridded to another discretization,
        similar to the one used in input argument "target_grid"
        """
        if not self.is_regridding_supported():
            raise NotImplementedError(
                f"Package {type(self).__name__} does not support regridding"
            )

        regridder_collection = RegridderInstancesCollection(
            self.dataset, target_grid=target_grid
        )

        regridder_settings = copy.deepcopy(self._regrid_method)
        if regridder_types is not None:
            regridder_settings.update(regridder_types)

        new_package_data = get_non_grid_data(self, list(regridder_settings.keys()))

        for (
            varname,
            regridder_type_and_function,
        ) in regridder_settings.items():
            regridder_name, regridder_function = regridder_type_and_function

            # skip variables that are not in this dataset
            if varname not in self.dataset.keys():
                continue

            # regrid the variable
            new_package_data[varname] = self._regrid_array(
                varname,
                regridder_collection,
                regridder_name,
                regridder_function,
                target_grid,
            )

        new_package = self.__class__(**new_package_data)

<<<<<<< HEAD
        # TODO gitlab-398: write validation fails for VerticesDiscretization
        if validate and not isinstance(self, imod.mf6.VerticesDiscretization):
            errors = new_package._validate(
                new_package._write_schemata,
                idomain=target_grid,
            )
            if len(errors) > 0:
                raise ValidationError(validation_pkg_error_message(errors))
=======
>>>>>>> 87f91e64
        return new_package

    def skip_masking_dataarray(self, array_name: str) -> bool:
        if hasattr(self, "_skip_mask_arrays"):
            return array_name in self._skip_mask_arrays
        return False<|MERGE_RESOLUTION|>--- conflicted
+++ resolved
@@ -580,11 +580,7 @@
                 continue
             if set(domain.dims).issubset(da.dims):
                 if issubclass(da.dtype.type, numbers.Integral):
-<<<<<<< HEAD
-                    masked[var] = da
-=======
                     masked[var] = da.where(domain > 0, other=0)
->>>>>>> 87f91e64
                 elif issubclass(da.dtype.type, numbers.Real):
                     masked[var] = da.where(domain > 0)
                 else:
@@ -735,17 +731,6 @@
 
         new_package = self.__class__(**new_package_data)
 
-<<<<<<< HEAD
-        # TODO gitlab-398: write validation fails for VerticesDiscretization
-        if validate and not isinstance(self, imod.mf6.VerticesDiscretization):
-            errors = new_package._validate(
-                new_package._write_schemata,
-                idomain=target_grid,
-            )
-            if len(errors) > 0:
-                raise ValidationError(validation_pkg_error_message(errors))
-=======
->>>>>>> 87f91e64
         return new_package
 
     def skip_masking_dataarray(self, array_name: str) -> bool:
