from __future__ import annotations

import abc
import pathlib
from collections import defaultdict
from typing import Any, Mapping, Optional, Tuple, Union

import cftime
import jinja2
import numpy as np
import xarray as xr
import xugrid as xu

import imod
<<<<<<< HEAD
from imod.logging.logging_decorators import standard_log_decorator
from imod.mf6.auxiliary_variables import (
    expand_transient_auxiliary_variables,
    get_variable_names,
    remove_expanded_auxiliary_variables_from_dataset,
)
=======
from imod.mf6.auxiliary_variables import get_variable_names
>>>>>>> 4db1641c
from imod.mf6.interfaces.ipackage import IPackage
from imod.mf6.pkgbase import (
    EXCHANGE_PACKAGES,
    TRANSPORT_PACKAGES,
    PackageBase,
)
from imod.mf6.utilities.mask import _mask
from imod.mf6.utilities.regrid import (
    RegridderType,
    _regrid_like,
)
from imod.mf6.utilities.schemata import filter_schemata_dict
from imod.mf6.validation import validation_pkg_error_message
from imod.mf6.write_context import WriteContext
from imod.schemata import (
    AllNoDataSchema,
    EmptyIndexesSchema,
    SchemaType,
    ValidationError,
)
from imod.typing import GridDataArray


class Package(PackageBase, IPackage, abc.ABC):
    """
    Package is used to share methods for specific packages with no time
    component.

    It is not meant to be used directly, only to inherit from, to implement new
    packages.

    This class only supports `array input
    <https://water.usgs.gov/water-resources/software/MODFLOW-6/mf6io_6.0.4.pdf#page=16>`_,
    not the list input which is used in :class:`BoundaryCondition`.
    """

    _pkg_id = ""
    _init_schemata: dict[str, list[SchemaType] | Tuple[SchemaType, ...]] = {}
    _write_schemata: dict[str, list[SchemaType] | Tuple[SchemaType, ...]] = {}
    _keyword_map: dict[str, str] = {}

    def __init__(self, allargs: Mapping[str, GridDataArray | float | int | bool | str]):
        super().__init__(allargs)

    def isel(self):
        raise NotImplementedError(
            "Selection on packages not yet supported. To make a selection on "
            f"the xr.Dataset, call {self._pkg_id}.dataset.isel instead."
            "You can create a new package with a selection by calling "
            f"{__class__.__name__}(**{self._pkg_id}.dataset.isel(**selection))"
        )

    def sel(self):
        raise NotImplementedError(
            "Selection on packages not yet supported. To make a selection on "
            f"the xr.Dataset, call {self._pkg_id}.dataset.sel instead. "
            "You can create a new package with a selection by calling "
            f"{__class__.__name__}(**{self._pkg_id}.dataset.sel(**selection))"
        )

    def _valid(self, value):
        """
        Filters values that are None, False, or a numpy.bool_ False.
        Needs to be this specific, since 0.0 and 0 are valid values, but are
        equal to a boolean False.
        """
        # Test singletons
        if value is False or value is None:
            return False
        # Test numpy bool (not singleton)
        elif isinstance(value, np.bool_) and not value:
            return False
        # When dumping to netCDF and reading back, None will have been
        # converted into a NaN. Only check NaN if it's a floating type to avoid
        # TypeErrors.
        elif np.issubdtype(type(value), np.floating) and np.isnan(value):
            return False
        else:
            return True

    @staticmethod
    def _number_format(dtype: type):
        if np.issubdtype(dtype, np.integer):
            return "%i"
        elif np.issubdtype(dtype, np.floating):
            return "%.18G"
        else:
            raise TypeError("dtype should be either integer or float")

    @staticmethod
    def _initialize_template(pkg_id):
        loader = jinja2.PackageLoader("imod", "templates/mf6")
        env = jinja2.Environment(loader=loader, keep_trailing_newline=True)
        if pkg_id == "ims":
            fname = "sln-ims.j2"
        elif pkg_id == "tdis":
            fname = "sim-tdis.j2"
        elif pkg_id in TRANSPORT_PACKAGES:
            fname = f"gwt-{pkg_id}.j2"
        elif pkg_id in EXCHANGE_PACKAGES:
            fname = f"exg-{pkg_id}.j2"
        elif pkg_id == "api":
            fname = f"{pkg_id}.j2"
        else:
            fname = f"gwf-{pkg_id}.j2"
        return env.get_template(fname)

    def write_blockfile(self, pkgname, globaltimes, write_context: WriteContext):
        directory = write_context.get_formatted_write_directory()

        content = self.render(
            directory=directory,
            pkgname=pkgname,
            globaltimes=globaltimes,
            binary=write_context.use_binary,
        )
        filename = write_context.write_directory / f"{pkgname}.{self._pkg_id}"
        with open(filename, "w") as f:
            f.write(content)

    def write_binary_griddata(self, outpath, da, dtype):
        # From the modflow6 source, the header is defined as:
        # integer(I4B) :: kstp --> np.int32 : 1
        # integer(I4B) :: kper --> np.int32 : 2
        # real(DP) :: pertim --> 2 * np.int32 : 4
        # real(DP) :: totim --> 2 * np.int32 : 6
        # character(len=16) :: text --> 4 * np.int32 : 10
        # integer(I4B) :: m1, m2, m3 --> 3 * np.int32 : 13
        # so writing 13 bytes suffices to create a header.

        # The following code is commented out due to modflow issue 189
        # https://github.com/MODFLOW-USGS/modflow6/issues/189
        # We never write LAYERED data.
        # The (structured) dis array reader results in an error if you try to
        # read a 3D botm array. By storing nlayer * nrow * ncol in the first
        # header entry, the array is read properly.

        # haslayer = "layer" in da.dims
        # if haslayer:
        #    nlayer, nrow, ncol = da.shape
        # else:
        #    nrow, ncol = da.shape
        #    nlayer = 1

        # This is a work around for the abovementioned issue.
        nval = np.product(da.shape)
        header = np.zeros(13, np.int32)
        header[-3] = np.int32(nval)  # ncol
        header[-2] = np.int32(1)  # nrow
        header[-1] = np.int32(1)  # nlayer

        with open(outpath, "w") as f:
            header.tofile(f)
            da.values.flatten().astype(dtype).tofile(f)

    def write_text_griddata(self, outpath, da, dtype):
        with open(outpath, "w") as f:
            # Note: reshaping here avoids writing newlines after every number.
            # This dumps all the values in a single row rather than a single
            # column. This is to be preferred, since editors can easily
            # "reshape" a long row with "word wrap"; they cannot as easily
            # ignore newlines.
            fmt = self._number_format(dtype)
            data = da.values
            if data.ndim > 2:
                np.savetxt(fname=f, X=da.values.reshape((1, -1)), fmt=fmt)
            else:
                np.savetxt(fname=f, X=da.values, fmt=fmt)

    def _get_render_dictionary(self, directory: pathlib.Path, pkgname: str, globaltimes: Union[list[np.datetime64], np.ndarray], binary: bool) ->dict[str,Any]:
        d = {}
        if directory is None:
            pkg_directory = pkgname
        else:
            pkg_directory = pathlib.Path(directory) / pkgname

        for varname in self.dataset.data_vars:
            key = self._keyword_map.get(str(varname), str(varname))

            if hasattr(self, "_grid_data") and varname in self._grid_data:
                layered, value = self._compose_values(
                    self.dataset[varname], pkg_directory, key, binary=binary
                )
                if self._valid(value):  # skip False or None
                    d[f"{key}_layered"], d[key] = layered, value
            else:
                value = self[varname].values[()]
                if self._valid(value):  # skip False or None
                    d[key] = value

        if (hasattr(self, "_auxiliary_data")) and (names := get_variable_names(self)):
            d["auxiliary"] = names
        return d
    
    def render(self, directory, pkgname, globaltimes, binary):
        d = self._get_render_dictionary( directory, pkgname, globaltimes, binary)
        return self._template.render(d)

    @staticmethod
    def _is_xy_data(obj):
        if isinstance(obj, (xr.DataArray, xr.Dataset)):
            xy = "x" in obj.dims and "y" in obj.dims
        elif isinstance(obj, (xu.UgridDataArray, xu.UgridDataset)):
            xy = obj.ugrid.grid.face_dimension in obj.dims
        else:
            raise TypeError(
                "obj should be DataArray or UgridDataArray, "
                f"received {type(obj)} instead"
            )
        return xy

    def _compose_values(self, da, directory, name, binary):
        """
        Compose values of dictionary.

        Ignores times. Time dependent boundary conditions use the method from
        BoundaryCondition.

        See documentation of wq
        """
        layered = False
        values = []
        if self._is_xy_data(da):
            if binary:
                path = (directory / f"{name}.bin").as_posix()
                values.append(f"open/close {path} (binary)")
            else:
                path = (directory / f"{name}.dat").as_posix()
                values.append(f"open/close {path}")
        else:
            if "layer" in da.dims:
                layered = True
                for layer in da.coords["layer"]:
                    values.append(f"constant {da.sel(layer=layer).values[()]}")
            else:
                value = da.values[()]
                if self._valid(value):  # skip None or False
                    values.append(f"constant {value}")
                else:
                    values = None

        return layered, values


    @standard_log_decorator()
    def write(
        self,
        pkgname: str,
        globaltimes: Union[list[np.datetime64], np.ndarray],
        write_context: WriteContext,
    ):
        directory = write_context.write_directory
        binary = write_context.use_binary
        self.write_blockfile(pkgname, globaltimes, write_context)

        if hasattr(self, "_grid_data"):
            if self._is_xy_data(self.dataset):
                pkgdirectory = directory / pkgname
                pkgdirectory.mkdir(exist_ok=True, parents=True)
                for varname, dtype in self._grid_data.items():
                    key = self._keyword_map.get(varname, varname)
                    da = self.dataset[varname]
                    if self._is_xy_data(da):
                        if binary:
                            path = pkgdirectory / f"{key}.bin"
                            self.write_binary_griddata(path, da, dtype)
                        else:
                            path = pkgdirectory / f"{key}.dat"
                            self.write_text_griddata(path, da, dtype)

    @standard_log_decorator()
    def _validate(self, schemata: dict, **kwargs) -> dict[str, list[ValidationError]]:
        errors = defaultdict(list)
        for variable, var_schemata in schemata.items():
            for schema in var_schemata:
                if (
                    variable in self.dataset.keys()
                ):  # concentration only added to dataset if specified
                    try:
                        schema.validate(self.dataset[variable], **kwargs)
                    except ValidationError as e:
                        errors[variable].append(e)
        return errors

    def is_empty(self) -> bool:
        """
        Returns True if the package is empty- for example if it contains only no-data values.
        """

        # Create schemata dict only containing the
        # variables with a AllNoDataSchema and EmptyIndexesSchema (in case of
        # HFB) in the write schemata.
        allnodata_schemata = filter_schemata_dict(
            self._write_schemata, (AllNoDataSchema, EmptyIndexesSchema)
        )

        # Find if packages throws ValidationError for AllNoDataSchema or
        # EmptyIndexesSchema.
        allnodata_errors = self._validate(allnodata_schemata)
        return len(allnodata_errors) > 0

    def _validate_init_schemata(self, validate: bool):
        """
        Run the "cheap" schema validations.

        The expensive validations are run during writing. Some are only
        available then: e.g. idomain to determine active part of domain.
        """
        if not validate:
            return
        errors = self._validate(self._init_schemata)
        if len(errors) > 0:
            message = validation_pkg_error_message(errors)
            raise ValidationError(message)
        return

    def copy(self) -> Any:
        # All state should be contained in the dataset.
        return type(self)(**self.dataset.copy().to_dict())

    @staticmethod
    def _clip_repeat_stress(
        repeat_stress: xr.DataArray,
        time,
        time_start,
        time_end,
    ):
        """
        Selection may remove the original data which are repeated.
        These should be re-inserted at the first occuring "key".
        Next, remove these keys as they've been "promoted" to regular
        timestamps with data.
        """
        # First, "pop" and filter.
        keys, values = repeat_stress.values.T
        keep = (keys >= time_start) & (keys <= time_end)
        new_keys = keys[keep]
        new_values = values[keep]
        # Now detect which "value" entries have gone missing
        insert_values, index = np.unique(new_values, return_index=True)
        insert_keys = new_keys[index]
        # Setup indexer
        indexer = xr.DataArray(
            data=np.arange(time.size),
            coords={"time": time},
            dims=("time",),
        ).sel(time=insert_values)
        indexer["time"] = insert_keys

        # Update the key-value pairs. Discard keys that have been "promoted".
        keep = np.in1d(new_keys, insert_keys, assume_unique=True, invert=True)
        new_keys = new_keys[keep]
        new_values = new_values[keep]
        # Set the values to their new source.
        new_values = insert_keys[np.searchsorted(insert_values, new_values)]
        repeat_stress = xr.DataArray(
            data=np.column_stack((new_keys, new_values)),
            dims=("repeat", "repeat_items"),
        )
        return indexer, repeat_stress

    @staticmethod
    def _clip_time_indexer(
        time,
        time_start,
        time_end,
    ):
        original = xr.DataArray(
            data=np.arange(time.size),
            coords={"time": time},
            dims=("time",),
        )
        indexer = original.sel(time=slice(time_start, time_end))

        # The selection might return a 0-sized dimension.
        if indexer.size > 0:
            first_time = indexer["time"].values[0]
        else:
            first_time = None

        # If the first time matches exactly, xarray will have done thing we
        # wanted and our work with the time dimension is finished.
        if (time_start is not None) and (time_start != first_time):
            # If the first time is before the original time, we need to
            # backfill; otherwise, we need to ffill the first timestamp.
            if time_start < time[0]:
                method = "bfill"
            else:
                method = "ffill"
            # Index with a list rather than a scalar to preserve the time
            # dimension.
            first = original.sel(time=[time_start], method=method)
            first["time"] = [time_start]
            indexer = xr.concat([first, indexer], dim="time")

        return indexer

    def __to_datetime(self, time, use_cftime):
        """
        Helper function that converts to datetime, except when None.
        """
        if time is None:
            return time
        else:
            return imod.util.time.to_datetime_internal(time, use_cftime)

    def clip_box(
        self,
        time_min: Optional[cftime.datetime | np.datetime64 | str] = None,
        time_max: Optional[cftime.datetime | np.datetime64 | str] = None,
        layer_min: Optional[int] = None,
        layer_max: Optional[int] = None,
        x_min: Optional[float] = None,
        x_max: Optional[float] = None,
        y_min: Optional[float] = None,
        y_max: Optional[float] = None,
        top: Optional[GridDataArray] = None,
        bottom: Optional[GridDataArray] = None,
        state_for_boundary: Optional[GridDataArray] = None,
    ) -> Package:
        """
        Clip a package by a bounding box (time, layer, y, x).

        Slicing intervals may be half-bounded, by providing None:

        * To select 500.0 <= x <= 1000.0:
          ``clip_box(x_min=500.0, x_max=1000.0)``.
        * To select x <= 1000.0: ``clip_box(x_min=None, x_max=1000.0)``
          or ``clip_box(x_max=1000.0)``.
        * To select x >= 500.0: ``clip_box(x_min = 500.0, x_max=None.0)``
          or ``clip_box(x_min=1000.0)``.

        Parameters
        ----------
        time_min: optional
        time_max: optional
        layer_min: optional, int
        layer_max: optional, int
        x_min: optional, float
        x_max: optional, float
        y_min: optional, float
        y_max: optional, float
        top: optional, GridDataArray
        bottom: optional, GridDataArray
        state_for_boundary: optional, GridDataArray


        Returns
        -------
        clipped: Package
        """
        selection = self.dataset
        if "time" in selection:
            time = selection["time"].values
            use_cftime = isinstance(time[0], cftime.datetime)
            time_start = self.__to_datetime(time_min, use_cftime)
            time_end = self.__to_datetime(time_max, use_cftime)

            indexer = self._clip_time_indexer(
                time=time,
                time_start=time_start,
                time_end=time_end,
            )

            if "repeat_stress" in selection.data_vars and self._valid(
                selection["repeat_stress"].values[()]
            ):
                repeat_indexer, repeat_stress = self._clip_repeat_stress(
                    repeat_stress=selection["repeat_stress"],
                    time=time,
                    time_start=time_start,
                    time_end=time_end,
                )
                selection = selection.drop_vars("repeat_stress")
                selection["repeat_stress"] = repeat_stress
                indexer = repeat_indexer.combine_first(indexer).astype(int)

            selection = selection.drop_vars("time").isel(time=indexer)

        if "layer" in selection.coords:
            layer_slice = slice(layer_min, layer_max)
            # Cannot select if it's not a dimension!
            if "layer" not in selection.dims:
                selection = (
                    selection.expand_dims("layer")
                    .sel(layer=layer_slice)
                    .squeeze("layer")
                )
            else:
                selection = selection.sel(layer=layer_slice)

        x_slice = slice(x_min, x_max)
        y_slice = slice(y_min, y_max)
        if isinstance(selection, xu.UgridDataset):
            selection = selection.ugrid.sel(x=x_slice, y=y_slice)
        elif ("x" in selection.coords) and ("y" in selection.coords):
            if selection.indexes["y"].is_monotonic_decreasing:
                y_slice = slice(y_max, y_min)
            selection = selection.sel(x=x_slice, y=y_slice)

        cls = type(self)
        new = cls.__new__(cls)
        new.dataset = selection
        return new

    def mask(self, mask: GridDataArray) -> Any:
        """
        Mask values outside of domain.

        Floating values outside of the condition are set to NaN (nodata).
        Integer values outside of the condition are set to 0 (inactive in
        MODFLOW terms).

        Parameters
        ----------
        mask: xr.DataArray, xu.UgridDataArray of ints
            idomain-like integer array. 1 sets cells to active, 0 sets cells to inactive, 
            -1 sets cells to vertical passthrough

        Returns
        -------
        masked: Package
            The package with part masked.
        """

        return _mask(self, mask)


    def regrid_like(
        self,
        target_grid: GridDataArray,
        regridder_types: Optional[dict[str, Tuple[RegridderType, str]]] = None,
    ) -> "Package":
        """
        Creates a package of the same type as this package, based on another discretization.
        It regrids all the arrays in this package to the desired discretization, and leaves the options
        unmodified. At the moment only regridding to a different planar grid is supported, meaning
        ``target_grid`` has different ``"x"`` and ``"y"`` or different ``cell2d`` coords.

        The regridding methods can be specified in the _regrid_method attribute of the package. These are the defaults
        that specify how each array should be regridded. These defaults can be overridden using the input
        parameters of this function.

        Examples
        --------
        To regrid the npf package with a non-default method for the k-field, call regrid_like with these arguments:

        >>> new_npf = npf.regrid_like(like, {"k": (imod.RegridderType.OVERLAP, "mean")})


        Parameters
        ----------
        target_grid: xr.DataArray or xu.UgridDataArray
            a grid defined over the same discretization as the one we want to regrid the package to
        regridder_types: dict(str->(regridder type,str))
           dictionary mapping arraynames (str) to a tuple of regrid type (a specialization class of BaseRegridder) and function name (str)
            this dictionary can be used to override the default mapping method.

        Returns
        -------
        a package with the same options as this package, and with all the data-arrays regridded to another discretization,
        similar to the one used in input argument "target_grid"
        """
        return _regrid_like(self, target_grid,regridder_types) 


    def _skip_masking_dataarray(self, array_name: str) -> bool:
        if hasattr(self, "_skip_mask_arrays"):
            return array_name in self._skip_mask_arrays
        return False

    @classmethod
    def is_grid_agnostic_package(cls) -> bool:
        return False

    def __repr__(self) -> str:
        typename = type(self).__name__
        return f"{typename}\n{self.dataset.__repr__()}"

    def _repr_html_(self) -> str:
        typename = type(self).__name__
        return f"<div>{typename}</div>{self.dataset._repr_html_()}"

    @property
    def auxiliary_data_fields(self) -> dict[str, str]:
        if hasattr(self, "_auxiliary_data"):
            return self._auxiliary_data
        return {}

    def get_non_grid_data(self, grid_names: list[str]) -> dict[str, Any]:
        """
        This function copies the attributes of a dataset that are scalars, such as options.

        parameters
        ----------
        grid_names: list of str
            the names of the attribbutes of a dataset that are grids.
        """
        result = {}
        all_non_grid_data = list(self.dataset.keys())
        for name in (gridname for gridname in grid_names if gridname in all_non_grid_data):
            all_non_grid_data.remove(name)
        for name in all_non_grid_data:
            if "time" in self.dataset[name].coords:
                result[name] = self.dataset[name]
            else:
                result[name] = self.dataset[name].values[()]
        return result<|MERGE_RESOLUTION|>--- conflicted
+++ resolved
@@ -12,16 +12,10 @@
 import xugrid as xu
 
 import imod
-<<<<<<< HEAD
 from imod.logging.logging_decorators import standard_log_decorator
 from imod.mf6.auxiliary_variables import (
-    expand_transient_auxiliary_variables,
     get_variable_names,
-    remove_expanded_auxiliary_variables_from_dataset,
 )
-=======
-from imod.mf6.auxiliary_variables import get_variable_names
->>>>>>> 4db1641c
 from imod.mf6.interfaces.ipackage import IPackage
 from imod.mf6.pkgbase import (
     EXCHANGE_PACKAGES,
