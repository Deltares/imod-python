--- conflicted
+++ resolved
@@ -98,19 +98,13 @@
         d["packages"] = packages
         return self._template.render(d)
 
-<<<<<<< HEAD
-    def write(self, wdir, modelname, globaltimes):
-=======
-    def write(self, modelname, globaltimes, binary=True):
->>>>>>> 760876be
+    def write(self, workdir, modelname, globaltimes, binary=True):
         """
         Write model namefile
         Write packages
         """
-
-        wdir = pathlib.Path(wdir)
-
-        modeldirectory = wdir / modelname
+        workdir = pathlib.Path(workdir)
+        modeldirectory = workdir / modelname
         modeldirectory.mkdir(exist_ok=True, parents=True)
 
         # write model namefile
