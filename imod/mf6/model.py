--- conflicted
+++ resolved
@@ -483,13 +483,8 @@
         similar to the one used in input argument "target_grid"
         """
 
-<<<<<<< HEAD
         return _regrid_like(self, target_grid, validate, regrid_context)
- 
-=======
-        return _regrid_like(self, target_grid, validate)
-
->>>>>>> a11e6f05
+
     def mask_all_packages(
         self,
         mask: GridDataArray,
