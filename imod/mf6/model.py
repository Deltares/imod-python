from __future__ import annotations

import abc
import collections
import inspect
import pathlib
from copy import deepcopy
from pathlib import Path
from typing import Dict, List, Optional, Tuple, Union

import cftime
import jinja2
import numpy as np
import tomli
import tomli_w
import xarray as xr
import xugrid as xu
from jinja2 import Template

import imod
from imod.mf6 import qgs_util
from imod.mf6.clipped_boundary_condition_creator import ClippedBoundaryConditionCreator
<<<<<<< HEAD
from imod.mf6.pkgbase import Package
from imod.mf6.regridding_utils import (
    RegridderInstancesCollection,
    RegridderType,
    align_grid_coordinates,
)
=======
from imod.mf6.package import Package
>>>>>>> b36355b0
from imod.mf6.statusinfo import NestedStatusInfo, StatusInfo, StatusInfoBase
from imod.mf6.validation import pkg_errors_to_status_info
from imod.mf6.wel import Well
from imod.schemata import ValidationError
from imod.typing.grid import GridDataArray


def initialize_template(name: str) -> Template:
    loader = jinja2.PackageLoader("imod", "templates/mf6")
    env = jinja2.Environment(loader=loader, keep_trailing_newline=True)
    return env.get_template(name)


def round_to_integer_array(input_array: GridDataArray) -> GridDataArray:
    """
    This function creates an array equal to the input array but with all values converted to integer.
    Values are converted with the np.rint() function which rounds to the closest integer.
    """
    output_array = input_array.astype(np.int32)
    output_array.values = np.rint(input_array.values).astype(np.int32)
    return output_array


class Modflow6Model(collections.UserDict, abc.ABC):
    _mandatory_packages = None
    _model_id = None

    def __init__(self, **kwargs):
        collections.UserDict.__init__(self)
        for k, v in kwargs.items():
            self[k] = v

        self._options = {}
        self._template = None

    def __setitem__(self, key, value):
        if len(key) > 16:
            raise KeyError(
                f"Received key with more than 16 characters: '{key}'"
                "Modflow 6 has a character limit of 16."
            )

        super().__setitem__(key, value)

    def update(self, *args, **kwargs):
        for k, v in dict(*args, **kwargs).items():
            self[k] = v

    def __get_diskey(self):
        dis_pkg_ids = ["dis", "disv", "disu"]

        diskeys = [
            self._get_pkgkey(pkg_id)
            for pkg_id in dis_pkg_ids
            if self._get_pkgkey(pkg_id) is not None
        ]

        if len(diskeys) > 1:
            raise ValueError(f"Found multiple discretizations {diskeys}")
        elif len(diskeys) == 0:
            raise ValueError("No model discretization found")
        else:
            return diskeys[0]

    def _get_pkgkey(self, pkg_id):
        """
        Get package key that belongs to a certain pkg_id, since the keys are
        user specified.
        """
        key = [pkgname for pkgname, pkg in self.items() if pkg._pkg_id == pkg_id]
        nkey = len(key)
        if nkey > 1:
            raise ValueError(f"Multiple instances of {key} detected")
        elif nkey == 1:
            return key[0]
        else:
            return None

    def _check_for_required_packages(self, modelkey: str) -> None:
        # Check for mandatory packages
        pkg_ids = set([pkg._pkg_id for pkg in self.values()])
        dispresent = "dis" in pkg_ids or "disv" in pkg_ids or "disu" in pkg_ids
        if not dispresent:
            raise ValueError(f"No dis/disv/disu package found in model {modelkey}")
        for required in self._mandatory_packages:
            if required not in pkg_ids:
                raise ValueError(f"No {required} package found in model {modelkey}")
        return

    def _use_cftime(self):
        """
        Also checks if datetime types are homogeneous across packages.
        """
        types = [
            type(pkg.dataset["time"].values[0])
            for pkg in self.values()
            if "time" in pkg.dataset.coords
        ]
        set_of_types = set(types)
        # Types will be empty if there's no time dependent input
        if len(set_of_types) == 0:
            return False
        else:  # there is time dependent input
            if not len(set_of_types) == 1:
                raise ValueError(
                    f"Multiple datetime types detected: {set_of_types}"
                    "Use either cftime or numpy.datetime64[ns]."
                )
            # Since we compare types and not instances, we use issubclass
            if issubclass(types[0], cftime.datetime):
                return True
            elif issubclass(types[0], np.datetime64):
                return False
            else:
                raise ValueError("Use either cftime or numpy.datetime64[ns].")

    def _yield_times(self):
        modeltimes = []
        for pkg in self.values():
            if "time" in pkg.dataset.coords:
                modeltimes.append(pkg.dataset["time"].values)
            repeat_stress = pkg.dataset.get("repeat_stress")
            if repeat_stress is not None and repeat_stress.values[()] is not None:
                modeltimes.append(repeat_stress.isel(repeat_items=0).values)
        return modeltimes

    def render(self, modelname: str):
        dir_for_render = pathlib.Path(modelname)
        d = {k: v for k, v in self._options.items() if not (v is None or v is False)}
        packages = []
        for pkgname, pkg in self.items():
            # Add the six to the package id
            pkg_id = pkg._pkg_id
            key = f"{pkg_id}6"
            path = dir_for_render / f"{pkgname}.{pkg_id}"
            packages.append((key, path.as_posix(), pkgname))
        d["packages"] = packages
        return self._template.render(d)

    def _model_checks(self, modelkey: str):
        """
        Check model integrity (called before writing)
        """

        self._check_for_required_packages(modelkey)

    def __get_domain_geometry(
        self,
    ) -> Tuple[
        Union[xr.DataArray, xu.UgridDataArray],
        Union[xr.DataArray, xu.UgridDataArray],
        Union[xr.DataArray, xu.UgridDataArray],
    ]:
        discretization = self[self.__get_diskey()]
        if discretization is None:
            raise ValueError("Discretization not found")
        top = discretization["top"]
        bottom = discretization["bottom"]
        idomain = discretization["idomain"]
        return top, bottom, idomain

    def __get_k(self):
        try:
            npf = self[imod.mf6.NodePropertyFlow.get_pkg_id()]
        except RuntimeError:
            raise ValidationError("expected one package of type ModePropertyFlow")

        k = npf["k"]
        return k

    def _validate(self, model_name: str = "") -> StatusInfoBase:
        try:
            diskey = self.__get_diskey()
        except Exception as e:
            status_info = StatusInfo(f"{model_name} model")
            status_info.add_error(str(e))
            return status_info

        dis = self[diskey]
        # We'll use the idomain for checking dims, shape, nodata.
        idomain = dis["idomain"]
        bottom = dis["bottom"]

        model_status_info = NestedStatusInfo(f"{model_name} model")
        for pkg_name, pkg in self.items():
            # Check for all schemata when writing. Types and dimensions
            # may have been changed after initialization...

            if pkg_name in ["adv"]:
                continue  # some packages can be skipped

            # Concatenate write and init schemata.
            schemata = deepcopy(pkg._init_schemata)
            for key, value in pkg._write_schemata.items():
                if key not in schemata.keys():
                    schemata[key] = value
                else:
                    schemata[key] += value

            pkg_errors = pkg._validate(
                schemata=schemata,
                idomain=idomain,
                bottom=bottom,
            )
            if len(pkg_errors) > 0:
                model_status_info.add(pkg_errors_to_status_info(pkg_name, pkg_errors))

        return model_status_info

    def __write_well(
        self,
        wellpackage: Well,
        directory: Path,
        modelname: str,
        globaltimes: np.ndarray[np.datetime64],
        binary: bool = True,
        validate: bool = True,
    ):
        top, bottom, idomain = self.__get_domain_geometry()
        k = self.__get_k()
        wellpackage.write(
            directory, modelname, globaltimes, binary, validate, idomain, top, bottom, k
        )

    def write(
        self, directory, modelname, globaltimes, binary=True, validate: bool = True
    ) -> StatusInfoBase:
        """
        Write model namefile
        Write packages
        """

        workdir = pathlib.Path(directory)
        modeldirectory = workdir / modelname
        modeldirectory.mkdir(exist_ok=True, parents=True)
        if validate:
            model_status_info = self._validate(modelname)
            if model_status_info.has_errors():
                return model_status_info

        # write model namefile
        namefile_content = self.render(modelname)
        namefile_path = modeldirectory / f"{modelname}.nam"
        with open(namefile_path, "w") as f:
            f.write(namefile_content)

        # write package contents
        for pkg_name, pkg in self.items():
            try:
                if isinstance(pkg, imod.mf6.Well):
                    self.__write_well(
                        pkg, modeldirectory, pkg_name, globaltimes, binary, validate
                    )
                else:
                    pkg.write(
                        directory=modeldirectory,
                        pkgname=pkg_name,
                        globaltimes=globaltimes,
                        binary=binary,
                    )
            except Exception as e:
                raise type(e)(f"{e}\nError occured while writing {pkg_name}")

        return NestedStatusInfo(modelname)

    def dump(
        self, directory, modelname, validate: bool = True, mdal_compliant: bool = False
    ):
        modeldirectory = pathlib.Path(directory) / modelname
        modeldirectory.mkdir(exist_ok=True, parents=True)
        if validate:
            statusinfo = self._validate()
            if statusinfo.has_errors():
                raise ValidationError(statusinfo.to_string())

        toml_content = collections.defaultdict(dict)
        for pkgname, pkg in self.items():
            pkg_path = f"{pkgname}.nc"
            toml_content[type(pkg).__name__][pkgname] = pkg_path
            dataset = pkg.dataset
            if isinstance(dataset, xu.UgridDataset):
                if mdal_compliant:
                    dataset = pkg.dataset.ugrid.to_dataset()
                    mdal_dataset = imod.util.mdal_compliant_ugrid2d(dataset)
                    mdal_dataset.to_netcdf(modeldirectory / pkg_path)
                else:
                    pkg.dataset.ugrid.to_netcdf(modeldirectory / pkg_path)
            else:
                pkg.dataset.to_netcdf(modeldirectory / pkg_path)

        toml_path = modeldirectory / f"{modelname}.toml"
        with open(toml_path, "wb") as f:
            tomli_w.dump(toml_content, f)

        return toml_path

    @classmethod
    def from_file(cls, toml_path):
        pkg_classes = {
            name: pkg_cls
            for name, pkg_cls in inspect.getmembers(imod.mf6, inspect.isclass)
            if issubclass(pkg_cls, Package)
        }

        toml_path = pathlib.Path(toml_path)
        with open(toml_path, "rb") as f:
            toml_content = tomli.load(f)

        parentdir = toml_path.parent
        instance = cls()
        for key, entry in toml_content.items():
            for pkgname, path in entry.items():
                pkg_cls = pkg_classes[key]
                instance[pkgname] = pkg_cls.from_file(parentdir / path)

        return instance

    def clip_box(
        self,
        time_min: Optional[str] = None,
        time_max: Optional[str] = None,
        layer_min: Optional[int] = None,
        layer_max: Optional[int] = None,
        x_min: Optional[float] = None,
        x_max: Optional[float] = None,
        y_min: Optional[float] = None,
        y_max: Optional[float] = None,
        state_for_boundary: Optional[GridDataArray] = None,
    ):
        raise NotImplementedError

    def _clip_box_packages(
        self,
        time_min: Optional[str] = None,
        time_max: Optional[str] = None,
        layer_min: Optional[int] = None,
        layer_max: Optional[int] = None,
        x_min: Optional[float] = None,
        x_max: Optional[float] = None,
        y_min: Optional[float] = None,
        y_max: Optional[float] = None,
    ):
        """
        Clip a model by a bounding box (time, layer, y, x).

        Slicing intervals may be half-bounded, by providing None:

        * To select 500.0 <= x <= 1000.0:
          ``clip_box(x_min=500.0, x_max=1000.0)``.
        * To select x <= 1000.0: ``clip_box(x_min=None, x_max=1000.0)``
          or ``clip_box(x_max=1000.0)``.
        * To select x >= 500.0: ``clip_box(x_min = 500.0, x_max=None.0)``
          or ``clip_box(x_min=1000.0)``.

        Parameters
        ----------
        time_min: optional
        time_max: optional
        layer_min: optional, int
        layer_max: optional, int
        x_min: optional, float
        x_max: optional, float
        y_min: optional, float
        y_max: optional, float

        Returns
        -------
        clipped : Modflow6Model
        """
        clipped = type(self)(**self._options)
        for key, pkg in self.items():
            clipped[key] = pkg.clip_box(
                time_min=time_min,
                time_max=time_max,
                layer_min=layer_min,
                layer_max=layer_max,
                x_min=x_min,
                x_max=x_max,
                y_min=y_min,
                y_max=y_max,
            )

        return clipped

    def regrid_like(
        self,
        target_grid: Union[xr.DataArray, xu.UgridDataArray],
    ) -> "Modflow6Model":
        """
        Creates a model by regridding the packages of this model to another discretization.
        It regrids all the arrays in the package using the default regridding methods.
        At the moment only regridding to a different planar grid is supported, meaning
        ``target_grid`` has different ``"x"`` and ``"y"`` or different ``cell2d`` coords.

        Parameters
        ----------
        target_grid: xr.DataArray or xu.UgridDataArray
            a grid defined over the same discretization as the one we want to regrid the package to
        Returns
        -------
        a model with similar packages to the input model, and with all the data-arrays regridded to another discretization,
        similar to the one used in input argument "target_grid"
        """
        new_model = self.__class__()

        for pkg_name, pkg in self.items():
            if pkg.is_regridding_supported():
                new_model[pkg_name] = pkg.regrid_like(target_grid)
            else:
                raise NotImplementedError(
                    f"regridding is not implemented for package {pkg_name} of type {type(pkg)}"
                )

        methods = self._get_unique_regridder_types()
        output_domain = self._get_regridding_domain(target_grid, methods)
        new_model[self.__get_diskey()]["idomain"] = output_domain
        new_model._mask_all_packages(output_domain)
        return new_model

    def _mask_all_packages(
        self,
        domain: GridDataArray,
    ):
        """
        This function applies a mask to all packages in a model. The mask must be presented as an integer array
        that has 0 in filtered cells and not-0 in active cells
        """
        for pkgname, pkg in self.items():
            self[pkgname] = pkg.mask(domain)

    def get_domain(self):
        dis = self.__get_diskey()
        return self[dis]["idomain"]

    def _get_regridding_domain(
        self,
        target_grid: GridDataArray,
        methods: Dict[RegridderType, str],
    ) -> GridDataArray:
        """
        This function computes the output-domain for a regridding operation by regridding idomain with
        all regridders. Each regridder may leave some cells inactive. The output domain for the model consists of those
        cells that all regridders consider active.
        """
        idomain = self.get_domain()
        regridder_collection = RegridderInstancesCollection(
            idomain, target_grid=target_grid
        )
        included_in_all = None
        for regriddertype, function in methods.items():
            regridder = regridder_collection.get_regridder(
                regriddertype,
                function,
            )
            regridded_idomain = regridder.regrid(idomain)
            if included_in_all is None:
                included_in_all = regridded_idomain
            else:
                included_in_all = included_in_all.where(regridded_idomain.notnull())
        new_idomain = included_in_all.where(included_in_all.notnull(), other=0)
        new_idomain = round_to_integer_array(new_idomain)

        new_idomain = align_grid_coordinates(new_idomain, target_grid)

        return new_idomain


class GroundwaterFlowModel(Modflow6Model):
    _mandatory_packages = ("npf", "ic", "oc", "sto")
    _model_id = "gwf6"

    def __init__(
        self,
        listing_file: str = None,
        print_input: bool = False,
        print_flows: bool = False,
        save_flows: bool = False,
        newton: bool = False,
        under_relaxation: bool = False,
    ):
        super().__init__()
        self._options = {
            "listing_file": listing_file,
            "print_input": print_input,
            "print_flows": print_flows,
            "save_flows": save_flows,
            "newton": newton,
            "under_relaxation": under_relaxation,
        }
        self._template = initialize_template("gwf-nam.j2")

    def _get_unique_regridder_types(self) -> Dict[RegridderType, str]:
        """
        This function loops over the packages and  collects all regridder-types that are in use.
        Differences in associated functions are ignored. It focusses only on the types. So if a
        model uses both Overlap(mean) and Overlap(harmonic_mean), this function will return just one
        Overlap regridder:  the first one found, in this case Overlap(mean)
        """
        methods = {}
        for pkg_name, pkg in self.items():
            if pkg.is_regridding_supported():
                pkg_methods = pkg.get_regrid_methods()
                for variable in pkg_methods:
                    if (
                        variable in pkg.dataset.data_vars
                        and pkg.dataset[variable].values[()] is not None
                    ):
                        regriddertype = pkg_methods[variable][0]
                        if regriddertype not in methods.keys():
                            functiontype = pkg_methods[variable][1]
                            methods[regriddertype] = functiontype
            else:
                raise NotImplementedError(
                    f"regridding is not implemented for package {pkg_name} of type {type(pkg)}"
                )
        return methods

    def write_qgis_project(self, directory, crs, aggregate_layers=False):
        """
        Write qgis projectfile and accompanying netcdf files that can be read in qgis.

        Parameters
        ----------
        directory : Path
            directory of qgis project

        crs : str, int,
            anything that can be converted to a pyproj.crs.CRS

        aggregate_layers : Optional, bool
            If True, aggregate layers by taking the mean, i.e. ds.mean(dim="layer")

        """
        ext = ".qgs"

        directory = pathlib.Path(directory)
        directory.mkdir(exist_ok=True, parents=True)

        pkgnames = [
            pkgname
            for pkgname, pkg in self.items()
            if all(i in pkg.dataset.dims for i in ["x", "y"])
        ]

        data_paths = []
        data_vars_ls = []
        for pkgname in pkgnames:
            pkg = self[pkgname].rio.write_crs(crs)
            data_path = pkg._netcdf_path(directory, pkgname)
            data_path = "./" + data_path.relative_to(directory).as_posix()
            data_paths.append(data_path)
            # FUTURE: MDAL has matured enough that we do not necessarily
            #           have to write seperate netcdfs anymore
            data_vars_ls.append(
                pkg.write_netcdf(directory, pkgname, aggregate_layers=aggregate_layers)
            )

        qgs_tree = qgs_util._create_qgis_tree(
            self, pkgnames, data_paths, data_vars_ls, crs
        )
        qgs_util._write_qgis_projectfile(qgs_tree, directory / ("qgis_proj" + ext))

    def clip_box(
        self,
        time_min: Optional[str] = None,
        time_max: Optional[str] = None,
        layer_min: Optional[int] = None,
        layer_max: Optional[int] = None,
        x_min: Optional[float] = None,
        x_max: Optional[float] = None,
        y_min: Optional[float] = None,
        y_max: Optional[float] = None,
        state_for_boundary: Optional[GridDataArray] = None,
    ):
        clipped = super()._clip_box_packages(
            time_min, time_max, layer_min, layer_max, x_min, x_max, y_min, y_max
        )

        clipped_boundary_condition = self.__create_boundary_condition_clipped_boundary(
            self, clipped, state_for_boundary
        )
        if clipped_boundary_condition is not None:
            clipped["chd_clipped"] = clipped_boundary_condition

        return clipped

    def __create_boundary_condition_clipped_boundary(
        self,
        original_model: Modflow6Model,
        clipped_model: Modflow6Model,
        state_for_boundary: Optional[GridDataArray],
    ):
        unassigned_boundary_original_domain = (
            self.__create_boundary_condition_for_unassigned_boundary(
                original_model, state_for_boundary
            )
        )

        return self.__create_boundary_condition_for_unassigned_boundary(
            clipped_model, state_for_boundary, [unassigned_boundary_original_domain]
        )

    @staticmethod
    def __create_boundary_condition_for_unassigned_boundary(
        model: Modflow6Model,
        state_for_boundary: Optional[GridDataArray],
        additional_boundaries: Optional[List[imod.mf6.ConstantHead]] = None,
    ):
        if state_for_boundary is None:
            return None

        constant_head_packages = [
            pkg for name, pkg in model.items() if isinstance(pkg, imod.mf6.ConstantHead)
        ]

        additional_boundaries = [
            item for item in additional_boundaries or [] if item is not None
        ]

        constant_head_packages.extend(additional_boundaries)

        return ClippedBoundaryConditionCreator.create(
            model.get_domain(), state_for_boundary, constant_head_packages
        )


class GroundwaterTransportModel(Modflow6Model):
    """
    The GroundwaterTransportModel (GWT) simulates transport of a single solute
    species flowing in groundwater.
    """

    _mandatory_packages = ("mst", "dsp", "oc", "ic")
    _model_id = "gwt6"

    def __init__(
        self,
        listing_file: str = None,
        print_input: bool = False,
        print_flows: bool = False,
        save_flows: bool = False,
    ):
        super().__init__()
        self._options = {
            "listing_file": listing_file,
            "print_input": print_input,
            "print_flows": print_flows,
            "save_flows": save_flows,
        }

        self._template = initialize_template("gwt-nam.j2")

    def clip_box(
        self,
        time_min: str = None,
        time_max: str = None,
        layer_min: int = None,
        layer_max: int = None,
        x_min: float = None,
        x_max: float = None,
        y_min: float = None,
        y_max: float = None,
        state_for_boundary: GridDataArray = None,
    ):
        clipped = super()._clip_box_packages(
            time_min, time_max, layer_min, layer_max, x_min, x_max, y_min, y_max
        )

        return clipped<|MERGE_RESOLUTION|>--- conflicted
+++ resolved
@@ -20,16 +20,12 @@
 import imod
 from imod.mf6 import qgs_util
 from imod.mf6.clipped_boundary_condition_creator import ClippedBoundaryConditionCreator
-<<<<<<< HEAD
-from imod.mf6.pkgbase import Package
+from imod.mf6.package import Package
 from imod.mf6.regridding_utils import (
     RegridderInstancesCollection,
     RegridderType,
     align_grid_coordinates,
 )
-=======
-from imod.mf6.package import Package
->>>>>>> b36355b0
 from imod.mf6.statusinfo import NestedStatusInfo, StatusInfo, StatusInfoBase
 from imod.mf6.validation import pkg_errors_to_status_info
 from imod.mf6.wel import Well
