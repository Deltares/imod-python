--- conflicted
+++ resolved
@@ -492,12 +492,7 @@
         a model with similar packages to the input model, and with all the data-arrays regridded to another discretization,
         similar to the one used in input argument "target_grid"
         """
-<<<<<<< HEAD
-
         return _regrid_like(self, target_grid, validate, regrid_context)
-=======
-        return _regrid_like(self, target_grid, validate)
->>>>>>> 8300f79f
 
     def mask_all_packages(
         self,
