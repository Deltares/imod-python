from __future__ import annotations

import abc
import collections
import inspect
import pathlib
from collections import defaultdict
from copy import deepcopy
from pathlib import Path
from typing import Optional, Tuple, Union

import cftime
import jinja2
import numpy as np
import tomli
import tomli_w
import xarray as xr
import xugrid as xu
from jinja2 import Template

import imod
from imod.mf6.package import Package
from imod.mf6.statusinfo import NestedStatusInfo, StatusInfo, StatusInfoBase
from imod.mf6.utilities.regrid import RegridderInstancesCollection, RegridderType
from imod.mf6.validation import pkg_errors_to_status_info
from imod.mf6.write_context import WriteContext
from imod.schemata import ValidationError
from imod.typing import GridDataArray
from imod.typing.grid import ones_like
from imod.mf6.interfaces.imodel import IModel
from imod.mf6.utilities.regrid import _get_unique_regridder_types

class Modflow6Model(collections.UserDict, IModel, abc.ABC):
    _mandatory_packages: Tuple[str, ...] = ()
    _model_id: Optional[str] = None
    _template: Template

    @staticmethod
    def _initialize_template(name: str) -> Template:
        loader = jinja2.PackageLoader("imod", "templates/mf6")
        env = jinja2.Environment(loader=loader, keep_trailing_newline=True)
        return env.get_template(name)


    def __init__(self, **kwargs):
        collections.UserDict.__init__(self)
        for k, v in kwargs.items():
            self[k] = v

        self._options = {}

    def __setitem__(self, key, value):
        if len(key) > 16:
            raise KeyError(
                f"Received key with more than 16 characters: '{key}'"
                "Modflow 6 has a character limit of 16."
            )

        super().__setitem__(key, value)

    def update(self, *args, **kwargs):
        for k, v in dict(*args, **kwargs).items():
            self[k] = v

    def _get_diskey(self):
        dis_pkg_ids = ["dis", "disv", "disu"]

        diskeys = [
            self._get_pkgkey(pkg_id)
            for pkg_id in dis_pkg_ids
            if self._get_pkgkey(pkg_id) is not None
        ]

        if len(diskeys) > 1:
            raise ValueError(f"Found multiple discretizations {diskeys}")
        elif len(diskeys) == 0:
            raise ValueError("No model discretization found")
        else:
            return diskeys[0]

    def _get_pkgkey(self, pkg_id):
        """
        Get package key that belongs to a certain pkg_id, since the keys are
        user specified.
        """
        key = [pkgname for pkgname, pkg in self.items() if pkg._pkg_id == pkg_id]
        nkey = len(key)
        if nkey > 1:
            raise ValueError(f"Multiple instances of {key} detected")
        elif nkey == 1:
            return key[0]
        else:
            return None

    def _check_for_required_packages(self, modelkey: str) -> None:
        # Check for mandatory packages
        pkg_ids = set([pkg._pkg_id for pkg in self.values()])
        dispresent = "dis" in pkg_ids or "disv" in pkg_ids or "disu" in pkg_ids
        if not dispresent:
            raise ValueError(f"No dis/disv/disu package found in model {modelkey}")
        for required in self._mandatory_packages:
            if required not in pkg_ids:
                raise ValueError(f"No {required} package found in model {modelkey}")
        return

    def _use_cftime(self):
        """
        Also checks if datetime types are homogeneous across packages.
        """
        types = [
            type(pkg.dataset["time"].values[0])
            for pkg in self.values()
            if "time" in pkg.dataset.coords
        ]
        set_of_types = set(types)
        # Types will be empty if there's no time dependent input
        if len(set_of_types) == 0:
            return False
        else:  # there is time dependent input
            if not len(set_of_types) == 1:
                raise ValueError(
                    f"Multiple datetime types detected: {set_of_types}"
                    "Use either cftime or numpy.datetime64[ns]."
                )
            # Since we compare types and not instances, we use issubclass
            if issubclass(types[0], cftime.datetime):
                return True
            elif issubclass(types[0], np.datetime64):
                return False
            else:
                raise ValueError("Use either cftime or numpy.datetime64[ns].")

    def _yield_times(self):
        modeltimes = []
        for pkg in self.values():
            if "time" in pkg.dataset.coords:
                modeltimes.append(pkg.dataset["time"].values)
            repeat_stress = pkg.dataset.get("repeat_stress")
            if repeat_stress is not None and repeat_stress.values[()] is not None:
                modeltimes.append(repeat_stress.isel(repeat_items=0).values)
        return modeltimes

    def render(self, modelname: str, write_context: WriteContext):
        dir_for_render = write_context.root_directory / modelname

        d = {k: v for k, v in self._options.items() if not (v is None or v is False)}
        packages = []
        for pkgname, pkg in self.items():
            # Add the six to the package id
            pkg_id = pkg._pkg_id
            key = f"{pkg_id}6"
            path = dir_for_render / f"{pkgname}.{pkg_id}"
            packages.append((key, path.as_posix(), pkgname))
        d["packages"] = packages
        return self._template.render(d)

    def _model_checks(self, modelkey: str):
        """
        Check model integrity (called before writing)
        """

        self._check_for_required_packages(modelkey)

    def __get_domain_geometry(
        self,
    ) -> Tuple[
        Union[xr.DataArray, xu.UgridDataArray],
        Union[xr.DataArray, xu.UgridDataArray],
        Union[xr.DataArray, xu.UgridDataArray],
    ]:
        discretization = self[self._get_diskey()]
        if discretization is None:
            raise ValueError("Discretization not found")
        top = discretization["top"]
        bottom = discretization["bottom"]
        idomain = discretization["idomain"]
        return top, bottom, idomain

    def __get_k(self):
        try:
            npf = self[imod.mf6.NodePropertyFlow._pkg_id]
        except RuntimeError:
            raise ValidationError("expected one package of type ModePropertyFlow")

        k = npf["k"]
        return k

    def _validate(self, model_name: str = "") -> StatusInfoBase:
        try:
            diskey = self._get_diskey()
        except Exception as e:
            status_info = StatusInfo(f"{model_name} model")
            status_info.add_error(str(e))
            return status_info

        dis = self[diskey]
        # We'll use the idomain for checking dims, shape, nodata.
        idomain = dis["idomain"]
        bottom = dis["bottom"]

        model_status_info = NestedStatusInfo(f"{model_name} model")
        for pkg_name, pkg in self.items():
            # Check for all schemata when writing. Types and dimensions
            # may have been changed after initialization...

            if pkg_name in ["adv"]:
                continue  # some packages can be skipped

            # Concatenate write and init schemata.
            schemata = deepcopy(pkg._init_schemata)
            for key, value in pkg._write_schemata.items():
                if key not in schemata.keys():
                    schemata[key] = value
                else:
                    schemata[key] += value

            pkg_errors = pkg._validate(
                schemata=schemata,
                idomain=idomain,
                bottom=bottom,
            )
            if len(pkg_errors) > 0:
                model_status_info.add(pkg_errors_to_status_info(pkg_name, pkg_errors))

        return model_status_info

    def write(
        self, modelname, globaltimes, validate: bool, write_context: WriteContext
    ) -> StatusInfoBase:
        """
        Write model namefile
        Write packages
        """

        workdir = write_context.simulation_directory
        modeldirectory = workdir / modelname
        Path(modeldirectory).mkdir(exist_ok=True, parents=True)
        if validate:
            model_status_info = self._validate(modelname)
            if model_status_info.has_errors():
                return model_status_info

        # write model namefile
        namefile_content = self.render(modelname, write_context)
        namefile_path = modeldirectory / f"{modelname}.nam"
        with open(namefile_path, "w") as f:
            f.write(namefile_content)

        # write package contents
        pkg_write_context = write_context.copy_with_new_write_directory(
            new_write_directory=modeldirectory
        )
        for pkg_name, pkg in self.items():
            try:
                if isinstance(pkg, imod.mf6.Well):
                    top, bottom, idomain = self.__get_domain_geometry()
                    k = self.__get_k()
                    mf6_well_pkg = pkg.to_mf6_pkg(
                        idomain,
                        top,
                        bottom,
                        k,
                        validate,
                        pkg_write_context.is_partitioned,
                    )

                    mf6_well_pkg.write(
                        pkgname=pkg_name,
                        globaltimes=globaltimes,
                        write_context=pkg_write_context,
                    )
                elif isinstance(pkg, imod.mf6.HorizontalFlowBarrierBase):
                    top, bottom, idomain = self.__get_domain_geometry()
                    k = self.__get_k()
                    mf6_hfb_pkg = pkg.to_mf6_pkg(idomain, top, bottom, k, validate)
                    mf6_hfb_pkg.write(
                        pkgname=pkg_name,
                        globaltimes=globaltimes,
                        write_context=pkg_write_context,
                    )
                else:
                    pkg.write(
                        pkgname=pkg_name,
                        globaltimes=globaltimes,
                        write_context=pkg_write_context,
                    )
            except Exception as e:
                raise type(e)(f"{e}\nError occured while writing {pkg_name}")

        return NestedStatusInfo(modelname)

    def dump(
        self, directory, modelname, validate: bool = True, mdal_compliant: bool = False
    ):
        modeldirectory = pathlib.Path(directory) / modelname
        modeldirectory.mkdir(exist_ok=True, parents=True)
        if validate:
            statusinfo = self._validate()
            if statusinfo.has_errors():
                raise ValidationError(statusinfo.to_string())

        toml_content: dict = collections.defaultdict(dict)
        for pkgname, pkg in self.items():
            pkg_path = f"{pkgname}.nc"
            toml_content[type(pkg).__name__][pkgname] = pkg_path
            dataset = pkg.dataset
            if isinstance(dataset, xu.UgridDataset):
                if mdal_compliant:
                    dataset = pkg.dataset.ugrid.to_dataset()
                    mdal_dataset = imod.util.spatial.mdal_compliant_ugrid2d(dataset)
                    mdal_dataset.to_netcdf(modeldirectory / pkg_path)
                else:
                    pkg.dataset.ugrid.to_netcdf(modeldirectory / pkg_path)
            else:
                pkg.to_netcdf(modeldirectory / pkg_path)

        toml_path = modeldirectory / f"{modelname}.toml"
        with open(toml_path, "wb") as f:
            tomli_w.dump(toml_content, f)

        return toml_path

    @classmethod
    def from_file(cls, toml_path):
        pkg_classes = {
            name: pkg_cls
            for name, pkg_cls in inspect.getmembers(imod.mf6, inspect.isclass)
            if issubclass(pkg_cls, Package)
        }

        toml_path = pathlib.Path(toml_path)
        with open(toml_path, "rb") as f:
            toml_content = tomli.load(f)

        parentdir = toml_path.parent
        instance = cls()
        for key, entry in toml_content.items():
            for pkgname, path in entry.items():
                pkg_cls = pkg_classes[key]
                instance[pkgname] = pkg_cls.from_file(parentdir / path)

        return instance

    @classmethod
    def model_id(cls) -> str:
        if cls._model_id is None:
            raise ValueError("Model id has not been set")
        return cls._model_id

    def clip_box(
        self,
        time_min: Optional[cftime.datetime | np.datetime64 | str] = None,
        time_max: Optional[cftime.datetime | np.datetime64 | str] = None,
        layer_min: Optional[int] = None,
        layer_max: Optional[int] = None,
        x_min: Optional[float] = None,
        x_max: Optional[float] = None,
        y_min: Optional[float] = None,
        y_max: Optional[float] = None,
        state_for_boundary: Optional[GridDataArray] = None,
    ):
        """
        Clip a model by a bounding box (time, layer, y, x).

        Slicing intervals may be half-bounded, by providing None:

        * To select 500.0 <= x <= 1000.0:
          ``clip_box(x_min=500.0, x_max=1000.0)``.
        * To select x <= 1000.0: ``clip_box(x_min=None, x_max=1000.0)``
          or ``clip_box(x_max=1000.0)``.
        * To select x >= 500.0: ``clip_box(x_min = 500.0, x_max=None.0)``
          or ``clip_box(x_min=1000.0)``.

        Parameters
        ----------
        time_min: optional
        time_max: optional
        layer_min: optional, int
        layer_max: optional, int
        x_min: optional, float
        x_max: optional, float
        y_min: optional, float
        y_max: optional, float
        state_for_boundary :
        """
        clipped = self._clip_box_packages(
            time_min,
            time_max,
            layer_min,
            layer_max,
            x_min,
            x_max,
            y_min,
            y_max,
        )

        return clipped

    def _clip_box_packages(
        self,
        time_min: Optional[cftime.datetime | np.datetime64 | str] = None,
        time_max: Optional[cftime.datetime | np.datetime64 | str] = None,
        layer_min: Optional[int] = None,
        layer_max: Optional[int] = None,
        x_min: Optional[float] = None,
        x_max: Optional[float] = None,
        y_min: Optional[float] = None,
        y_max: Optional[float] = None,
        state_for_boundary: Optional[GridDataArray] = None,
    ):
        """
        Clip a model by a bounding box (time, layer, y, x).

        Slicing intervals may be half-bounded, by providing None:

        * To select 500.0 <= x <= 1000.0:
          ``clip_box(x_min=500.0, x_max=1000.0)``.
        * To select x <= 1000.0: ``clip_box(x_min=None, x_max=1000.0)``
          or ``clip_box(x_max=1000.0)``.
        * To select x >= 500.0: ``clip_box(x_min = 500.0, x_max=None.0)``
          or ``clip_box(x_min=1000.0)``.

        Parameters
        ----------
        time_min: optional
        time_max: optional
        layer_min: optional, int
        layer_max: optional, int
        x_min: optional, float
        x_max: optional, float
        y_min: optional, float
        y_max: optional, float

        Returns
        -------
        clipped : Modflow6Model
        """

        top, bottom, idomain = self.__get_domain_geometry()

        clipped = type(self)(**self._options)
        for key, pkg in self.items():
            clipped[key] = pkg.clip_box(
                time_min=time_min,
                time_max=time_max,
                layer_min=layer_min,
                layer_max=layer_max,
                x_min=x_min,
                x_max=x_max,
                y_min=y_min,
                y_max=y_max,
                top=top,
                bottom=bottom,
                state_for_boundary=state_for_boundary,
            )

        return clipped

    def regrid_like(
        self, target_grid: GridDataArray, validate: bool = True
    ) -> "Modflow6Model":
        """
        Creates a model by regridding the packages of this model to another discretization.
        It regrids all the arrays in the package using the default regridding methods.
        At the moment only regridding to a different planar grid is supported, meaning
        ``target_grid`` has different ``"x"`` and ``"y"`` or different ``cell2d`` coords.

        Parameters
        ----------
        target_grid: xr.DataArray or xu.UgridDataArray
            a grid defined over the same discretization as the one we want to regrid the package to
        validate: bool
            set to true to validate the regridded packages

        Returns
        -------
        a model with similar packages to the input model, and with all the data-arrays regridded to another discretization,
        similar to the one used in input argument "target_grid"
        """
        new_model = self.__class__()

        for pkg_name, pkg in self.items():
            if pkg.is_regridding_supported():
                new_model[pkg_name] = pkg.regrid_like(target_grid)
            else:
                raise NotImplementedError(
                    f"regridding is not implemented for package {pkg_name} of type {type(pkg)}"
                )

        methods = _get_unique_regridder_types(self)
        output_domain = self._get_regridding_domain(target_grid, methods)
        new_model.mask_all_packages(output_domain)
        new_model.purge_empty_packages()
        if validate:
            status_info = NestedStatusInfo("Model validation status")
            status_info.add(new_model._validate("Regridded model"))
            if status_info.has_errors():
                raise ValidationError("\n" + status_info.to_string())
        return new_model

    def mask_all_packages(
        self,
        mask: GridDataArray,
    ):
        """
        This function applies a mask to all packages in a model. The mask must
        be presented as an idomain-like integer array that has 0 (inactive) or
        -1 (vertical passthrough) values in filtered cells and 1 in active
        cells
        
        Parameters
        ----------
        mask: xr.DataArray, xu.UgridDataArray of ints
            idomain-like integer array. 1 sets cells to active, 0 sets cells to inactive, 
            -1 sets cells to vertical passthrough
        """
        if any([coord not in ["x", "y", "layer", "mesh2d_nFaces", "dx", "dy"] for coord in mask.coords]):
            raise ValueError("unexpected coordinate dimension in masking domain")

        for pkgname, pkg in self.items():
            self[pkgname] = pkg.mask(mask)
        self.purge_empty_packages()

    def purge_empty_packages(self, model_name: Optional[str] = "") -> None:
        """
        This function removes empty packages from the model.
        """
        empty_packages = [
            package_name for package_name, package in self.items() if package.is_empty()
        ]
        for package_name in empty_packages:
            self.pop(package_name)

    @property
    def domain(self):
        dis = self._get_diskey()
        return self[dis]["idomain"]

    @property
    def bottom(self):
        dis = self._get_diskey()
        return self[dis]["bottom"]

    def _get_regridding_domain(
        self,
        target_grid: GridDataArray,
        methods: defaultdict[RegridderType, list[str]],
    ) -> GridDataArray:
        """
        This method computes the output-domain for a regridding operation by regridding idomain with
        all regridders. Each regridder may leave some cells inactive. The output domain for the model consists of those
        cells that all regridders consider active.
        """
        idomain = self.domain
        regridder_collection = RegridderInstancesCollection(
            idomain, target_grid=target_grid
        )
        included_in_all = ones_like(target_grid)
        regridders =[regridder_collection.get_regridder( regriddertype,function) for regriddertype, functionlist in methods.items() for function in functionlist]
        for regridder in regridders:
            regridded_idomain = regridder.regrid(idomain)
            included_in_all = included_in_all.where(regridded_idomain.notnull())            
            included_in_all = regridded_idomain.where(regridded_idomain <=0, other = included_in_all)

        new_idomain = included_in_all.where(included_in_all.notnull(), other=0)
        new_idomain = new_idomain.astype(int)

        return new_idomain

    def __repr__(self) -> str:
        INDENT = "    "
        typename = type(self).__name__
        options = [
            f"{INDENT}{key}={repr(value)}," for key, value in self._options.items()
        ]
        packages = [
            f"{INDENT}{repr(key)}: {type(value).__name__},"
            for key, value in self.items()
        ]
        # Place the emtpy dict on the same line. Looks silly otherwise.
        if packages:
            content = [f"{typename}("] + options + ["){"] + packages + ["}"]
        else:
            content = [f"{typename}("] + options + ["){}"]
        return "\n".join(content)

    def is_use_newton(self):
<<<<<<< HEAD
        return False
=======
        return False

    def _get_unique_regridder_types(self) -> defaultdict[RegridderType, list[str]]:
        """
        This function loops over the packages and  collects all regridder-types that are in use.
        """
        methods: defaultdict = defaultdict(list)
        for pkg_name, pkg in self.items():
            if pkg.is_regridding_supported():
                pkg_methods = pkg.get_regrid_methods()
                for variable in pkg_methods:
                    if (
                        variable in pkg.dataset.data_vars
                        and pkg.dataset[variable].values[()] is not None
                    ):
                        regriddertype = pkg_methods[variable][0]
                        functiontype = pkg_methods[variable][1]
                        if functiontype not in  methods[regriddertype]:
                            methods[regriddertype].append(functiontype)
            else:
                raise NotImplementedError(
                    f"regridding is not implemented for package {pkg_name} of type {type(pkg)}"
                )
        return methods
>>>>>>> a7b376dd
<|MERGE_RESOLUTION|>--- conflicted
+++ resolved
@@ -585,31 +585,4 @@
         return "\n".join(content)
 
     def is_use_newton(self):
-<<<<<<< HEAD
         return False
-=======
-        return False
-
-    def _get_unique_regridder_types(self) -> defaultdict[RegridderType, list[str]]:
-        """
-        This function loops over the packages and  collects all regridder-types that are in use.
-        """
-        methods: defaultdict = defaultdict(list)
-        for pkg_name, pkg in self.items():
-            if pkg.is_regridding_supported():
-                pkg_methods = pkg.get_regrid_methods()
-                for variable in pkg_methods:
-                    if (
-                        variable in pkg.dataset.data_vars
-                        and pkg.dataset[variable].values[()] is not None
-                    ):
-                        regriddertype = pkg_methods[variable][0]
-                        functiontype = pkg_methods[variable][1]
-                        if functiontype not in  methods[regriddertype]:
-                            methods[regriddertype].append(functiontype)
-            else:
-                raise NotImplementedError(
-                    f"regridding is not implemented for package {pkg_name} of type {type(pkg)}"
-                )
-        return methods
->>>>>>> a7b376dd
