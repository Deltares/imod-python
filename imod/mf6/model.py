import abc
import collections
import pathlib

import cftime
import jinja2
import numpy as np

from imod.mf6 import qgs_util
from imod.mf6.validation import validation_model_error_message
from imod.schemata import ValidationError


class Modflow6Model(collections.UserDict, abc.ABC):

    _pkg_id = "model"

    def __setitem__(self, key, value):
<<<<<<< HEAD
        if len(key) > 16:
            raise KeyError(
                f"Received key with more than 16 characters: '{key}'"
                "Modflow 6 has a character limit of 16."
            )

=======
        # TODO: Add packagecheck
        if len(key) > 16:
            raise KeyError(
                "MODFLOW6 does not support package names longer than 16 characters."
            )
>>>>>>> fd4d7129
        super().__setitem__(key, value)

    def update(self, *args, **kwargs):
        for k, v in dict(*args, **kwargs).items():
            self[k] = v

    def _initialize_template(self, name: str):
        loader = jinja2.PackageLoader("imod", "templates/mf6")
        env = jinja2.Environment(loader=loader, keep_trailing_newline=True)
        self._template = env.get_template(name)

    def _get_diskey(self):
        dis_pkg_ids = ["dis", "disv", "disu"]

        diskeys = [
            self._get_pkgkey(pkg_id)
            for pkg_id in dis_pkg_ids
            if self._get_pkgkey(pkg_id) is not None
        ]

        if len(diskeys) > 1:
            raise ValueError(f"Found multiple discretizations {diskeys}")
        elif len(diskeys) == 0:
            raise ValueError("No model discretization found")
        else:
            return diskeys[0]

    def _get_pkgkey(self, pkg_id):
        """
        Get package key that belongs to a certain pkg_id, since the keys are
        user specified.
        """
        key = [pkgname for pkgname, pkg in self.items() if pkg._pkg_id == pkg_id]
        nkey = len(key)
        if nkey > 1:
            raise ValueError(f"Multiple instances of {key} detected")
        elif nkey == 1:
            return key[0]
        else:
            return None

    def _check_for_required_packages(self, modelkey: str) -> None:
        # Check for mandatory packages
        pkg_ids = set([pkg._pkg_id for pkg in self.values()])
        dispresent = "dis" in pkg_ids or "disv" in pkg_ids or "disu" in pkg_ids
        if not dispresent:
            raise ValueError(f"No dis/disv/disu package found in model {modelkey}")
        for required in self._mandatory_packages:
            if required not in pkg_ids:
                raise ValueError(f"No {required} package found in model {modelkey}")
        return

    def _use_cftime(self):
        """
        Also checks if datetime types are homogeneous across packages.
        """
        types = [
            type(pkg.dataset["time"].values[0])
            for pkg in self.values()
            if "time" in pkg.dataset.coords
        ]
        set_of_types = set(types)
        # Types will be empty if there's no time dependent input
        if len(set_of_types) == 0:
            return False
        else:  # there is time dependent input
            if not len(set_of_types) == 1:
                raise ValueError(
                    f"Multiple datetime types detected: {set_of_types}"
                    "Use either cftime or numpy.datetime64[ns]."
                )
            # Since we compare types and not instances, we use issubclass
            if issubclass(types[0], cftime.datetime):
                return True
            elif issubclass(types[0], np.datetime64):
                return False
            else:
                raise ValueError("Use either cftime or numpy.datetime64[ns].")

    def _yield_times(self):
        modeltimes = []
        for pkg in self.values():
            if "time" in pkg.dataset.coords:
                modeltimes.append(pkg.dataset["time"].values)
        return modeltimes

    def render(self, modelname: str):
        dir_for_render = pathlib.Path(modelname)
        d = {k: v for k, v in self.options.items() if not (v is None or v is False)}
        packages = []
        for pkgname, pkg in self.items():
            # Add the six to the package id
            pkg_id = pkg._pkg_id
            key = f"{pkg_id}6"
            path = dir_for_render / f"{pkgname}.{pkg_id}"
            packages.append((key, path.as_posix(), pkgname))
        d["packages"] = packages
        return self._template.render(d)

    def _model_checks(self, modelkey: str):
        """
        Check model integrity (called before writing)
        """
        diskey = self._get_diskey()
        dis = self[diskey]

        self._check_for_required_packages(modelkey)

    def validate(self) -> None:
        diskey = self._get_diskey()
        dis = self[diskey]
        # We'll use the idomain for checking dims, shape, nodata.
        idomain = dis["idomain"]
        bottom = dis["bottom"]

        errors = {}
        for pkgname, pkg in self.items():
            # Check for all schemata when writing. Types and dimensions
            # may have been changed after initialization...
            pkg_errors = pkg._validate(
                schemata={**pkg._init_schemata, **pkg.write_schemata},
                idomain=idomain,
                bottom=bottom,
            )
            if len(pkg_errors) > 0:
                errors[pkgname] = pkg_errors

        if len(errors) > 0:
            message = validation_model_error_message(errors)
            raise ValidationError(message)

    def write(self, directory, modelname, globaltimes, binary=True):
        """
        Write model namefile
        Write packages
        """
        workdir = pathlib.Path(directory)
        modeldirectory = workdir / modelname
        modeldirectory.mkdir(exist_ok=True, parents=True)

        # write model namefile
        namefile_content = self.render(modelname)
        namefile_path = modeldirectory / f"{modelname}.nam"
        with open(namefile_path, "w") as f:
            f.write(namefile_content)

        # write package contents
        for pkgname, pkg in self.items():
            pkg.write(
                directory=modeldirectory,
                pkgname=pkgname,
                globaltimes=globaltimes,
                binary=binary,
            )


class GroundwaterFlowModel(Modflow6Model):
    _mandatory_packages = ("npf", "ic", "oc", "sto")
    _model_type = "gwf6"

    def __init__(
        self,
        listing_file: str = None,
        print_input: bool = False,
        print_flows: bool = False,
        save_flows: bool = False,
        newton: bool = False,
        under_relaxation: bool = False,
    ):
        super().__init__()
        # TODO: probably replace by a pydantic BaseModel
        self.options = {
            "listing_file": listing_file,
            "print_input": print_input,
            "print_flows": print_flows,
            "save_flows": save_flows,
            "newton": newton,
            "under_relaxation": under_relaxation,
        }
        self._initialize_template("gwf-nam.j2")

    def write_qgis_project(self, directory, crs, aggregate_layers=False):
        """
        Write qgis projectfile and accompanying netcdf files that can be read in qgis.

        Parameters
        ----------
        directory : Path
            directory of qgis project

        crs : str, int,
            anything that can be converted to a pyproj.crs.CRS

        filename : Optional, str
            name of qgis projectfile.

        aggregate_layers : Optional, bool
            If True, aggregate layers by taking the mean, i.e. ds.mean(dim="layer")

        """
        ext = ".qgs"

        directory = pathlib.Path(directory)
        directory.mkdir(exist_ok=True, parents=True)

        pkgnames = [
            pkgname
            for pkgname, pkg in self.items()
            if all(i in pkg.dataset.dims for i in ["x", "y"])
        ]

        data_paths = []
        data_vars_ls = []
        for pkgname in pkgnames:
            pkg = self[pkgname].rio.write_crs(crs)
            data_path = pkg._netcdf_path(directory, pkgname)
            data_path = "./" + data_path.relative_to(directory).as_posix()
            data_paths.append(data_path)
            # FUTURE: MDAL has matured enough that we do not necessarily
            #           have to write seperate netcdfs anymore
            data_vars_ls.append(
                pkg.write_netcdf(directory, pkgname, aggregate_layers=aggregate_layers)
            )

        qgs_tree = qgs_util._create_qgis_tree(
            self, pkgnames, data_paths, data_vars_ls, crs
        )
        qgs_util._write_qgis_projectfile(qgs_tree, directory / ("qgis_proj" + ext))


class GroundwaterTransportModel(Modflow6Model):
    """
    The GroundwaterTransportModel (GWT) simulates transport of a single solute
    species flowing in groundwater.
    """

    _mandatory_packages = ("mst", "dsp", "oc", "ic")
    _model_type = "gwt6"

    def __init__(
        self,
        listing_file: str = None,
        print_input: bool = False,
        print_flows: bool = False,
        save_flows: bool = False,
    ):
        super().__init__()
        self.options = {
            "listing_file": listing_file,
            "print_input": print_input,
            "print_flows": print_flows,
            "save_flows": save_flows,
        }
        self._initialize_template("gwt-nam.j2")<|MERGE_RESOLUTION|>--- conflicted
+++ resolved
@@ -16,20 +16,12 @@
     _pkg_id = "model"
 
     def __setitem__(self, key, value):
-<<<<<<< HEAD
         if len(key) > 16:
             raise KeyError(
                 f"Received key with more than 16 characters: '{key}'"
                 "Modflow 6 has a character limit of 16."
             )
 
-=======
-        # TODO: Add packagecheck
-        if len(key) > 16:
-            raise KeyError(
-                "MODFLOW6 does not support package names longer than 16 characters."
-            )
->>>>>>> fd4d7129
         super().__setitem__(key, value)
 
     def update(self, *args, **kwargs):
