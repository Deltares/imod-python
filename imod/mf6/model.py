import abc
import collections
import pathlib

import cftime
import jinja2
import numpy as np

from imod.mf6 import qgs_util


class Modflow6Model(collections.UserDict, abc.ABC):
    def __setitem__(self, key, value):
        # TODO: Add packagecheck
        super().__setitem__(key, value)

    def update(self, *args, **kwargs):
        for k, v in dict(*args, **kwargs).items():
            self[k] = v

    def _initialize_template(self):
        loader = jinja2.PackageLoader("imod", "templates/mf6")
        env = jinja2.Environment(loader=loader, keep_trailing_newline=True)
        self._template = env.get_template("gwf-nam.j2")

    def _get_pkgkey(self, pkg_id):
        """
        Get package key that belongs to a certain pkg_id, since the keys are
        user specified.
        """
        key = [pkgname for pkgname, pkg in self.items() if pkg._pkg_id == pkg_id]
        nkey = len(key)
        if nkey > 1:
            raise ValueError(f"Multiple instances of {key} detected")
        elif nkey == 1:
            return key[0]
        else:
            return None

    def _check_for_required_packages(self, modelkey: str) -> None:
        # Check for mandatory packages
        pkg_ids = set([pkg._pkg_id for pkg in self.values()])
        dispresent = "dis" in pkg_ids or "disv" in pkg_ids or "disu" in pkg_ids
        if not dispresent:
            raise ValueError(f"No dis/disv/disu package found in model {modelkey}")
        for required in ["npf", "ic", "oc", "sto"]:
            if required not in pkg_ids:
                raise ValueError(f"No {required} package found in model {modelkey}")
        return

    def _use_cftime(self):
        """
        Also checks if datetime types are homogeneous across packages.
        """
        types = [
            type(pkg.dataset["time"].values[0])
            for pkg in self.values()
            if "time" in pkg.dataset.coords
        ]
        set_of_types = set(types)
        # Types will be empty if there's no time dependent input
        if len(set_of_types) == 0:
            return False
        else:  # there is time dependent input
            if not len(set_of_types) == 1:
                raise ValueError(
                    f"Multiple datetime types detected: {set_of_types}"
                    "Use either cftime or numpy.datetime64[ns]."
                )
            # Since we compare types and not instances, we use issubclass
            if issubclass(types[0], cftime.datetime):
                return True
            elif issubclass(types[0], np.datetime64):
                return False
            else:
                raise ValueError("Use either cftime or numpy.datetime64[ns].")

    def _yield_times(self):
        modeltimes = []
        for pkg in self.values():
            if "time" in pkg.dataset.coords:
                modeltimes.append(pkg.dataset["time"].values)
        return modeltimes

<<<<<<< HEAD

    def _render(self, modelname: str, **kwargs):
=======
>>>>>>> cd64d39f
    def write(self, directory, modelname, globaltimes, binary=True):
        """
        Write model namefile
        Write packages
        """
        workdir = pathlib.Path(directory)
        modeldirectory = workdir / modelname
        modeldirectory.mkdir(exist_ok=True, parents=True)

        # write model namefile
        namefile_content = self.render(modelname)
        namefile_path = modeldirectory / f"{modelname}.nam"
        with open(namefile_path, "w") as f:
            f.write(namefile_content)

        # write package contents
        for pkgname, pkg in self.items():
            pkg.write(
                directory=modeldirectory,
                pkgname=pkgname,
                globaltimes=globaltimes,
                binary=binary,
            )


class GroundwaterFlowModel(Modflow6Model):
    _pkg_id = "model"
    _mandatory_packages = ("npf", "ic", "oc", "sto")

    def __init__(self, newton=False, under_relaxation=False):
        super().__init__()
        self.newton = newton
        self.under_relaxation = under_relaxation
        self._initialize_template()

<<<<<<< HEAD
    def render(self, modelname: str):
        """Render model namefile"""
        return self._render(
            modelname, newton=self.newton, under_relaxation=self.under_relaxation        )
=======
    def render(self, modelname):
        """Render model namefile"""
        dir_for_render = pathlib.Path(modelname)
        d = {"newton": self.newton, "under_relaxation": self.under_relaxation}
        packages = []
        for pkgname, pkg in self.items():
            # Add the six to the package id
            pkg_id = pkg._pkg_id
            key = f"{pkg_id}6"
            path = dir_for_render / f"{pkgname}.{pkg_id}"
            packages.append((key, path.as_posix(), pkgname))
        d["packages"] = packages
        return self._template.render(d)
>>>>>>> cd64d39f

    def write_qgis_project(self, directory, crs, aggregate_layers=False):
        """
        Write qgis projectfile and accompanying netcdf files that can be read in qgis.

        Parameters
        ----------
        directory : Path
            directory of qgis project

        crs : str, int,
            anything that can be converted to a pyproj.crs.CRS

        filename : Optional, str
            name of qgis projectfile.

        aggregate_layers : Optional, bool
            If True, aggregate layers by taking the mean, i.e. ds.mean(dim="layer")

        """
        ext = ".qgs"

        directory = pathlib.Path(directory)
        directory.mkdir(exist_ok=True, parents=True)

        pkgnames = [
            pkgname
            for pkgname, pkg in self.items()
            if all(i in pkg.dataset.dims for i in ["x", "y"])
        ]

        data_paths = []
        data_vars_ls = []
        for pkgname in pkgnames:
            pkg = self[pkgname].rio.write_crs(crs)
            data_path = pkg._netcdf_path(directory, pkgname)
            data_path = "./" + data_path.relative_to(directory).as_posix()
            data_paths.append(data_path)
            # FUTURE: MDAL has matured enough that we do not necessarily
            #           have to write seperate netcdfs anymore
            data_vars_ls.append(
                pkg.write_netcdf(directory, pkgname, aggregate_layers=aggregate_layers)
            )

        qgs_tree = qgs_util._create_qgis_tree(
            self, pkgnames, data_paths, data_vars_ls, crs
        )
        qgs_util._write_qgis_projectfile(qgs_tree, directory / ("qgis_proj" + ext))


class GroundwaterTransportModel(Modflow6Model):
    def __init__(self):
        super().__init__()
        self._initialize_template()

<<<<<<< HEAD
    def render(self, modelname: str):
        """Render model namefile"""
        return self._render(modelname)
       
=======
    def render(self, modelname):
        """Render model namefile"""
        dir_for_render = pathlib.Path(modelname)
        d = {}
        packages = []
        for pkgname, pkg in self.items():
            # Add the six to the package id
            pkg_id = pkg._pkg_id
            key = f"{pkg_id}6"
            path = dir_for_render / f"{pkgname}.{pkg_id}"
            packages.append((key, path.as_posix(), pkgname))
        d["packages"] = packages
        return self._template.render(d)
>>>>>>> cd64d39f
<|MERGE_RESOLUTION|>--- conflicted
+++ resolved
@@ -82,11 +82,7 @@
                 modeltimes.append(pkg.dataset["time"].values)
         return modeltimes
 
-<<<<<<< HEAD
-
     def _render(self, modelname: str, **kwargs):
-=======
->>>>>>> cd64d39f
     def write(self, directory, modelname, globaltimes, binary=True):
         """
         Write model namefile
@@ -122,26 +118,10 @@
         self.under_relaxation = under_relaxation
         self._initialize_template()
 
-<<<<<<< HEAD
     def render(self, modelname: str):
         """Render model namefile"""
         return self._render(
             modelname, newton=self.newton, under_relaxation=self.under_relaxation        )
-=======
-    def render(self, modelname):
-        """Render model namefile"""
-        dir_for_render = pathlib.Path(modelname)
-        d = {"newton": self.newton, "under_relaxation": self.under_relaxation}
-        packages = []
-        for pkgname, pkg in self.items():
-            # Add the six to the package id
-            pkg_id = pkg._pkg_id
-            key = f"{pkg_id}6"
-            path = dir_for_render / f"{pkgname}.{pkg_id}"
-            packages.append((key, path.as_posix(), pkgname))
-        d["packages"] = packages
-        return self._template.render(d)
->>>>>>> cd64d39f
 
     def write_qgis_project(self, directory, crs, aggregate_layers=False):
         """
@@ -197,23 +177,7 @@
         super().__init__()
         self._initialize_template()
 
-<<<<<<< HEAD
     def render(self, modelname: str):
         """Render model namefile"""
         return self._render(modelname)
-       
-=======
-    def render(self, modelname):
-        """Render model namefile"""
-        dir_for_render = pathlib.Path(modelname)
-        d = {}
-        packages = []
-        for pkgname, pkg in self.items():
-            # Add the six to the package id
-            pkg_id = pkg._pkg_id
-            key = f"{pkg_id}6"
-            path = dir_for_render / f"{pkgname}.{pkg_id}"
-            packages.append((key, path.as_posix(), pkgname))
-        d["packages"] = packages
-        return self._template.render(d)
->>>>>>> cd64d39f
+       