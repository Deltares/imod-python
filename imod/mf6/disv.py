import numpy as np
import pandas as pd

from imod.mf6.package import Package
<<<<<<< HEAD
=======
from imod.mf6.regridding_utils import RegridderType
>>>>>>> c4237784
from imod.mf6.validation import DisBottomSchema
from imod.mf6.write_context import WriteContext
from imod.schemata import (
    AllValueSchema,
    AnyValueSchema,
    DimsSchema,
    DTypeSchema,
    IdentityNoDataSchema,
    IndexesSchema,
)


class VerticesDiscretization(Package):
    """
    Discretization by Vertices (DISV).

    Parameters
    ----------
    top: array of floats (xu.UgridDataArray)
    bottom: array of floats (xu.UgridDataArray)
    idomain: array of integers (xu.UgridDataArray)
    validate: {True, False}
        Flag to indicate whether the package should be validated upon
        initialization. This raises a ValidationError if package input is
        provided in the wrong manner. Defaults to True.
    """

    _pkg_id = "disv"

    _init_schemata = {
        "top": [
            DTypeSchema(np.floating),
            DimsSchema("{face_dim}") | DimsSchema(),
            IndexesSchema(),
        ],
        "bottom": [
            DTypeSchema(np.floating),
            DimsSchema("layer", "{face_dim}") | DimsSchema("layer"),
            IndexesSchema(),
        ],
        "idomain": [
            DTypeSchema(np.integer),
            DimsSchema("layer", "{face_dim}"),
            IndexesSchema(),
        ],
    }
    _write_schemata = {
        "idomain": (AnyValueSchema(">", 0),),
        "top": (
            AllValueSchema(">", "bottom"),
            IdentityNoDataSchema(other="idomain", is_other_notnull=(">", 0)),
            # No need to check coords: dataset ensures they align with idomain.
        ),
        "bottom": (DisBottomSchema(other="idomain", is_other_notnull=(">", 0)),),
    }

    _grid_data = {"top": np.float64, "bottom": np.float64, "idomain": np.int32}
    _keyword_map = {"bottom": "botm"}
    _template = Package._initialize_template(_pkg_id)

    _regrid_method = {
        "top": (RegridderType.OVERLAP, "mean"),
        "bottom": (RegridderType.OVERLAP, "mean"),
        "idomain": (RegridderType.OVERLAP, "mode"),
    }

    _skip_mask_arrays = ["bottom", "idomain"]

    def __init__(self, top, bottom, idomain, validate: bool = True):
        super().__init__(locals())
        self.dataset["idomain"] = idomain
        self.dataset["top"] = top
        self.dataset["bottom"] = bottom
        self._validate_init_schemata(validate)

    def render(self, directory, pkgname, binary):
        disdirectory = directory / pkgname
        d = {}
        grid = self.dataset.ugrid.grid
        d["xorigin"] = grid.node_x.min()
        d["yorigin"] = grid.node_y.min()
        d["nlay"] = self.dataset["idomain"].coords["layer"].size
        facedim = grid.face_dimension
        d["ncpl"] = self.dataset["idomain"].coords[facedim].size
        d["nvert"] = grid.node_x.size

        _, d["top"] = self._compose_values(
            self.dataset["top"], disdirectory, "top", binary=binary
        )
        d["botm_layered"], d["botm"] = self._compose_values(
            self["bottom"], disdirectory, "botm", binary=binary
        )
        d["idomain_layered"], d["idomain"] = self._compose_values(
            self["idomain"], disdirectory, "idomain", binary=binary
        )
        return self._template.render(d)

    def _verts_dataframe(self) -> pd.DataFrame:
        grid = self.dataset.ugrid.grid
        df = pd.DataFrame(grid.node_coordinates)
        df.index += 1
        return df

    def _cell2d_dataframe(self) -> pd.DataFrame:
        grid = self.dataset.ugrid.grid
        df = pd.DataFrame(grid.face_coordinates)
        df.index += 1
        # modflow requires clockwise; ugrid requires ccw
        face_nodes = grid.face_node_connectivity[:, ::-1]
        df[2] = (face_nodes != grid.fill_value).sum(axis=1)
        for i, column in enumerate(face_nodes.T):
            # Use extension array to write empty values
            # Should be more efficient than mixed column?
            df[3 + i] = pd.arrays.IntegerArray(
                values=column + 1,
                mask=(column == grid.fill_value),
            )
        return df

    def write_blockfile(self, pkgname, globaltimes, write_context: WriteContext):
        dir_for_render = write_context.get_formatted_write_directory()
        content = self.render(dir_for_render, pkgname, write_context.use_binary)
        filename = write_context.write_directory / f"{pkgname}.{self._pkg_id}"
        with open(filename, "w") as f:
            f.write(content)
            f.write("\n\n")

            f.write("begin vertices\n")
            self._verts_dataframe().to_csv(
                f, header=False, sep=" ", lineterminator="\n"
            )
            f.write("end vertices\n\n")

            f.write("begin cell2d\n")
            self._cell2d_dataframe().to_csv(
                f, header=False, sep=" ", lineterminator="\n"
            )
            f.write("end cell2d\n")
        return

    def _validate(self, schemata, **kwargs):
        # Insert additional kwargs
        kwargs["bottom"] = self["bottom"]
        errors = super()._validate(schemata, **kwargs)

        return errors<|MERGE_RESOLUTION|>--- conflicted
+++ resolved
@@ -2,10 +2,7 @@
 import pandas as pd
 
 from imod.mf6.package import Package
-<<<<<<< HEAD
-=======
 from imod.mf6.regridding_utils import RegridderType
->>>>>>> c4237784
 from imod.mf6.validation import DisBottomSchema
 from imod.mf6.write_context import WriteContext
 from imod.schemata import (
