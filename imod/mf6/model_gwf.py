from __future__ import annotations

from typing import Optional

import cftime
import numpy as np

from imod.logging import init_log_decorator
from imod.logging.logging_decorators import standard_log_decorator
from imod.mf6 import ConstantHead
from imod.mf6.clipped_boundary_condition_creator import create_clipped_boundary
from imod.mf6.dis import StructuredDiscretization
from imod.mf6.drn import Drainage
from imod.mf6.hfb import LayeredHorizontalFlowBarrierResistance
from imod.mf6.ic import InitialConditions
from imod.mf6.model import Modflow6Model
from imod.mf6.npf import NodePropertyFlow
from imod.mf6.rch import Recharge
from imod.mf6.regrid.regrid_schemes import RegridMethodType
from imod.mf6.riv import River
from imod.mf6.sto import StorageCoefficient
from imod.prepare.topsystem.default_allocation_methods import (
    SimulationAllocationOptions,
    SimulationDistributingOptions,
)
from imod.typing import GridDataArray


class GroundwaterFlowModel(Modflow6Model):
    """
    The GroundwaterFlowModel (GWF) simulates flow of (liquid) groundwater.
    More information can be found here:
    https://water.usgs.gov/water-resources/software/MODFLOW-6/mf6io_6.4.2.pdf#page=27

    Parameters
    ----------

    listing_file: Optional[str] = None
        name of the listing file to create for this GWF model. If not specified,
        then the name of the list file will be the basename of the GWF model
        name file and the 'lst' extension.
    print_input: bool = False
        keyword to indicate that the list of all model stress package
        information will be written to the listing file immediately after it is
        read.
    print_flows: bool = False
        keyword to indicate that the list of all model package flow rates will
        be printed to the listing file for every stress period time step in
        which "BUDGET PRINT" is specified in Output Control.
    save_flows: bool = False
        indicate that all model package flow terms will be written to the file
        specified with "BUDGET FILEOUT" in Output Control.
    newton: bool = False
        activates the Newton-Raphson formulation for groundwater flow between
        connected, convertible groundwater cells and stress packages that
        support calculation of Newton-Raphson terms for groundwater exchanges.
    under_relaxation: bool = False,
        indicates whether the groundwater head in a cell will be under-relaxed when
        water levels fall below the bottom of the model below any given cell. By
        default, Newton-Raphson UNDER_RELAXATION is not applied.
    """

    _mandatory_packages = ("npf", "ic", "oc", "sto")
    _model_id = "gwf6"
    _template = Modflow6Model._initialize_template("gwf-nam.j2")

    @init_log_decorator()
    def __init__(
        self,
        listing_file: Optional[str] = None,
        print_input: bool = False,
        print_flows: bool = False,
        save_flows: bool = False,
        newton: bool = False,
        under_relaxation: bool = False,
    ):
        super().__init__()
        self._options = {
            "listing_file": listing_file,
            "print_input": print_input,
            "print_flows": print_flows,
            "save_flows": save_flows,
            "newton": newton,
            "under_relaxation": under_relaxation,
        }

    def clip_box(
        self,
        time_min: Optional[cftime.datetime | np.datetime64 | str] = None,
        time_max: Optional[cftime.datetime | np.datetime64 | str] = None,
        layer_min: Optional[int] = None,
        layer_max: Optional[int] = None,
        x_min: Optional[float] = None,
        x_max: Optional[float] = None,
        y_min: Optional[float] = None,
        y_max: Optional[float] = None,
        state_for_boundary: Optional[GridDataArray] = None,
    ):
        clipped = super().clip_box(
            time_min, time_max, layer_min, layer_max, x_min, x_max, y_min, y_max
        )

        clipped_boundary_condition = self.__create_boundary_condition_clipped_boundary(
            self, clipped, state_for_boundary
        )
        if clipped_boundary_condition is not None:
            clipped["chd_clipped"] = clipped_boundary_condition

        clipped.purge_empty_packages()

        return clipped

    def __create_boundary_condition_clipped_boundary(
        self,
        original_model: Modflow6Model,
        clipped_model: Modflow6Model,
        state_for_boundary: Optional[GridDataArray],
    ):
        unassigned_boundary_original_domain = (
            self.__create_boundary_condition_for_unassigned_boundary(
                original_model, state_for_boundary
            )
        )

        return self.__create_boundary_condition_for_unassigned_boundary(
            clipped_model, state_for_boundary, [unassigned_boundary_original_domain]
        )

    @staticmethod
    def __create_boundary_condition_for_unassigned_boundary(
        model: Modflow6Model,
        state_for_boundary: Optional[GridDataArray],
        additional_boundaries: Optional[list[ConstantHead]] = None,
    ):
        if state_for_boundary is None:
            return None

        constant_head_packages = [
            pkg for name, pkg in model.items() if isinstance(pkg, ConstantHead)
        ]

        additional_boundaries = [
            item for item in additional_boundaries or [] if item is not None
        ]

        constant_head_packages.extend(additional_boundaries)

        return create_clipped_boundary(
            model.domain, state_for_boundary, constant_head_packages
        )

    def is_use_newton(self):
        return self._options["newton"]

    def set_newton(self, is_newton: bool) -> None:
        self._options["newton"] = is_newton

    def update_buoyancy_package(self, transport_models_per_flow_model) -> None:
        """
        If the simulation is partitioned, then the buoyancy package, if present,
        must be updated for the renamed transport models.
        """
        buoyancy_key = self._get_pkgkey("buy")
        if buoyancy_key is None:
            return
        buoyancy_package = self[buoyancy_key]
        transport_models_old = buoyancy_package.get_transport_model_names()
        if len(transport_models_old) == len(transport_models_per_flow_model):
            buoyancy_package.update_transport_models(transport_models_per_flow_model)

    @classmethod
    @standard_log_decorator()
    def from_imod5_data(
        cls,
        imod5_data: dict[str, dict[str, GridDataArray]],
        allocation_options: SimulationAllocationOptions,
        distributing_options: SimulationDistributingOptions,
        regridder_types: Optional[RegridMethodType] = None,
    ) -> "GroundwaterFlowModel":
        """
        Imports a GroundwaterFlowModel (GWF) from the data in an IMOD5 project file.
        It adds the packages for which import from imod5 is supported.
        Some packages (like OC) must be added manually later.


        Parameters
        ----------
        imod5_data: dict[str, dict[str, GridDataArray]]
            dictionary containing the arrays mentioned in the project file as xarray datasets,
            under the key of the package type to which it belongs
        allocation_options: SimulationAllocationOptions
            object containing the allocation options per package type.
            If you want a package to have a different allocation option,
            then it should be imported separately
        distributing_options: SimulationDistributingOptions
            object containing the conductivity distribution options per package type.
            If you want a package to have a different allocation option,
            then it should be imported separately
        regridder_types: Optional[dict[str, dict[str, tuple[RegridderType, str]]]]
            the first key is the package name. The second key is the array name, and the value is
            the RegridderType tuple (method + function)

        Returns
        -------
        A GWF model containing the packages that could be imported form IMOD5. Users must still
        add the OC package to the model.

        """
        # first import the singleton packages
        # import discretization

        dis_pkg = StructuredDiscretization.from_imod5_data(imod5_data, regridder_types)
        grid = dis_pkg.dataset["idomain"]

        # import npf
        npf_pkg = NodePropertyFlow.from_imod5_data(imod5_data, grid, regridder_types)

        # import sto
        sto_pkg = StorageCoefficient.from_imod5_data(imod5_data, grid, regridder_types)

        # import initial conditions
        ic_pkg = InitialConditions.from_imod5_data(imod5_data, grid, regridder_types)

        # import recharge
        rch_pkg = Recharge.from_imod5_data(imod5_data, dis_pkg, regridder_types)

        result = GroundwaterFlowModel()
        result["dis"] = dis_pkg
        result["npf"] = npf_pkg
        result["sto"] = sto_pkg
        result["ic"] = ic_pkg
        result["rch"] = rch_pkg

        # now import the non-singleton packages
        # import drainage
        imod5_keys = list(imod5_data.keys())
        drainage_keys = [key for key in imod5_keys if key[0:3] == "drn"]
        for drn_key in drainage_keys:
            drn_pkg = Drainage.from_imod5_data(
                drn_key,
                imod5_data,
                dis_pkg,
                npf_pkg,
                allocation_options.drn,
                distributing_option=distributing_options.drn,
                regridder_types=regridder_types,
            )
            result[drn_key] = drn_pkg

<<<<<<< HEAD
        # import hfb
        hfb_keys = [key for key in imod5_keys if key[0:3] == "hfb"]
        if len(hfb_keys) != 0:
            hfb = LayeredHorizontalFlowBarrierResistance.from_imod5_dataset(imod5_data)
            result["hfb"] = hfb
=======
        # import rivers ( and drainage to account for infiltration factor)
        riv_keys = [key for key in imod5_keys if key[0:3] == "riv"]
        for riv_key in riv_keys:
            riv_pkg, drn_pkg = River.from_imod5_data(
                riv_key,
                imod5_data,
                dis_pkg,
                allocation_options.riv,
                distributing_options.riv,
                regridder_types,
            )
            if riv_pkg is not None:
                result[riv_key + "riv"] = riv_pkg
            if drn_pkg is not None:
                result[riv_key + "drn"] = drn_pkg
>>>>>>> 04ec40a9
        return result<|MERGE_RESOLUTION|>--- conflicted
+++ resolved
@@ -247,13 +247,6 @@
             )
             result[drn_key] = drn_pkg
 
-<<<<<<< HEAD
-        # import hfb
-        hfb_keys = [key for key in imod5_keys if key[0:3] == "hfb"]
-        if len(hfb_keys) != 0:
-            hfb = LayeredHorizontalFlowBarrierResistance.from_imod5_dataset(imod5_data)
-            result["hfb"] = hfb
-=======
         # import rivers ( and drainage to account for infiltration factor)
         riv_keys = [key for key in imod5_keys if key[0:3] == "riv"]
         for riv_key in riv_keys:
@@ -269,5 +262,11 @@
                 result[riv_key + "riv"] = riv_pkg
             if drn_pkg is not None:
                 result[riv_key + "drn"] = drn_pkg
->>>>>>> 04ec40a9
+
+        # import hfb
+        hfb_keys = [key for key in imod5_keys if key[0:3] == "hfb"]
+        if len(hfb_keys) != 0:
+            hfb = LayeredHorizontalFlowBarrierResistance.from_imod5_dataset(imod5_data)
+            result["hfb"] = hfb
+
         return result