--- conflicted
+++ resolved
@@ -292,8 +292,6 @@
                 result[wel_key] = LayeredWell.from_imod5_data(
                     wel_key, imod5_data, times
                 )
-<<<<<<< HEAD
-=======
 
         imod5_keys = list(imod5_data.keys())
         ghb_keys = [key for key in imod5_keys if key[0:3] == "ghb"]
@@ -314,7 +312,6 @@
                 regrid_cache=regrid_cache,
             )
             result[ghb_key] = ghb_pkg
->>>>>>> b95291d9
 
         # import drainage
 
