--- conflicted
+++ resolved
@@ -331,11 +331,8 @@
                 )
 
         if "cap" in imod5_keys:
-<<<<<<< HEAD
             result["msw-sprinkling"] = LayeredWell.from_imod5_cap_data(imod5_data)  # type: ignore
-=======
             result["msw-rch"] = Recharge.from_imod5_cap_data(imod5_data)  # type: ignore
->>>>>>> 8461d634
 
         # import ghb's
         ghb_keys = [key for key in imod5_keys if key[0:3] == "ghb"]
