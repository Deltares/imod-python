--- conflicted
+++ resolved
@@ -19,11 +19,7 @@
 from imod.mf6.regrid.regrid_schemes import RegridMethodType
 from imod.mf6.riv import River
 from imod.mf6.sto import StorageCoefficient
-<<<<<<< HEAD
-from imod.mf6.utilities.regridding_types import RegridderType
 from imod.mf6.wel import Well
-=======
->>>>>>> f2e70aaa
 from imod.prepare.topsystem.default_allocation_methods import (
     SimulationAllocationOptions,
     SimulationDistributingOptions,
@@ -252,12 +248,6 @@
             )
             result[drn_key] = drn_pkg
 
-<<<<<<< HEAD
-        wel_keys = [key for key in imod5_keys if key[0:3] == "wel"]
-        for wel_key in wel_keys:
-            wel_pkg = Well.from_imod5_data(wel_key, imod5_data)
-            result[wel_key] = wel_pkg
-=======
         # import rivers ( and drainage to account for infiltration factor)
         riv_keys = [key for key in imod5_keys if key[0:3] == "riv"]
         for riv_key in riv_keys:
@@ -279,6 +269,5 @@
         if len(hfb_keys) != 0:
             hfb = LayeredHorizontalFlowBarrierResistance.from_imod5_dataset(imod5_data)
             result["hfb"] = hfb
->>>>>>> f2e70aaa
 
         return result