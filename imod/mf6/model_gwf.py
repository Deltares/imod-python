--- conflicted
+++ resolved
@@ -35,10 +35,6 @@
             "under_relaxation": under_relaxation,
         }
 
-<<<<<<< HEAD
-=======
-
->>>>>>> a7b376dd
     def clip_box(
         self,
         time_min: Optional[cftime.datetime | np.datetime64 | str] = None,
