--- conflicted
+++ resolved
@@ -21,11 +21,7 @@
 
     @property
     def domain(self):
-<<<<<<< HEAD
-         raise NotImplementedError        
-    
+        raise NotImplementedError
+
     def is_regridding_supported(self)->Tuple[bool, str]:
-         raise NotImplementedError             
-=======
-        raise NotImplementedError
->>>>>>> a11e6f05
+         raise NotImplementedError             