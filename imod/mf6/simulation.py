from __future__ import annotations

import collections
import pathlib
import subprocess
import warnings
from copy import deepcopy
from pathlib import Path
from typing import Any, Callable, DefaultDict, Iterable, Optional, Union, cast
from datetime import datetime
import cftime
import dask
import jinja2
import numpy as np
import tomli
import tomli_w
import xarray as xr
import xugrid as xu

import imod
import imod.logging
import imod.mf6.exchangebase
from imod.logging import standard_log_decorator
from imod.mf6.gwfgwf import GWFGWF
from imod.mf6.gwfgwt import GWFGWT
from imod.mf6.gwtgwt import GWTGWT
from imod.mf6.ims import Solution, SolutionPresetModerate
from imod.mf6.interfaces.imodel import IModel
from imod.mf6.interfaces.isimulation import ISimulation
from imod.mf6.model import Modflow6Model
from imod.mf6.model_gwf import GroundwaterFlowModel
from imod.mf6.model_gwt import GroundwaterTransportModel
from imod.mf6.multimodel.exchange_creator_structured import ExchangeCreator_Structured
from imod.mf6.multimodel.exchange_creator_unstructured import (
    ExchangeCreator_Unstructured,
)
from imod.mf6.multimodel.modelsplitter import create_partition_info, slice_model
from imod.mf6.out import open_cbc, open_conc, open_hds
from imod.mf6.package import Package
from imod.mf6.ssm import SourceSinkMixing
from imod.mf6.statusinfo import NestedStatusInfo
from imod.mf6.utilities.mask import _mask_all_models
from imod.mf6.utilities.regrid import _regrid_like
from imod.mf6.utilities.regridding_types import RegridderType
from imod.mf6.write_context import WriteContext
from imod.prepare.topsystem.default_allocation_methods import (
    SimulationAllocationOptions,
    SimulationDistributingOptions,
)
from imod.schemata import ValidationError
from imod.typing import GridDataArray, GridDataset
from imod.typing.grid import (
    concat,
    is_equal,
    is_unstructured,
    merge_partitions,
)

OUTPUT_FUNC_MAPPING: dict[str, Callable] = {
    "head": open_hds,
    "concentration": open_conc,
    "budget-flow": open_cbc,
    "budget-transport": open_cbc,
}

OUTPUT_MODEL_MAPPING: dict[
    str, type[GroundwaterFlowModel] | type[GroundwaterTransportModel]
] = {
    "head": GroundwaterFlowModel,
    "concentration": GroundwaterTransportModel,
    "budget-flow": GroundwaterFlowModel,
    "budget-transport": GroundwaterTransportModel,
}


def get_models(simulation: Modflow6Simulation) -> dict[str, Modflow6Model]:
    return {k: v for k, v in simulation.items() if isinstance(v, Modflow6Model)}


def get_packages(simulation: Modflow6Simulation) -> dict[str, Package]:
    return {
        pkg_name: pkg
        for pkg_name, pkg in simulation.items()
        if isinstance(pkg, Package)
    }


class Modflow6Simulation(collections.UserDict, ISimulation):
    def _initialize_template(self):
        loader = jinja2.PackageLoader("imod", "templates/mf6")
        env = jinja2.Environment(loader=loader, keep_trailing_newline=True)
        self._template = env.get_template("sim-nam.j2")

    def __init__(self, name):
        super().__init__()
        self.name = name
        self.directory = None
        self._initialize_template()

    def __setitem__(self, key, value):
        super().__setitem__(key, value)

    def update(self, *args, **kwargs):
        for k, v in dict(*args, **kwargs).items():
            self[k] = v

    def time_discretization(self, times):
        warnings.warn(
            f"{self.__class__.__name__}.time_discretization() is deprecated. "
            f"In the future call {self.__class__.__name__}.create_time_discretization().",
            DeprecationWarning,
        )
        self.create_time_discretization(additional_times=times)

    def create_time_discretization(self, additional_times, validate: bool = True):
        """
        Collect all unique times from model packages and additional given
        `times`. These unique times are used as stress periods in the model. All
        stress packages must have the same starting time. Function creates
        TimeDiscretization object which is set to self["time_discretization"]

        The time discretization in imod-python works as follows:

        - The datetimes of all packages you send in are always respected
        - Subsequently, the input data you use is always included fully as well
        - All times are treated as starting times for the stress: a stress is
          always applied until the next specified date
        - For this reason, a final time is required to determine the length of
          the last stress period
        - Additional times can be provided to force shorter stress periods &
          more detailed output
        - Every stress has to be defined on the first stress period (this is a
          modflow requirement)

        Or visually (every letter a date in the time axes):

        >>> recharge a - b - c - d - e - f
        >>> river    g - - - - h - - - - j
        >>> times    - - - - - - - - - - - i
        >>> model    a - b - c h d - e - f i

        with the stress periods defined between these dates. I.e. the model
        times are the set of all times you include in the model.

        Parameters
        ----------
        additional_times : str, datetime; or iterable of str, datetimes.
            Times to add to the time discretization. At least one single time
            should be given, which will be used as the ending time of the
            simulation.

        Note
        ----
        To set the other parameters of the TimeDiscretization object, you have
        to set these to the object after calling this function.

        Example
        -------
        >>> simulation = imod.mf6.Modflow6Simulation("example")
        >>> simulation.create_time_discretization(times=["2000-01-01", "2000-01-02"])
        >>> # Set number of timesteps
        >>> simulation["time_discretization"]["n_timesteps"] = 5
        """
        self.use_cftime = any(
            model._use_cftime()
            for model in self.values()
            if isinstance(model, Modflow6Model)
        )

        times = [
            imod.util.time.to_datetime_internal(time, self.use_cftime)
            for time in additional_times
        ]
        for model in self.values():
            if isinstance(model, Modflow6Model):
                times.extend(model._yield_times())

        # np.unique also sorts
        times = np.unique(np.hstack(times))

        duration = imod.util.time.timestep_duration(times, self.use_cftime)  # type: ignore
        # Generate time discretization, just rely on default arguments
        # Probably won't be used that much anyway?
        timestep_duration = xr.DataArray(
            duration, coords={"time": np.array(times)[:-1]}, dims=("time",)
        )
        self["time_discretization"] = imod.mf6.TimeDiscretization(
            timestep_duration=timestep_duration, validate=validate
        )

    def render(self, write_context: WriteContext):
        """Renders simulation namefile"""
        d: dict[str, Any] = {}
        models = []
        solutiongroups = []
        for key, value in self.items():
            if isinstance(value, Modflow6Model):
                model_name_file = pathlib.Path(
                    write_context.root_directory / pathlib.Path(f"{key}", f"{key}.nam")
                ).as_posix()
                models.append((value.model_id, model_name_file, key))
            elif isinstance(value, Package):
                if value._pkg_id == "tdis":
                    d["tdis6"] = f"{key}.tdis"
                elif value._pkg_id == "ims":
                    slnnames = value["modelnames"].values
                    modeltypes = set()
                    for name in slnnames:
                        try:
                            modeltypes.add(type(self[name]))
                        except KeyError:
                            raise KeyError(f"model {name} of {key} not found")

                    if len(modeltypes) > 1:
                        raise ValueError(
                            "Only a single type of model allowed in a solution"
                        )
                    solutiongroups.append(("ims6", f"{key}.ims", slnnames))

        d["models"] = models
        if len(models) > 1:
            d["exchanges"] = self.get_exchange_relationships()

        d["solutiongroups"] = [solutiongroups]
        return self._template.render(d)

    @standard_log_decorator()
    def write(
        self,
        directory=".",
        binary=True,
        validate: bool = True,
        use_absolute_paths=False,
    ):
        """
        Write Modflow6 simulation, including assigned groundwater flow and
        transport models.

        Parameters
        ----------
        directory: str, pathlib.Path
            Directory to write Modflow 6 simulation to.
        binary: ({True, False}, optional)
            Whether to write time-dependent input for stress packages as binary
            files, which are smaller in size, or more human-readable text files.
        validate: ({True, False}, optional)
            Whether to validate the Modflow6 simulation, including models, at
            write. If True, erronous model input will throw a
            ``ValidationError``.
        absolute_paths: ({True, False}, optional)
            True if all paths written to the mf6 inputfiles should be absolute.
        """
        # create write context
        write_context = WriteContext(directory, binary, use_absolute_paths)
        if self.is_split():
            write_context.is_partitioned = True

        # Check models for required content
        for key, model in self.items():
            # skip timedis, exchanges
            if isinstance(model, Modflow6Model):
                model._model_checks(key)

        # Generate GWF-GWT exchanges
        if gwfgwt_exchanges := self._generate_gwfgwt_exchanges():
            self["gwtgwf_exchanges"] = gwfgwt_exchanges

        directory = pathlib.Path(directory)
        directory.mkdir(exist_ok=True, parents=True)

        # Write simulation namefile
        mfsim_content = self.render(write_context)
        mfsim_path = directory / "mfsim.nam"
        with open(mfsim_path, "w") as f:
            f.write(mfsim_content)

        # Write time discretization file
        self["time_discretization"].write(directory, "time_discretization")

        # Write individual models
        status_info = NestedStatusInfo("Simulation validation status")
        globaltimes = self["time_discretization"]["time"].values
        for key, value in self.items():
            model_write_context = write_context.copy_with_new_write_directory(
                write_context.simulation_directory
            )
            # skip timedis, exchanges
            if isinstance(value, Modflow6Model):
                status_info.add(
                    value.write(
                        modelname=key,
                        globaltimes=globaltimes,
                        validate=validate,
                        write_context=model_write_context,
                    )
                )
            elif isinstance(value, Package):
                if value._pkg_id == "ims":
                    ims_write_context = write_context.copy_with_new_write_directory(
                        write_context.simulation_directory
                    )
                    value.write(key, globaltimes, ims_write_context)
            elif isinstance(value, list):
                for exchange in value:
                    if isinstance(exchange, imod.mf6.exchangebase.ExchangeBase):
                        exchange.write(
                            exchange.package_name(), globaltimes, write_context
                        )

        if status_info.has_errors():
            raise ValidationError("\n" + status_info.to_string())

        self.directory = directory

    def run(self, mf6path: Union[str, Path] = "mf6") -> None:
        """
        Run Modflow 6 simulation. This method runs a subprocess calling
        ``mf6path``. This argument is set to ``mf6``, which means the Modflow 6
        executable is expected to be added to your PATH environment variable.
        :doc:`See this writeup how to add Modflow 6 to your PATH on Windows </examples/mf6/index>`

        Note that the ``write`` method needs to be called before this method is
        called.

        Parameters
        ----------
        mf6path: Union[str, Path]
            Path to the Modflow 6 executable. Defaults to calling ``mf6``.

        Examples
        --------
        Make sure you write your model first

        >>> simulation.write(path/to/model)
        >>> simulation.run()
        """
        if self.directory is None:
            raise RuntimeError(f"Simulation {self.name} has not been written yet.")
        with imod.util.cd(self.directory):
            result = subprocess.run(mf6path, capture_output=True)
            if result.returncode != 0:
                raise RuntimeError(
                    f"Simulation {self.name}: {mf6path} failed to run with returncode "
                    f"{result.returncode}, and error message:\n\n{result.stdout.decode()} "
                )

    def open_head(
        self,
        dry_nan: bool = False,
        simulation_start_time: Optional[np.datetime64] = None,
        time_unit: Optional[str] = "d",
    ) -> GridDataArray:
        """
        Open heads of finished simulation, requires that the ``run`` method has
        been called.

        The data is lazily read per timestep and automatically converted into
        (dense) xr.DataArrays or xu.UgridDataArrays, for DIS and DISV
        respectively. The conversion is done via the information stored in the
        Binary Grid file (GRB).

        Parameters
        ----------
        dry_nan: bool, default value: False.
            Whether to convert dry values to NaN.
        simulation_start_time : Optional datetime
            The time and date correpsonding to the beginning of the simulation.
            Use this to convert the time coordinates of the output array to
            calendar time/dates. time_unit must also be present if this argument is present.
        time_unit: Optional str
            The time unit MF6 is working in, in string representation.
            Only used if simulation_start_time was provided.
            Admissible values are:
            ns -> nanosecond
            ms -> microsecond
            s -> second
            m -> minute
            h -> hour
            d -> day
            w -> week
            Units "month" or "year" are not supported, as they do not represent unambiguous timedelta values durations.

        Returns
        -------
        head: Union[xr.DataArray, xu.UgridDataArray]

        Examples
        --------
        Make sure you write and run your model first

        >>> simulation.write(path/to/model)
        >>> simulation.run()

        Then open heads:

        >>> head = simulation.open_head()
        """
        return self._open_output(
            "head",
            dry_nan=dry_nan,
            simulation_start_time=simulation_start_time,
            time_unit=time_unit,
        )

    def open_transport_budget(
        self,
        species_ls: Optional[list[str]] = None,
        simulation_start_time: Optional[np.datetime64] = None,
        time_unit: Optional[str] = "d",
    ) -> GridDataArray | GridDataset:
        """
        Open transport budgets of finished simulation, requires that the ``run``
        method has been called.

        The data is lazily read per timestep and automatically converted into
        (dense) xr.DataArrays or xu.UgridDataArrays, for DIS and DISV
        respectively. The conversion is done via the information stored in the
        Binary Grid file (GRB).

        Parameters
        ----------
        species_ls: list of strings, default value: None.
            List of species names, which will be used to concatenate the
            concentrations along the ``"species"`` dimension, in case the
            simulation has multiple species and thus multiple transport models.
            If None, transport model names will be used as species names.

        Returns
        -------
        budget: Dict[str, xr.DataArray|xu.UgridDataArray]
            DataArray contains float64 data of the budgets, with dimensions ("time",
            "layer", "y", "x").

        """
        return self._open_output(
            "budget-transport",
            species_ls=species_ls,
            simulation_start_time=simulation_start_time,
            time_unit=time_unit,
            merge_to_dataset=True,
            flowja=False,
        )

    def open_flow_budget(
        self,
        flowja: bool = False,
        simulation_start_time: Optional[np.datetime64] = None,
        time_unit: Optional[str] = "d",
    ) -> GridDataArray | GridDataset:
        """
        Open flow budgets of finished simulation, requires that the ``run``
        method has been called.

        The data is lazily read per timestep and automatically converted into
        (dense) xr.DataArrays or xu.UgridDataArrays, for DIS and DISV
        respectively. The conversion is done via the information stored in the
        Binary Grid file (GRB).

        The ``flowja`` argument controls whether the flow-ja-face array (if
        present) is returned in grid form as "as is". By default
        ``flowja=False`` and the array is returned in "grid form", meaning:

            * DIS: in right, front, and lower face flow. All flows are placed in
              the cell.
            * DISV: in horizontal and lower face flow.the horizontal flows are
              placed on the edges and the lower face flow is placed on the faces.

        When ``flowja=True``, the flow-ja-face array is returned as it is found in
        the CBC file, with a flow for every cell to cell connection. Additionally,
        a ``connectivity`` DataArray is returned describing for every cell (n) its
        connected cells (m).

        Parameters
        ----------
        flowja: bool, default value: False
            Whether to return the flow-ja-face values "as is" (``True``) or in a
            grid form (``False``).

        Returns
        -------
        budget: Dict[str, xr.DataArray|xu.UgridDataArray]
            DataArray contains float64 data of the budgets, with dimensions ("time",
            "layer", "y", "x").

        Examples
        --------
        Make sure you write and run your model first

        >>> simulation.write(path/to/model)
        >>> simulation.run()

        Then open budgets:

        >>> budget = simulation.open_flow_budget()

        Check the contents:

        >>> print(budget.keys())

        Get the drainage budget, compute a time mean for the first layer:

        >>> drn_budget = budget["drn]
        >>> mean = drn_budget.sel(layer=1).mean("time")
        """
        return self._open_output(
            "budget-flow",
            flowja=flowja,
            simulation_start_time=simulation_start_time,
            time_unit=time_unit,
            merge_to_dataset=True,
        )

    def open_concentration(
        self,
        species_ls: Optional[list[str]] = None,
        dry_nan: bool = False,
        simulation_start_time: Optional[np.datetime64] = None,
        time_unit: Optional[str] = "d",
    ) -> GridDataArray:
        """
        Open concentration of finished simulation, requires that the ``run``
        method has been called.

        The data is lazily read per timestep and automatically converted into
        (dense) xr.DataArrays or xu.UgridDataArrays, for DIS and DISV
        respectively. The conversion is done via the information stored in the
        Binary Grid file (GRB).

        Parameters
        ----------
        species_ls: list of strings, default value: None.
            List of species names, which will be used to concatenate the
            concentrations along the ``"species"`` dimension, in case the
            simulation has multiple species and thus multiple transport models.
            If None, transport model names will be used as species names.
        dry_nan: bool, default value: False.
            Whether to convert dry values to NaN.

        Returns
        -------
        concentration: Union[xr.DataArray, xu.UgridDataArray]

        Examples
        --------
        Make sure you write and run your model first

        >>> simulation.write(path/to/model)
        >>> simulation.run()

        Then open concentrations:

        >>> concentration = simulation.open_concentration()
        """
        return self._open_output(
            "concentration",
            species_ls=species_ls,
            dry_nan=dry_nan,
            simulation_start_time=simulation_start_time,
            time_unit=time_unit,
        )

    def _open_output(self, output: str, **settings) -> GridDataArray | GridDataset:
        """
        Opens output of one or multiple models.

        Parameters
        ----------
        output: str
            Output variable name to open
        **settings:
            Extra settings that need to be passed through to the respective
            output function.
        """
        modeltype = OUTPUT_MODEL_MAPPING[output]
        modelnames = self.get_models_of_type(modeltype._model_id).keys()
        if len(modelnames) == 0:
            modeltype = OUTPUT_MODEL_MAPPING[output]
            raise ValueError(
                f"Could not find any models of appropriate type for {output}, "
                f"make sure a model of type {modeltype} is assigned to simulation."
            )

        if output in ["head", "budget-flow"]:
            return self._open_single_output(list(modelnames), output, **settings)
        elif output in ["concentration", "budget-transport"]:
            return self._concat_species(output, **settings)
        else:
            raise RuntimeError(
                f"Unexpected error when opening {output} for {modelnames}"
            )
        return

    def _open_single_output(
        self, modelnames: list[str], output: str, **settings
    ) -> GridDataArray | GridDataset:
        """
        Open single output, e.g. concentration of single species, or heads. This
        can be output of partitioned models that need to be merged.
        """
        if len(modelnames) == 0:
            modeltype = OUTPUT_MODEL_MAPPING[output]
            raise ValueError(
                f"Could not find any models of appropriate type for {output}, "
                f"make sure a model of type {modeltype} is assigned to simulation."
            )
        elif len(modelnames) == 1:
            modelname = next(iter(modelnames))
            return self._open_single_output_single_model(modelname, output, **settings)
        elif self.is_split():
            if "budget" in output:
                return self._merge_budgets(modelnames, output, **settings)
            else:
                return self._merge_states(modelnames, output, **settings)
        raise ValueError("error in _open_single_output")

    def _merge_states(
        self, modelnames: list[str], output: str, **settings
    ) -> GridDataArray:
        state_partitions = []
        for modelname in modelnames:
            state_partitions.append(
                self._open_single_output_single_model(modelname, output, **settings)
            )
        return merge_partitions(state_partitions)

    def _merge_and_assign_exchange_budgets(self, cbc: GridDataset) -> GridDataset:
        """
        Merge and assign exchange budgets to cell by cell budgets:
        cbc[[gwf-gwf_1, gwf-gwf_3]] to cbc[gwf-gwf]
        """
        exchange_names = [
            key
            for key in cast(Iterable[str], cbc.keys())
            if (("gwf-gwf" in key) or ("gwt-gwt" in key))
        ]
        exchange_budgets = cbc[exchange_names].to_array().sum(dim="variable")
        cbc = cbc.drop_vars(exchange_names)
        # "gwf-gwf" or "gwt-gwt"
        exchange_key = exchange_names[0].split("_")[1]
        cbc[exchange_key] = exchange_budgets
        return cbc

    def _pad_missing_variables(self, cbc_per_partition: list[GridDataset]) -> None:
        """
        Boundary conditions can be missing in certain partitions, as do their
        budgets, in which case we manually assign an empty grid of nans.
        """
        dims_per_unique_key = {
            key: cbc[key].dims for cbc in cbc_per_partition for key in cbc.keys()
        }
        for cbc in cbc_per_partition:
            missing_keys = set(dims_per_unique_key.keys()) - set(cbc.keys())

            for missing in missing_keys:
                missing_dims = dims_per_unique_key[missing]
                missing_coords = {dim: cbc.coords[dim] for dim in missing_dims}

                shape = tuple([len(missing_coords[dim]) for dim in missing_dims])
                chunks = (1,) + shape[1:]
                missing_data = dask.array.full(shape, np.nan, chunks=chunks)

                missing_grid = xr.DataArray(
                    missing_data, dims=missing_dims, coords=missing_coords
                )
                if isinstance(cbc, xu.UgridDataset):
                    missing_grid = xu.UgridDataArray(
                        missing_grid,
                        grid=cbc.ugrid.grid,
                    )
                cbc[missing] = missing_grid

    def _merge_budgets(
        self, modelnames: list[str], output: str, **settings
    ) -> GridDataset:
        if settings["flowja"] is True:
            raise ValueError("``flowja`` cannot be set to True when merging budgets.")

        cbc_per_partition = []
        for modelname in modelnames:
            cbc = self._open_single_output_single_model(modelname, output, **settings)
            # Merge and assign exchange budgets to dataset
            # FUTURE: Refactor to insert these exchange budgets in horizontal
            # flows.
            cbc = self._merge_and_assign_exchange_budgets(cbc)
            if not is_unstructured(cbc):
                cbc = cbc.where(self[modelname].domain, other=np.nan)
            cbc_per_partition.append(cbc)

        self._pad_missing_variables(cbc_per_partition)

        return merge_partitions(cbc_per_partition)

    def _concat_species(
        self, output: str, species_ls: Optional[list[str]] = None, **settings
    ) -> GridDataArray | GridDataset:
        # groupby flow model, to somewhat enforce consistent transport model
        # ordening. Say:
        # F = Flow model, T = Transport model
        # a = species "a", b = species "b"
        # 1 = partition 1, 2 = partition 2
        # then this:
        # F1Ta1 F1Tb1 F2Ta2 F2Tb2 -> F1: [Ta1, Tb1], F2: [Ta2, Tb2]
        # F1Ta1 F2Tb1 F1Ta1 F2Tb2 -> F1: [Ta1, Tb1], F2: [Ta2, Tb2]
        tpt_models_per_flow_model = self._get_transport_models_per_flow_model()
        all_tpt_names = list(tpt_models_per_flow_model.values())

        # [[Ta_1, Tb_1], [Ta_2, Tb_2]] -> [[Ta_1, Ta_2], [Tb_1, Tb_2]]
        # [[Ta, Tb]] -> [[Ta], [Tb]]
        tpt_names_per_species = list(zip(*all_tpt_names))

        if self.is_split():
            # [[Ta_1, Tb_1], [Ta_2, Tb_2]] -> [Ta, Tb]
            unpartitioned_modelnames = [
                tpt_name.rpartition("_")[0] for tpt_name in all_tpt_names[0]
            ]
        else:
            # [[Ta, Tb]] -> [Ta, Tb]
            unpartitioned_modelnames = all_tpt_names[0]

        if not species_ls:
            species_ls = unpartitioned_modelnames

        if len(species_ls) != len(tpt_names_per_species):
            raise ValueError(
                "species_ls does not equal the number of transport models, "
                f"expected length {len(tpt_names_per_species)}, received {species_ls}"
            )

        if len(species_ls) == 1:
            return self._open_single_output(
                list(tpt_names_per_species[0]), output, **settings
            )

        # Concatenate species
        outputs = []
        for species, tpt_names in zip(species_ls, tpt_names_per_species):
            output_data = self._open_single_output(list(tpt_names), output, **settings)
            output_data = output_data.assign_coords(species=species)
            outputs.append(output_data)
        return concat(outputs, dim="species")

    def _open_single_output_single_model(
        self, modelname: str, output: str, **settings
    ) -> GridDataArray | GridDataset:
        """
        Opens single output of single model

        Parameters
        ----------
        modelname: str
            Name of groundwater model from which output should be read.
        output: str
            Output variable name to open.
        **settings:
            Extra settings that need to be passed through to the respective
            output function.
        """
        open_func = OUTPUT_FUNC_MAPPING[output]
        expected_modeltype = OUTPUT_MODEL_MAPPING[output]

        if self.directory is None:
            raise RuntimeError(f"Simulation {self.name} has not been written yet.")
        model_path = self.directory / modelname

        # Get model
        model = self[modelname]
        if not isinstance(model, expected_modeltype):
            raise TypeError(
                f"{modelname} not a {expected_modeltype}, instead got {type(model)}"
            )
        # Get output file path
        oc_key = model._get_pkgkey("oc")
        oc_pkg = model[oc_key]
        # Ensure "-transport" and "-flow" are stripped from "budget"
        oc_output = output.split("-")[0]
        output_path = oc_pkg._get_output_filepath(model_path, oc_output)
        # Force path to always include simulation directory.
        output_path = self.directory / output_path

        grb_path = self._get_grb_path(modelname)

        if not output_path.exists():
            raise RuntimeError(
                f"Could not find output in {output_path}, check if you already ran simulation {self.name}"
            )

        return open_func(output_path, grb_path, **settings)

    def _get_flow_modelname_coupled_to_transport_model(
        self, transport_modelname: str
    ) -> str:
        """
        Get name of flow model coupled to transport model, throws error if
        multiple flow models are couple to 1 transport model.
        """
        exchanges = self.get_exchange_relationships()
        coupled_flow_models = [
            i[2]
            for i in exchanges
            if (i[3] == transport_modelname) & (i[0] == "GWF6-GWT6")
        ]
        if len(coupled_flow_models) != 1:
            raise ValueError(
                f"Exactly one flow model must be coupled to transport model {transport_modelname}, got: {coupled_flow_models}"
            )
        return coupled_flow_models[0]

    def _get_grb_path(self, modelname: str) -> Path:
        """
        Finds appropriate grb path belonging to modelname. Grb files are not
        written for transport models, so this method always returns a path to a
        flowmodel. In case of a transport model, it returns the path to the grb
        file its coupled flow model.
        """
        if self.directory is None:
            raise ValueError("Directory not set")

        model = self[modelname]
        # Get grb path
        if isinstance(model, GroundwaterTransportModel):
            flow_model_name = self._get_flow_modelname_coupled_to_transport_model(
                modelname
            )
            flow_model_path = self.directory / flow_model_name
        else:
            flow_model_path = self.directory / modelname

        diskey = model._get_diskey()
        dis_id = model[diskey]._pkg_id
        return flow_model_path / f"{diskey}.{dis_id}.grb"

    @standard_log_decorator()
    def dump(
        self,
        directory=".",
        validate: bool = True,
        mdal_compliant: bool = False,
        crs=None,
    ) -> None:
        """
        Dump simulation to files. Writes a model definition as .TOML file, which
        points to data for each package. Each package is stored as a separate
        NetCDF. Structured grids are saved as regular NetCDFs, unstructured
        grids are saved as UGRID NetCDF. Structured grids are always made GDAL
        compliant, unstructured grids can be made MDAL compliant optionally.

        Parameters
        ----------
        directory: str or Path, optional
            directory to dump simulation into. Defaults to current working directory.
        validate: bool, optional
            Whether to validate simulation data. Defaults to True.
        mdal_compliant: bool, optional
            Convert data with
            :func:`imod.prepare.spatial.mdal_compliant_ugrid2d` to MDAL
            compliant unstructured grids. Defaults to False.
        crs: Any, optional
            Anything accepted by rasterio.crs.CRS.from_user_input
            Requires ``rioxarray`` installed.
        """
        directory = pathlib.Path(directory)
        directory.mkdir(parents=True, exist_ok=True)

        toml_content: DefaultDict[str, dict] = collections.defaultdict(dict)
        for key, value in self.items():
            cls_name = type(value).__name__
            if isinstance(value, Modflow6Model):
                model_toml_path = value.dump(
                    directory, key, validate, mdal_compliant, crs
                )
                toml_content[cls_name][key] = model_toml_path.relative_to(
                    directory
                ).as_posix()
            elif key in ["gwtgwf_exchanges", "split_exchanges"]:
                toml_content[key] = collections.defaultdict(list)
                for exchange_package in self[key]:
                    exchange_type, filename, _, _ = exchange_package.get_specification()
                    exchange_class_short = type(exchange_package).__name__
                    path = f"{filename}.nc"
                    exchange_package.dataset.to_netcdf(directory / path)
                    toml_content[key][exchange_class_short].append(path)

            else:
                path = f"{key}.nc"
                value.dataset.to_netcdf(directory / path)
                toml_content[cls_name][key] = path

        with open(directory / f"{self.name}.toml", "wb") as f:
            tomli_w.dump(toml_content, f)

        return

    @staticmethod
    def from_file(toml_path):
        classes = {
            item_cls.__name__: item_cls
            for item_cls in (
                GroundwaterFlowModel,
                GroundwaterTransportModel,
                imod.mf6.TimeDiscretization,
                imod.mf6.Solution,
                imod.mf6.GWFGWF,
                imod.mf6.GWFGWT,
                imod.mf6.GWTGWT,
            )
        }

        toml_path = pathlib.Path(toml_path)
        with open(toml_path, "rb") as f:
            toml_content = tomli.load(f)

        simulation = Modflow6Simulation(name=toml_path.stem)
        for key, entry in toml_content.items():
            if key not in ["gwtgwf_exchanges", "split_exchanges"]:
                item_cls = classes[key]
                for name, filename in entry.items():
                    path = toml_path.parent / filename
                    simulation[name] = item_cls.from_file(path)
            else:
                simulation[key] = []
                for exchange_class, exchange_list in entry.items():
                    item_cls = classes[exchange_class]
                    for filename in exchange_list:
                        path = toml_path.parent / filename
                        simulation[key].append(item_cls.from_file(path))

        return simulation

    def get_exchange_relationships(self):
        result = []

        if "gwtgwf_exchanges" in self:
            for exchange in self["gwtgwf_exchanges"]:
                result.append(exchange.get_specification())

        # exchange for splitting models
        if self.is_split():
            for exchange in self["split_exchanges"]:
                result.append(exchange.get_specification())
        return result

    def get_models_of_type(self, model_id) -> dict[str, IModel]:
        return {
            k: v
            for k, v in self.items()
            if isinstance(v, Modflow6Model) and (v.model_id == model_id)
        }

    def get_models(self):
        return {k: v for k, v in self.items() if isinstance(v, Modflow6Model)}

    def clip_box(
        self,
        time_min: Optional[cftime.datetime | np.datetime64 | str] = None,
        time_max: Optional[cftime.datetime | np.datetime64 | str] = None,
        layer_min: Optional[int] = None,
        layer_max: Optional[int] = None,
        x_min: Optional[float] = None,
        x_max: Optional[float] = None,
        y_min: Optional[float] = None,
        y_max: Optional[float] = None,
        states_for_boundary: Optional[dict[str, GridDataArray]] = None,
    ) -> Modflow6Simulation:
        """
        Clip a simulation by a bounding box (time, layer, y, x).

        Slicing intervals may be half-bounded, by providing None:

        * To select 500.0 <= x <= 1000.0:
          ``clip_box(x_min=500.0, x_max=1000.0)``.
        * To select x <= 1000.0: ``clip_box(x_min=None, x_max=1000.0)``
          or ``clip_box(x_max=1000.0)``.
        * To select x >= 500.0: ``clip_box(x_min = 500.0, x_max=None.0)``
          or ``clip_box(x_min=1000.0)``.

        Parameters
        ----------
        time_min: optional
        time_max: optional
        layer_min: optional, int
        layer_max: optional, int
        x_min: optional, float
        x_max: optional, float
        y_min: optional, float
        y_max: optional, float
        states_for_boundary : optional, Dict[pkg_name:str, boundary_values:Union[xr.DataArray, xu.UgridDataArray]]

        Returns
        -------
        clipped : Simulation
        """

        if self.is_split():
            raise RuntimeError(
                "Unable to clip simulation. Clipping can only be done on simulations that haven't been split."
                + "Therefore clipping should be done before splitting the simulation."
            )
        if not self.has_one_flow_model():
            raise ValueError(
                "Unable to clip simulation. Clipping can only be done on simulations that have a single flow model ."
            )
        for model_name, model in self.get_models().items():
            supported, error_with_object = model.is_clipping_supported()
            if not supported:
                raise ValueError(
                    f"simulation cannot be clipped due to presence of package '{error_with_object}' in model '{model_name}'"
                )

        clipped = type(self)(name=self.name)
        for key, value in self.items():
            state_for_boundary = (
                None if states_for_boundary is None else states_for_boundary.get(key)
            )
            if isinstance(value, Modflow6Model):
                clipped[key] = value.clip_box(
                    time_min=time_min,
                    time_max=time_max,
                    layer_min=layer_min,
                    layer_max=layer_max,
                    x_min=x_min,
                    x_max=x_max,
                    y_min=y_min,
                    y_max=y_max,
                    state_for_boundary=state_for_boundary,
                )
            elif isinstance(value, Package):
                clipped[key] = value.clip_box(
                    time_min=time_min,
                    time_max=time_max,
                    layer_min=layer_min,
                    layer_max=layer_max,
                    x_min=x_min,
                    x_max=x_max,
                    y_min=y_min,
                    y_max=y_max,
                )
            else:
                raise ValueError(f"object of type {type(value)} cannot be clipped.")
        return clipped

    def split(self, submodel_labels: GridDataArray) -> Modflow6Simulation:
        """
        Split a simulation in different partitions using a submodel_labels array.

        The submodel_labels array defines how a simulation will be split. The array should have the same topology as
        the domain being split i.e. similar shape as a layer in the domain. The values in the array indicate to
        which partition a cell belongs. The values should be zero or greater.

        The method return a new simulation containing all the split models and packages
        """
        if self.is_split():
            raise RuntimeError(
                "Unable to split simulation. Splitting can only be done on simulations that haven't been split."
            )

        if not self.has_one_flow_model():
            raise ValueError(
                "splitting of simulations with more (or less) than 1 flow model currently not supported."
            )
        transport_models = self.get_models_of_type("gwt6")
        flow_models = self.get_models_of_type("gwf6")
        if not any(flow_models) and not any(transport_models):
            raise ValueError("a simulation without any models cannot be split.")

        original_models = {**flow_models, **transport_models}
        for model_name, model in original_models.items():
            supported, error_with_object = model.is_splitting_supported()
            if not supported:
                raise ValueError(
                    f"simulation cannot be split due to presence of package '{error_with_object}' in model '{model_name}'"
                )

        original_packages = get_packages(self)

        partition_info = create_partition_info(submodel_labels)

        exchange_creator: ExchangeCreator_Unstructured | ExchangeCreator_Structured
        if is_unstructured(submodel_labels):
            exchange_creator = ExchangeCreator_Unstructured(
                submodel_labels, partition_info
            )
        else:
            exchange_creator = ExchangeCreator_Structured(
                submodel_labels, partition_info
            )

        new_simulation = imod.mf6.Modflow6Simulation(f"{self.name}_partioned")
        for package_name, package in {**original_packages}.items():
            new_simulation[package_name] = deepcopy(package)

        for model_name, model in original_models.items():
            solution_name = self.get_solution_name(model_name)
            new_simulation[solution_name].remove_model_from_solution(model_name)
            for submodel_partition_info in partition_info:
                new_model_name = f"{model_name}_{submodel_partition_info.id}"
                new_simulation[new_model_name] = slice_model(
                    submodel_partition_info, model
                )
                new_simulation[solution_name].add_model_to_solution(new_model_name)

        exchanges: list[Any] = []

        for flow_model_name, flow_model in flow_models.items():
            exchanges += exchange_creator.create_gwfgwf_exchanges(
                flow_model_name, flow_model.domain.layer
            )

        if any(transport_models):
            for tpt_model_name in transport_models:
                exchanges += exchange_creator.create_gwtgwt_exchanges(
                    tpt_model_name, flow_model_name, model.domain.layer
                )
        new_simulation._add_modelsplit_exchanges(exchanges)
        new_simulation._update_buoyancy_packages()
        new_simulation._set_flow_exchange_options()
        new_simulation._set_transport_exchange_options()
        new_simulation._update_ssm_packages()

        new_simulation._filter_inactive_cells_from_exchanges()
        return new_simulation

    def regrid_like(
        self,
        regridded_simulation_name: str,
        target_grid: GridDataArray,
        validate: bool = True,
    ) -> "Modflow6Simulation":
        """
        This method creates a new simulation object. The models contained in the new simulation are regridded versions
        of the models in the input object (this).
        Time discretization and solver settings are copied.

        Parameters
        ----------
        regridded_simulation_name: str
            name given to the output simulation
        target_grid: xr.DataArray or  xu.UgridDataArray
            discretization onto which the models  in this simulation will be regridded
        validate: bool
            set to true to validate the regridded packages

        Returns
        -------
        a new simulation object with regridded models
        """

        return _regrid_like(self, regridded_simulation_name, target_grid, validate)

    def _add_modelsplit_exchanges(self, exchanges_list: list[GWFGWF]) -> None:
        if not self.is_split():
            self["split_exchanges"] = []
        self["split_exchanges"].extend(exchanges_list)

    def _set_flow_exchange_options(self) -> None:
        # collect some options that we will auto-set
        for exchange in self["split_exchanges"]:
            if isinstance(exchange, GWFGWF):
                model_name_1 = exchange.dataset["model_name_1"].values[()]
                model_1 = self[model_name_1]
                exchange.set_options(
                    save_flows=model_1["oc"].is_budget_output,
                    dewatered=model_1["npf"].is_dewatered,
                    variablecv=model_1["npf"].is_variable_vertical_conductance,
                    xt3d=model_1["npf"].get_xt3d_option(),
                    newton=model_1.is_use_newton(),
                )

    def _set_transport_exchange_options(self) -> None:
        for exchange in self["split_exchanges"]:
            if isinstance(exchange, GWTGWT):
                model_name_1 = exchange.dataset["model_name_1"].values[()]
                model_1 = self[model_name_1]
                advection_key = model_1._get_pkgkey("adv")
                dispersion_key = model_1._get_pkgkey("dsp")

                scheme = None
                xt3d_off = None
                xt3d_rhs = None
                if advection_key is not None:
                    scheme = model_1[advection_key].dataset["scheme"].values[()]
                if dispersion_key is not None:
                    xt3d_off = model_1[dispersion_key].dataset["xt3d_off"].values[()]
                    xt3d_rhs = model_1[dispersion_key].dataset["xt3d_rhs"].values[()]
                exchange.set_options(
                    save_flows=model_1["oc"].is_budget_output,
                    adv_scheme=scheme,
                    dsp_xt3d_off=xt3d_off,
                    dsp_xt3d_rhs=xt3d_rhs,
                )

    def _filter_inactive_cells_from_exchanges(self) -> None:
        for ex in self["split_exchanges"]:
            for i in [1, 2]:
                self._filter_inactive_cells_exchange_domain(ex, i)

    def _filter_inactive_cells_exchange_domain(self, ex: GWFGWF, i: int) -> None:
        """Filters inactive cells from one exchange domain inplace"""
        modelname = ex[f"model_name_{i}"].values[()]
        domain = self[modelname].domain

        layer = ex.dataset["layer"] - 1
        id = ex.dataset[f"cell_id{i}"] - 1
        if is_unstructured(domain):
            exchange_cells = {
                "layer": layer,
                "mesh2d_nFaces": id,
            }
        else:
            exchange_cells = {
                "layer": layer,
                "y": id.sel({f"cell_dims{i}": f"row_{i}"}),
                "x": id.sel({f"cell_dims{i}": f"column_{i}"}),
            }
        exchange_domain = domain.isel(exchange_cells)
        active_exchange_domain = exchange_domain.where(exchange_domain.values > 0)
        active_exchange_domain = active_exchange_domain.dropna("index")
        ex.dataset = ex.dataset.sel(index=active_exchange_domain["index"])

    def get_solution_name(self, model_name: str) -> Optional[str]:
        for k, v in self.items():
            if isinstance(v, Solution):
                if model_name in v.dataset["modelnames"]:
                    return k
        return None

    def __repr__(self) -> str:
        typename = type(self).__name__
        INDENT = "    "
        attrs = [
            f"{typename}(",
            f"{INDENT}name={repr(self.name)},",
            f"{INDENT}directory={repr(self.directory)}",
        ]
        items = [
            f"{INDENT}{repr(key)}: {type(value).__name__},"
            for key, value in self.items()
        ]
        # Place the emtpy dict on the same line. Looks silly otherwise.
        if items:
            content = attrs + ["){"] + items + ["}"]
        else:
            content = attrs + ["){}"]
        return "\n".join(content)

    def _get_transport_models_per_flow_model(self) -> dict[str, list[str]]:
        flow_models = self.get_models_of_type("gwf6")
        transport_models = self.get_models_of_type("gwt6")
        # exchange for flow and transport
        result = collections.defaultdict(list)

        for flow_model_name in flow_models:
            flow_model = self[flow_model_name]
            for tpt_model_name in transport_models:
                tpt_model = self[tpt_model_name]
                if is_equal(tpt_model.domain, flow_model.domain):
                    result[flow_model_name].append(tpt_model_name)
        return result

    def _generate_gwfgwt_exchanges(self) -> list[GWFGWT]:
        exchanges = []
        flow_transport_mapping = self._get_transport_models_per_flow_model()
        for flow_name, tpt_models_of_flow_model in flow_transport_mapping.items():
            if len(tpt_models_of_flow_model) > 0:
                for transport_model_name in tpt_models_of_flow_model:
                    exchanges.append(GWFGWT(flow_name, transport_model_name))

        return exchanges

    def _update_ssm_packages(self) -> None:
        flow_transport_mapping = self._get_transport_models_per_flow_model()
        for flow_name, tpt_models_of_flow_model in flow_transport_mapping.items():
            flow_model = self[flow_name]
            for tpt_model_name in tpt_models_of_flow_model:
                tpt_model = self[tpt_model_name]
                ssm_key = tpt_model._get_pkgkey("ssm")
                if ssm_key is not None:
                    old_ssm_package = tpt_model.pop(ssm_key)
                    state_variable_name = old_ssm_package.dataset[
                        "auxiliary_variable_name"
                    ].values[0]
                    ssm_package = SourceSinkMixing.from_flow_model(
                        flow_model, state_variable_name, is_split=self.is_split()
                    )
                    if ssm_package is not None:
                        tpt_model[ssm_key] = ssm_package

    def _update_buoyancy_packages(self) -> None:
        flow_transport_mapping = self._get_transport_models_per_flow_model()
        for flow_name, tpt_models_of_flow_model in flow_transport_mapping.items():
            flow_model = self[flow_name]
            flow_model.update_buoyancy_package(tpt_models_of_flow_model)

    def is_split(self) -> bool:
        return "split_exchanges" in self.keys()

    def has_one_flow_model(self) -> bool:
        flow_models = self.get_models_of_type("gwf6")
        return len(flow_models) == 1

    def mask_all_models(
        self,
        mask: GridDataArray,
    ):
        """
        This function applies a mask to all models in a simulation, provided they use
        the same discretization. The  method parameter "mask" is an idomain-like array.
        Masking will overwrite idomain with the mask where the mask is 0 or -1.
        Where the mask is 1, the original value of idomain will be kept.
        Masking will update the packages accordingly, blanking their input where needed,
        and is therefore not a reversible operation.

        Parameters
        ----------
        mask: xr.DataArray, xu.UgridDataArray of ints
            idomain-like integer array. 1 sets cells to active, 0 sets cells to inactive,
            -1 sets cells to vertical passthrough
        """
        _mask_all_models(self, mask)

    @classmethod
    @standard_log_decorator()
    def from_imod5_data(
        cls,
        imod5_data: dict[str, dict[str, GridDataArray]],
<<<<<<< HEAD
        times: list[datetime],   
=======
        period_data: dict[str, dict[str, GridDataArray]],
>>>>>>> 5ceb19b9
        allocation_options: SimulationAllocationOptions,
        distributing_options: SimulationDistributingOptions,
        time_min,
        time_max,
        regridder_types: Optional[dict[str, tuple[RegridderType, str]]] = None,
    ) -> "Modflow6Simulation":
        """
        Imports a GroundwaterFlowModel (GWF) from the data in an IMOD5 project file.
        It adds the packages for which import from imod5 is supported.
        Some packages (like OC) must be added manually later.


        Parameters
        ----------
        imod5_data: dict[str, dict[str, GridDataArray]]
            dictionary containing the arrays mentioned in the project file as xarray datasets,
            under the key of the package type to which it belongs
        allocation_options: SimulationAllocationOptions
            object containing the allocation options per package type.
            If you want a package to have a different allocation option,
            then it should be imported separately
        distributing_options: SimulationDistributingOptions
            object containing the conductivity distribution options per package type.
            If you want a package to have a different allocation option,
            then it should be imported separately
        regridder_types: Optional[dict[str, dict[str, tuple[RegridderType, str]]]]
            the first key is the package name. The second key is the array name, and the value is
            the RegridderType tuple (method + function)

        Returns
        -------
        """
        simulation = Modflow6Simulation("imported_simulation")

        # import GWF model,
        groundwaterFlowModel = GroundwaterFlowModel.from_imod5_data(
            imod5_data,
<<<<<<< HEAD
            times,
=======
            period_data,
>>>>>>> 5ceb19b9
            allocation_options,
            distributing_options,
            time_min,
            time_max,
            regridder_types,
        )
        simulation["imported_model"] = groundwaterFlowModel

        # generate ims package
        solution = SolutionPresetModerate(
            ["imported_model"],
            print_option="all",
        )
        simulation["ims"] = solution

        # cleanup packages for validation
        idomain = groundwaterFlowModel.domain
        simulation.mask_all_models(idomain)

        return simulation<|MERGE_RESOLUTION|>--- conflicted
+++ resolved
@@ -1322,11 +1322,7 @@
     def from_imod5_data(
         cls,
         imod5_data: dict[str, dict[str, GridDataArray]],
-<<<<<<< HEAD
-        times: list[datetime],   
-=======
         period_data: dict[str, dict[str, GridDataArray]],
->>>>>>> 5ceb19b9
         allocation_options: SimulationAllocationOptions,
         distributing_options: SimulationDistributingOptions,
         time_min,
@@ -1364,11 +1360,7 @@
         # import GWF model,
         groundwaterFlowModel = GroundwaterFlowModel.from_imod5_data(
             imod5_data,
-<<<<<<< HEAD
-            times,
-=======
             period_data,
->>>>>>> 5ceb19b9
             allocation_options,
             distributing_options,
             time_min,
