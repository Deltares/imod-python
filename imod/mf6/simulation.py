from __future__ import annotations

import collections
import pathlib
import subprocess
import warnings
from copy import deepcopy
from pathlib import Path
from typing import Any, Callable, DefaultDict, Iterable, Optional, Union, cast

import cftime
import dask
import jinja2
import numpy as np
import tomli
import tomli_w
import xarray as xr
import xugrid as xu

import imod
import imod.logging
import imod.mf6.exchangebase
from imod.logging import standard_log_decorator
from imod.mf6.gwfgwf import GWFGWF
from imod.mf6.gwfgwt import GWFGWT
from imod.mf6.gwtgwt import GWTGWT
from imod.mf6.ims import Solution
from imod.mf6.interfaces.isimulation import ISimulation
from imod.mf6.model import Modflow6Model
from imod.mf6.model_gwf import GroundwaterFlowModel
from imod.mf6.model_gwt import GroundwaterTransportModel
from imod.mf6.multimodel.exchange_creator_structured import ExchangeCreator_Structured
from imod.mf6.multimodel.exchange_creator_unstructured import (
    ExchangeCreator_Unstructured,
)
from imod.mf6.multimodel.modelsplitter import create_partition_info, slice_model
from imod.mf6.out import open_cbc, open_conc, open_hds
from imod.mf6.package import Package
from imod.mf6.ssm import SourceSinkMixing
from imod.mf6.statusinfo import NestedStatusInfo
from imod.mf6.utilities.mask import _mask_all_models
from imod.mf6.utilities.regrid import _regrid_like
from imod.mf6.write_context import WriteContext
from imod.schemata import ValidationError
from imod.typing import GridDataArray, GridDataset
from imod.typing.grid import (
    concat,
    is_equal,
    is_unstructured,
    merge_partitions,
)

OUTPUT_FUNC_MAPPING: dict[str, Callable] = {
    "head": open_hds,
    "concentration": open_conc,
    "budget-flow": open_cbc,
    "budget-transport": open_cbc,
}

OUTPUT_MODEL_MAPPING: dict[
    str, type[GroundwaterFlowModel] | type[GroundwaterTransportModel]
] = {
    "head": GroundwaterFlowModel,
    "concentration": GroundwaterTransportModel,
    "budget-flow": GroundwaterFlowModel,
    "budget-transport": GroundwaterTransportModel,
}


def get_models(simulation: Modflow6Simulation) -> dict[str, Modflow6Model]:
    return {k: v for k, v in simulation.items() if isinstance(v, Modflow6Model)}


def get_packages(simulation: Modflow6Simulation) -> dict[str, Package]:
    return {
        pkg_name: pkg
        for pkg_name, pkg in simulation.items()
        if isinstance(pkg, Package)
    }


class Modflow6Simulation(collections.UserDict, ISimulation):
    def _initialize_template(self):
        loader = jinja2.PackageLoader("imod", "templates/mf6")
        env = jinja2.Environment(loader=loader, keep_trailing_newline=True)
        self._template = env.get_template("sim-nam.j2")

    def __init__(self, name):
        super().__init__()
        self.name = name
        self.directory = None
        self._initialize_template()

    def __setitem__(self, key, value):
        super().__setitem__(key, value)

    def update(self, *args, **kwargs):
        for k, v in dict(*args, **kwargs).items():
            self[k] = v

    def time_discretization(self, times):
        warnings.warn(
            f"{self.__class__.__name__}.time_discretization() is deprecated. "
            f"In the future call {self.__class__.__name__}.create_time_discretization().",
            DeprecationWarning,
        )
        self.create_time_discretization(additional_times=times)

    def create_time_discretization(self, additional_times, validate: bool = True):
        """
        Collect all unique times from model packages and additional given
        `times`. These unique times are used as stress periods in the model. All
        stress packages must have the same starting time. Function creates
        TimeDiscretization object which is set to self["time_discretization"]

        The time discretization in imod-python works as follows:

        - The datetimes of all packages you send in are always respected
        - Subsequently, the input data you use is always included fully as well
        - All times are treated as starting times for the stress: a stress is
          always applied until the next specified date
        - For this reason, a final time is required to determine the length of
          the last stress period
        - Additional times can be provided to force shorter stress periods &
          more detailed output
        - Every stress has to be defined on the first stress period (this is a
          modflow requirement)

        Or visually (every letter a date in the time axes):

        >>> recharge a - b - c - d - e - f
        >>> river    g - - - - h - - - - j
        >>> times    - - - - - - - - - - - i
        >>> model    a - b - c h d - e - f i

        with the stress periods defined between these dates. I.e. the model
        times are the set of all times you include in the model.

        Parameters
        ----------
        additional_times : str, datetime; or iterable of str, datetimes.
            Times to add to the time discretization. At least one single time
            should be given, which will be used as the ending time of the
            simulation.

        Note
        ----
        To set the other parameters of the TimeDiscretization object, you have
        to set these to the object after calling this function.

        Example
        -------
        >>> simulation = imod.mf6.Modflow6Simulation("example")
        >>> simulation.create_time_discretization(times=["2000-01-01", "2000-01-02"])
        >>> # Set number of timesteps
        >>> simulation["time_discretization"]["n_timesteps"] = 5
        """
        self.use_cftime = any(
            [
                model._use_cftime()
                for model in self.values()
                if isinstance(model, Modflow6Model)
            ]
        )

        times = [
            imod.util.time.to_datetime_internal(time, self.use_cftime)
            for time in additional_times
        ]
        for model in self.values():
            if isinstance(model, Modflow6Model):
                times.extend(model._yield_times())

        # np.unique also sorts
        times = np.unique(np.hstack(times))

        duration = imod.util.time.timestep_duration(times, self.use_cftime)
        # Generate time discretization, just rely on default arguments
        # Probably won't be used that much anyway?
        timestep_duration = xr.DataArray(
            duration, coords={"time": np.array(times)[:-1]}, dims=("time",)
        )
        self["time_discretization"] = imod.mf6.TimeDiscretization(
            timestep_duration=timestep_duration, validate=validate
        )

    def render(self, write_context: WriteContext):
        """Renders simulation namefile"""
        d: dict[str, Any] = {}
        models = []
        solutiongroups = []
        for key, value in self.items():
            if isinstance(value, Modflow6Model):
                model_name_file = pathlib.Path(
                    write_context.root_directory / pathlib.Path(f"{key}", f"{key}.nam")
                ).as_posix()
                models.append((value.model_id(), model_name_file, key))
            elif isinstance(value, Package):
                if value._pkg_id == "tdis":
                    d["tdis6"] = f"{key}.tdis"
                elif value._pkg_id == "ims":
                    slnnames = value["modelnames"].values
                    modeltypes = set()
                    for name in slnnames:
                        try:
                            modeltypes.add(type(self[name]))
                        except KeyError:
                            raise KeyError(f"model {name} of {key} not found")

                    if len(modeltypes) > 1:
                        raise ValueError(
                            "Only a single type of model allowed in a solution"
                        )
                    solutiongroups.append(("ims6", f"{key}.ims", slnnames))

        d["models"] = models
        if len(models) > 1:
            d["exchanges"] = self.get_exchange_relationships()

        d["solutiongroups"] = [solutiongroups]
        return self._template.render(d)

    @standard_log_decorator()
    def write(
        self,
        directory=".",
        binary=True,
        validate: bool = True,
        use_absolute_paths=False,
    ):
        """
        Write Modflow6 simulation, including assigned groundwater flow and
        transport models.

        Parameters
        ----------
        directory: str, pathlib.Path
            Directory to write Modflow 6 simulation to.
        binary: ({True, False}, optional)
            Whether to write time-dependent input for stress packages as binary
            files, which are smaller in size, or more human-readable text files.
        validate: ({True, False}, optional)
            Whether to validate the Modflow6 simulation, including models, at
            write. If True, erronous model input will throw a
            ``ValidationError``.
        absolute_paths: ({True, False}, optional)
            True if all paths written to the mf6 inputfiles should be absolute.
        """
        # create write context
        write_context = WriteContext(directory, binary, use_absolute_paths)
        if self.is_split():
            write_context.is_partitioned = True

        # Check models for required content
        for key, model in self.items():
            # skip timedis, exchanges
            if isinstance(model, Modflow6Model):
                model._model_checks(key)

        # Generate GWF-GWT exchanges
        if gwfgwt_exchanges := self._generate_gwfgwt_exchanges():
            self["gwtgwf_exchanges"] = gwfgwt_exchanges

        directory = pathlib.Path(directory)
        directory.mkdir(exist_ok=True, parents=True)

        # Write simulation namefile
        mfsim_content = self.render(write_context)
        mfsim_path = directory / "mfsim.nam"
        with open(mfsim_path, "w") as f:
            f.write(mfsim_content)

        # Write time discretization file
        self["time_discretization"].write(directory, "time_discretization")

        # Write individual models
        status_info = NestedStatusInfo("Simulation validation status")
        globaltimes = self["time_discretization"]["time"].values
        for key, value in self.items():
            model_write_context = write_context.copy_with_new_write_directory(
                write_context.simulation_directory
            )
            # skip timedis, exchanges
            if isinstance(value, Modflow6Model):
                status_info.add(
                    value.write(
                        modelname=key,
                        globaltimes=globaltimes,
                        validate=validate,
                        write_context=model_write_context,
                    )
                )
            elif isinstance(value, Package):
                if value._pkg_id == "ims":
                    ims_write_context = write_context.copy_with_new_write_directory(
                        write_context.simulation_directory
                    )
                    value.write(key, globaltimes, ims_write_context)
            elif isinstance(value, list):
                for exchange in value:
                    if isinstance(exchange, imod.mf6.exchangebase.ExchangeBase):
                        exchange.write(
                            exchange.package_name(), globaltimes, write_context
                        )

        if status_info.has_errors():
            raise ValidationError("\n" + status_info.to_string())

        self.directory = directory

    def run(self, mf6path: Union[str, Path] = "mf6") -> None:
        """
        Run Modflow 6 simulation. This method runs a subprocess calling
        ``mf6path``. This argument is set to ``mf6``, which means the Modflow 6
        executable is expected to be added to your PATH environment variable.
        :doc:`See this writeup how to add Modflow 6 to your PATH on Windows </examples/mf6/index>`

        Note that the ``write`` method needs to be called before this method is
        called.

        Parameters
        ----------
        mf6path: Union[str, Path]
            Path to the Modflow 6 executable. Defaults to calling ``mf6``.

        Examples
        --------
        Make sure you write your model first

        >>> simulation.write(path/to/model)
        >>> simulation.run()
        """
        if self.directory is None:
            raise RuntimeError(f"Simulation {self.name} has not been written yet.")
        with imod.util.cd(self.directory):
            result = subprocess.run(mf6path, capture_output=True)
            if result.returncode != 0:
                raise RuntimeError(
                    f"Simulation {self.name}: {mf6path} failed to run with returncode "
                    f"{result.returncode}, and error message:\n\n{result.stdout.decode()} "
                )

    def open_head(
        self,
        dry_nan: bool = False,
        simulation_start_time: Optional[np.datetime64] = None,
        time_unit: Optional[str] = "d",
    ) -> GridDataArray:
        """
        Open heads of finished simulation, requires that the ``run`` method has
        been called.

        The data is lazily read per timestep and automatically converted into
        (dense) xr.DataArrays or xu.UgridDataArrays, for DIS and DISV
        respectively. The conversion is done via the information stored in the
        Binary Grid file (GRB).

        Parameters
        ----------
        dry_nan: bool, default value: False.
            Whether to convert dry values to NaN.
        simulation_start_time : Optional datetime
            The time and date correpsonding to the beginning of the simulation.
            Use this to convert the time coordinates of the output array to
            calendar time/dates. time_unit must also be present if this argument is present.
        time_unit: Optional str
            The time unit MF6 is working in, in string representation.
            Only used if simulation_start_time was provided.
            Admissible values are:
            ns -> nanosecond
            ms -> microsecond
            s -> second
            m -> minute
            h -> hour
            d -> day
            w -> week
            Units "month" or "year" are not supported, as they do not represent unambiguous timedelta values durations.

        Returns
        -------
        head: Union[xr.DataArray, xu.UgridDataArray]

        Examples
        --------
        Make sure you write and run your model first

        >>> simulation.write(path/to/model)
        >>> simulation.run()

        Then open heads:

        >>> head = simulation.open_head()
        """
        return self._open_output(
            "head",
            dry_nan=dry_nan,
            simulation_start_time=simulation_start_time,
            time_unit=time_unit,
        )

    def open_transport_budget(
        self,
        species_ls: Optional[list[str]] = None,
        simulation_start_time: Optional[np.datetime64] = None,
        time_unit: Optional[str] = "d",
    ) -> GridDataArray | GridDataset:
        """
        Open transport budgets of finished simulation, requires that the ``run``
        method has been called.

        The data is lazily read per timestep and automatically converted into
        (dense) xr.DataArrays or xu.UgridDataArrays, for DIS and DISV
        respectively. The conversion is done via the information stored in the
        Binary Grid file (GRB).

        Parameters
        ----------
        species_ls: list of strings, default value: None.
            List of species names, which will be used to concatenate the
            concentrations along the ``"species"`` dimension, in case the
            simulation has multiple species and thus multiple transport models.
            If None, transport model names will be used as species names.

        Returns
        -------
        budget: Dict[str, xr.DataArray|xu.UgridDataArray]
            DataArray contains float64 data of the budgets, with dimensions ("time",
            "layer", "y", "x").

        """
        return self._open_output(
            "budget-transport",
            species_ls=species_ls,
            simulation_start_time=simulation_start_time,
            time_unit=time_unit,
            merge_to_dataset=True,
            flowja=False,
        )

    def open_flow_budget(
        self,
        flowja: bool = False,
        simulation_start_time: Optional[np.datetime64] = None,
        time_unit: Optional[str] = "d",
    ) -> GridDataArray | GridDataset:
        """
        Open flow budgets of finished simulation, requires that the ``run``
        method has been called.

        The data is lazily read per timestep and automatically converted into
        (dense) xr.DataArrays or xu.UgridDataArrays, for DIS and DISV
        respectively. The conversion is done via the information stored in the
        Binary Grid file (GRB).

        The ``flowja`` argument controls whether the flow-ja-face array (if
        present) is returned in grid form as "as is". By default
        ``flowja=False`` and the array is returned in "grid form", meaning:

            * DIS: in right, front, and lower face flow. All flows are placed in
              the cell.
            * DISV: in horizontal and lower face flow.the horizontal flows are
              placed on the edges and the lower face flow is placed on the faces.

        When ``flowja=True``, the flow-ja-face array is returned as it is found in
        the CBC file, with a flow for every cell to cell connection. Additionally,
        a ``connectivity`` DataArray is returned describing for every cell (n) its
        connected cells (m).

        Parameters
        ----------
        flowja: bool, default value: False
            Whether to return the flow-ja-face values "as is" (``True``) or in a
            grid form (``False``).

        Returns
        -------
        budget: Dict[str, xr.DataArray|xu.UgridDataArray]
            DataArray contains float64 data of the budgets, with dimensions ("time",
            "layer", "y", "x").

        Examples
        --------
        Make sure you write and run your model first

        >>> simulation.write(path/to/model)
        >>> simulation.run()

        Then open budgets:

        >>> budget = simulation.open_flow_budget()

        Check the contents:

        >>> print(budget.keys())

        Get the drainage budget, compute a time mean for the first layer:

        >>> drn_budget = budget["drn]
        >>> mean = drn_budget.sel(layer=1).mean("time")
        """
        return self._open_output(
            "budget-flow",
            flowja=flowja,
            simulation_start_time=simulation_start_time,
            time_unit=time_unit,
            merge_to_dataset=True,
        )

    def open_concentration(
        self,
        species_ls: Optional[list[str]] = None,
        dry_nan: bool = False,
        simulation_start_time: Optional[np.datetime64] = None,
        time_unit: Optional[str] = "d",
    ) -> GridDataArray:
        """
        Open concentration of finished simulation, requires that the ``run``
        method has been called.

        The data is lazily read per timestep and automatically converted into
        (dense) xr.DataArrays or xu.UgridDataArrays, for DIS and DISV
        respectively. The conversion is done via the information stored in the
        Binary Grid file (GRB).

        Parameters
        ----------
        species_ls: list of strings, default value: None.
            List of species names, which will be used to concatenate the
            concentrations along the ``"species"`` dimension, in case the
            simulation has multiple species and thus multiple transport models.
            If None, transport model names will be used as species names.
        dry_nan: bool, default value: False.
            Whether to convert dry values to NaN.

        Returns
        -------
        concentration: Union[xr.DataArray, xu.UgridDataArray]

        Examples
        --------
        Make sure you write and run your model first

        >>> simulation.write(path/to/model)
        >>> simulation.run()

        Then open concentrations:

        >>> concentration = simulation.open_concentration()
        """
        return self._open_output(
            "concentration",
            species_ls=species_ls,
            dry_nan=dry_nan,
            simulation_start_time=simulation_start_time,
            time_unit=time_unit,
        )

    def _open_output(self, output: str, **settings) -> GridDataArray | GridDataset:
        """
        Opens output of one or multiple models.

        Parameters
        ----------
        output: str
            Output variable name to open
        **settings:
            Extra settings that need to be passed through to the respective
            output function.
        """
        modeltype = OUTPUT_MODEL_MAPPING[output]
        modelnames = self.get_models_of_type(modeltype._model_id).keys()
        if len(modelnames) == 0:
            modeltype = OUTPUT_MODEL_MAPPING[output]
            raise ValueError(
                f"Could not find any models of appropriate type for {output}, "
                f"make sure a model of type {modeltype} is assigned to simulation."
            )

        if output in ["head", "budget-flow"]:
            return self._open_single_output(modelnames, output, **settings)
        elif output in ["concentration", "budget-transport"]:
            return self._concat_species(output, **settings)
        else:
            raise RuntimeError(
                f"Unexpected error when opening {output} for {modelnames}"
            )
        return

    def _open_single_output(
        self, modelnames: list[str], output: str, **settings
    ) -> GridDataArray | GridDataset:
        """
        Open single output, e.g. concentration of single species, or heads. This
        can be output of partitioned models that need to be merged.
        """
        if len(modelnames) == 0:
            modeltype = OUTPUT_MODEL_MAPPING[output]
            raise ValueError(
                f"Could not find any models of appropriate type for {output}, "
                f"make sure a model of type {modeltype} is assigned to simulation."
            )
        elif len(modelnames) == 1:
            modelname = next(iter(modelnames))
            return self._open_single_output_single_model(modelname, output, **settings)
        elif self.is_split():
            if "budget" in output:
                return self._merge_budgets(modelnames, output, **settings)
            else:
                return self._merge_states(modelnames, output, **settings)
        raise ValueError("error in _open_single_output")

    def _merge_states(
        self, modelnames: list[str], output: str, **settings
    ) -> GridDataArray:
        state_partitions = []
        for modelname in modelnames:
            state_partitions.append(
                self._open_single_output_single_model(modelname, output, **settings)
            )
        return merge_partitions(state_partitions)

    def _merge_and_assign_exchange_budgets(self, cbc: GridDataset) -> GridDataset:
        """
        Merge and assign exchange budgets to cell by cell budgets:
        cbc[[gwf-gwf_1, gwf-gwf_3]] to cbc[gwf-gwf]
        """
        exchange_names = [
            key
            for key in cast(Iterable[str], cbc.keys())
            if (("gwf-gwf" in key) or ("gwt-gwt" in key))
        ]
        exchange_budgets = cbc[exchange_names].to_array().sum(dim="variable")
        cbc = cbc.drop_vars(exchange_names)
        # "gwf-gwf" or "gwt-gwt"
        exchange_key = exchange_names[0].split("_")[0]
        cbc[exchange_key] = exchange_budgets
        return cbc

    def _pad_missing_variables(self, cbc_per_partition: list[GridDataset]) -> None:
        """
        Boundary conditions can be missing in certain partitions, as do their
        budgets, in which case we manually assign an empty grid of nans.
        """
        dims_per_unique_key = {
            key: cbc[key].dims for cbc in cbc_per_partition for key in cbc.keys()
        }
        for cbc in cbc_per_partition:
            missing_keys = set(dims_per_unique_key.keys()) - set(cbc.keys())

            for missing in missing_keys:
                missing_dims = dims_per_unique_key[missing]
                missing_coords = {dim: cbc.coords[dim] for dim in missing_dims}

                shape = tuple([len(missing_coords[dim]) for dim in missing_dims])
                chunks = (1,) + shape[1:]
                missing_data = dask.array.full(shape, np.nan, chunks=chunks)

                missing_grid = xr.DataArray(
                    missing_data, dims=missing_dims, coords=missing_coords
                )
                if isinstance(cbc, xu.UgridDataset):
                    missing_grid = xu.UgridDataArray(
                        missing_grid,
                        grid=cbc.ugrid.grid,
                    )
                cbc[missing] = missing_grid

    def _merge_budgets(
        self, modelnames: list[str], output: str, **settings
    ) -> GridDataset:
        if settings["flowja"] is True:
            raise ValueError("``flowja`` cannot be set to True when merging budgets.")

        cbc_per_partition = []
        for modelname in modelnames:
            cbc = self._open_single_output_single_model(modelname, output, **settings)
            # Merge and assign exchange budgets to dataset
            # FUTURE: Refactor to insert these exchange budgets in horizontal
            # flows.
            cbc = self._merge_and_assign_exchange_budgets(cbc)
            if not is_unstructured(cbc):
                cbc = cbc.where(self[modelname].domain, other=np.nan)
            cbc_per_partition.append(cbc)

        self._pad_missing_variables(cbc_per_partition)

        return merge_partitions(cbc_per_partition)

    def _concat_species(
        self, output: str, species_ls: Optional[list[str]] = None, **settings
    ) -> GridDataArray | GridDataset:
        # groupby flow model, to somewhat enforce consistent transport model
        # ordening. Say:
        # F = Flow model, T = Transport model
        # a = species "a", b = species "b"
        # 1 = partition 1, 2 = partition 2
        # then this:
        # F1Ta1 F1Tb1 F2Ta2 F2Tb2 -> F1: [Ta1, Tb1], F2: [Ta2, Tb2]
        # F1Ta1 F2Tb1 F1Ta1 F2Tb2 -> F1: [Ta1, Tb1], F2: [Ta2, Tb2]
        tpt_models_per_flow_model = self._get_transport_models_per_flow_model()
        all_tpt_names = list(tpt_models_per_flow_model.values())

        # [[Ta_1, Tb_1], [Ta_2, Tb_2]] -> [[Ta_1, Ta_2], [Tb_1, Tb_2]]
        # [[Ta, Tb]] -> [[Ta], [Tb]]
        tpt_names_per_species = list(zip(*all_tpt_names))

        if self.is_split():
            # [[Ta_1, Tb_1], [Ta_2, Tb_2]] -> [Ta, Tb]
            unpartitioned_modelnames = [
                tpt_name.rpartition("_")[0] for tpt_name in all_tpt_names[0]
            ]
        else:
            # [[Ta, Tb]] -> [Ta, Tb]
            unpartitioned_modelnames = all_tpt_names[0]

        if not species_ls:
            species_ls = unpartitioned_modelnames

        if len(species_ls) != len(tpt_names_per_species):
            raise ValueError(
                "species_ls does not equal the number of transport models, "
                f"expected length {len(tpt_names_per_species)}, received {species_ls}"
            )

        if len(species_ls) == 1:
            return self._open_single_output(
                list(tpt_names_per_species[0]), output, **settings
            )

        # Concatenate species
        outputs = []
        for species, tpt_names in zip(species_ls, tpt_names_per_species):
            output_data = self._open_single_output(list(tpt_names), output, **settings)
            output_data = output_data.assign_coords(species=species)
            outputs.append(output_data)
        return concat(outputs, dim="species")

    def _open_single_output_single_model(
        self, modelname: str, output: str, **settings
    ) -> GridDataArray | GridDataset:
        """
        Opens single output of single model

        Parameters
        ----------
        modelname: str
            Name of groundwater model from which output should be read.
        output: str
            Output variable name to open.
        **settings:
            Extra settings that need to be passed through to the respective
            output function.
        """
        open_func = OUTPUT_FUNC_MAPPING[output]
        expected_modeltype = OUTPUT_MODEL_MAPPING[output]

        if self.directory is None:
            raise RuntimeError(f"Simulation {self.name} has not been written yet.")
        model_path = self.directory / modelname

        # Get model
        model = self[modelname]
        if not isinstance(model, expected_modeltype):
            raise TypeError(
                f"{modelname} not a {expected_modeltype}, instead got {type(model)}"
            )
        # Get output file path
        oc_key = model._get_pkgkey("oc")
        oc_pkg = model[oc_key]
        # Ensure "-transport" and "-flow" are stripped from "budget"
        oc_output = output.split("-")[0]
        output_path = oc_pkg._get_output_filepath(model_path, oc_output)
        # Force path to always include simulation directory.
        output_path = self.directory / output_path

        grb_path = self._get_grb_path(modelname)

        if not output_path.exists():
            raise RuntimeError(
                f"Could not find output in {output_path}, check if you already ran simulation {self.name}"
            )

        return open_func(output_path, grb_path, **settings)

    def _get_flow_modelname_coupled_to_transport_model(
        self, transport_modelname: str
    ) -> str:
        """
        Get name of flow model coupled to transport model, throws error if
        multiple flow models are couple to 1 transport model.
        """
        exchanges = self.get_exchange_relationships()
        coupled_flow_models = [
            i[2]
            for i in exchanges
            if (i[3] == transport_modelname) & (i[0] == "GWF6-GWT6")
        ]
        if len(coupled_flow_models) != 1:
            raise ValueError(
                f"Exactly one flow model must be coupled to transport model {transport_modelname}, got: {coupled_flow_models}"
            )
        return coupled_flow_models[0]

    def _get_grb_path(self, modelname: str) -> Path:
        """
        Finds appropriate grb path belonging to modelname. Grb files are not
        written for transport models, so this method always returns a path to a
        flowmodel. In case of a transport model, it returns the path to the grb
        file its coupled flow model.
        """
        model = self[modelname]
        # Get grb path
        if isinstance(model, GroundwaterTransportModel):
            flow_model_name = self._get_flow_modelname_coupled_to_transport_model(
                modelname
            )
            flow_model_path = self.directory / flow_model_name
        else:
            flow_model_path = self.directory / modelname

        diskey = model._get_diskey()
        dis_id = model[diskey]._pkg_id
        return flow_model_path / f"{diskey}.{dis_id}.grb"

    @standard_log_decorator()
    def dump(
        self, directory=".", validate: bool = True, mdal_compliant: bool = False
    ) -> None:
        directory = pathlib.Path(directory)
        directory.mkdir(parents=True, exist_ok=True)

        toml_content: DefaultDict[str, dict] = collections.defaultdict(dict)
        for key, value in self.items():
            cls_name = type(value).__name__
            if isinstance(value, Modflow6Model):
                model_toml_path = value.dump(directory, key, validate, mdal_compliant)
                toml_content[cls_name][key] = model_toml_path.relative_to(
                    directory
                ).as_posix()
            elif key in ["gwtgwf_exchanges", "split_exchanges"]:
                toml_content[key] = collections.defaultdict(list)
                for exchange_package in self[key]:
                    exchange_type, filename, _, _ = exchange_package.get_specification()
                    exchange_class_short = type(exchange_package).__name__
                    path = f"{filename}.nc"
                    exchange_package.dataset.to_netcdf(directory / path)
                    toml_content[key][exchange_class_short].append(path)

            else:
                path = f"{key}.nc"
                value.dataset.to_netcdf(directory / path)
                toml_content[cls_name][key] = path

        with open(directory / f"{self.name}.toml", "wb") as f:
            tomli_w.dump(toml_content, f)

        return

    @staticmethod
    def from_file(toml_path):
        classes = {
            item_cls.__name__: item_cls
            for item_cls in (
                GroundwaterFlowModel,
                GroundwaterTransportModel,
                imod.mf6.TimeDiscretization,
                imod.mf6.Solution,
                imod.mf6.GWFGWF,
                imod.mf6.GWFGWT,
                imod.mf6.GWTGWT,
            )
        }

        toml_path = pathlib.Path(toml_path)
        with open(toml_path, "rb") as f:
            toml_content = tomli.load(f)

        simulation = Modflow6Simulation(name=toml_path.stem)
        for key, entry in toml_content.items():
            if not key in ["gwtgwf_exchanges", "split_exchanges"]:
                item_cls = classes[key]
                for name, filename in entry.items():
                    path = toml_path.parent / filename
                    simulation[name] = item_cls.from_file(path)
            else:
                simulation[key] = []
                for exchange_class, exchange_list in entry.items():
                    item_cls = classes[exchange_class]
                    for filename in exchange_list:
                        path = toml_path.parent / filename
                        simulation[key].append(item_cls.from_file(path))

        return simulation

    def get_exchange_relationships(self):
        result = []

        if "gwtgwf_exchanges" in self:
            for exchange in self["gwtgwf_exchanges"]:
                result.append(exchange.get_specification())

        # exchange for splitting models
        if self.is_split():
            for exchange in self["split_exchanges"]:
                result.append(exchange.get_specification())
        return result

    def get_models_of_type(self, modeltype):
        return {
            k: v
            for k, v in self.items()
            if isinstance(v, Modflow6Model) and (v.model_id() == modeltype)
        }
    def get_models(self):
        return {
            k: v
            for k, v in self.items()
            if isinstance(v, Modflow6Model)
        }
    def clip_box(
        self,
        time_min: Optional[cftime.datetime | np.datetime64 | str] = None,
        time_max: Optional[cftime.datetime | np.datetime64 | str] = None,
        layer_min: Optional[int] = None,
        layer_max: Optional[int] = None,
        x_min: Optional[float] = None,
        x_max: Optional[float] = None,
        y_min: Optional[float] = None,
        y_max: Optional[float] = None,
        states_for_boundary: Optional[dict[str, GridDataArray]] = None,
    ) -> Modflow6Simulation:
        """
        Clip a simulation by a bounding box (time, layer, y, x).

        Slicing intervals may be half-bounded, by providing None:

        * To select 500.0 <= x <= 1000.0:
          ``clip_box(x_min=500.0, x_max=1000.0)``.
        * To select x <= 1000.0: ``clip_box(x_min=None, x_max=1000.0)``
          or ``clip_box(x_max=1000.0)``.
        * To select x >= 500.0: ``clip_box(x_min = 500.0, x_max=None.0)``
          or ``clip_box(x_min=1000.0)``.

        Parameters
        ----------
        time_min: optional
        time_max: optional
        layer_min: optional, int
        layer_max: optional, int
        x_min: optional, float
        x_max: optional, float
        y_min: optional, float
        y_max: optional, float
        states_for_boundary : optional, Dict[pkg_name:str, boundary_values:Union[xr.DataArray, xu.UgridDataArray]]

        Returns
        -------
        clipped : Simulation
        """

        if self.is_split():
            raise RuntimeError(
                "Unable to clip simulation. Clipping can only be done on simulations that haven't been split."
                + "Therefore clipping should be done before splitting the simulation."
            )
        if not self.has_one_flow_model():
            raise ValueError(
                "Unable to clip simulation. Clipping can only be done on simulations that have a single flow model ."
<<<<<<< HEAD
            ) 
        for model_name, model in self.get_models().items():
            supported, error_with_object = model.is_clipping_supported()
            if not supported:
                raise ValueError(f"simulation cannot be clipped due to presence of package '{error_with_object}' in model '{model_name}'")               
=======
            )
>>>>>>> a11e6f05

        clipped = type(self)(name=self.name)
        for key, value in self.items():
            state_for_boundary = (
                None if states_for_boundary is None else states_for_boundary.get(key)
            )

            clipped[key] = value.clip_box(
                time_min=time_min,
                time_max=time_max,
                layer_min=layer_min,
                layer_max=layer_max,
                x_min=x_min,
                x_max=x_max,
                y_min=y_min,
                y_max=y_max,
                state_for_boundary=state_for_boundary,
            )
        return clipped

    def split(self, submodel_labels: GridDataArray) -> Modflow6Simulation:
        """
        Split a simulation in different partitions using a submodel_labels array.

        The submodel_labels array defines how a simulation will be split. The array should have the same topology as
        the domain being split i.e. similar shape as a layer in the domain. The values in the array indicate to
        which partition a cell belongs. The values should be zero or greater.

        The method return a new simulation containing all the split models and packages
        """
        if self.is_split():
            raise RuntimeError(
                "Unable to split simulation. Splitting can only be done on simulations that haven't been split."
            )

        if not self.has_one_flow_model():
            raise ValueError(
                "splitting of simulations with more (or less) than 1 flow model currently not supported."
            )
        transport_models = self.get_models_of_type("gwt6")
        flow_models = self.get_models_of_type("gwf6")
        if not any(flow_models) and not any(transport_models):
            raise ValueError("a simulation without any models cannot be split.")

        original_models = {**flow_models,**transport_models}
        for model_name, model in original_models.items():
            supported, error_with_object = model.is_splitting_supported()
            if not supported:
                raise ValueError(f"simulation cannot be split due to presence of package '{error_with_object}' in model '{model_name}'")

        original_packages = get_packages(self)

        partition_info = create_partition_info(submodel_labels)

        exchange_creator: ExchangeCreator_Unstructured | ExchangeCreator_Structured
        if is_unstructured(submodel_labels):
            exchange_creator = ExchangeCreator_Unstructured(
                submodel_labels, partition_info
            )
        else:
            exchange_creator = ExchangeCreator_Structured(
                submodel_labels, partition_info
            )

        new_simulation = imod.mf6.Modflow6Simulation(f"{self.name}_partioned")
        for package_name, package in {**original_packages}.items():
            new_simulation[package_name] = deepcopy(package)

        for model_name, model in original_models.items():
            solution_name = self.get_solution_name(model_name)
            new_simulation[solution_name].remove_model_from_solution(model_name)
            for submodel_partition_info in partition_info:
                new_model_name = f"{model_name}_{submodel_partition_info.id}"
                new_simulation[new_model_name] = slice_model(
                    submodel_partition_info, model
                )
                new_simulation[solution_name].add_model_to_solution(new_model_name)

        exchanges: list[Any] = []

        for flow_model_name, flow_model in flow_models.items():
            exchanges += exchange_creator.create_gwfgwf_exchanges(
                flow_model_name, flow_model.domain.layer
            )

        if any(transport_models):
            for tpt_model_name in transport_models:
                exchanges += exchange_creator.create_gwtgwt_exchanges(
                    tpt_model_name, flow_model_name, model.domain.layer
                )
        new_simulation._add_modelsplit_exchanges(exchanges)
        new_simulation._update_buoyancy_packages()
        new_simulation._set_flow_exchange_options()
        new_simulation._set_transport_exchange_options()
        new_simulation._update_ssm_packages()

        new_simulation._filter_inactive_cells_from_exchanges()
        return new_simulation

    def regrid_like(
        self,
        regridded_simulation_name: str,
        target_grid: GridDataArray,
        validate: bool = True,
    ) -> "Modflow6Simulation":
        """
        This method creates a new simulation object. The models contained in the new simulation are regridded versions
        of the models in the input object (this).
        Time discretization and solver settings are copied.

        Parameters
        ----------
        regridded_simulation_name: str
            name given to the output simulation
        target_grid: xr.DataArray or  xu.UgridDataArray
            discretization onto which the models  in this simulation will be regridded
        validate: bool
            set to true to validate the regridded packages

        Returns
        -------
        a new simulation object with regridded models
        """

        return _regrid_like(self, regridded_simulation_name, target_grid, validate)

    def _add_modelsplit_exchanges(self, exchanges_list: list[GWFGWF]) -> None:
        if not self.is_split():
            self["split_exchanges"] = []
        self["split_exchanges"].extend(exchanges_list)

    def _set_flow_exchange_options(self) -> None:
        # collect some options that we will auto-set
        for exchange in self["split_exchanges"]:
            if isinstance(exchange, GWFGWF):
                model_name_1 = exchange.dataset["model_name_1"].values[()]
                model_1 = self[model_name_1]
                exchange.set_options(
                    save_flows=model_1["oc"].is_budget_output,
                    dewatered=model_1["npf"].is_dewatered,
                    variablecv=model_1["npf"].is_variable_vertical_conductance,
                    xt3d=model_1["npf"].get_xt3d_option(),
                    newton=model_1.is_use_newton(),
                )

    def _set_transport_exchange_options(self) -> None:
        for exchange in self["split_exchanges"]:
            if isinstance(exchange, GWTGWT):
                model_name_1 = exchange.dataset["model_name_1"].values[()]
                model_1 = self[model_name_1]
                advection_key = model_1._get_pkgkey("adv")
                dispersion_key = model_1._get_pkgkey("dsp")

                scheme = None
                xt3d_off = None
                xt3d_rhs = None
                if advection_key is not None:
                    scheme = model_1[advection_key].dataset["scheme"].values[()]
                if dispersion_key is not None:
                    xt3d_off = model_1[dispersion_key].dataset["xt3d_off"].values[()]
                    xt3d_rhs = model_1[dispersion_key].dataset["xt3d_rhs"].values[()]
                exchange.set_options(
                    save_flows=model_1["oc"].is_budget_output,
                    adv_scheme=scheme,
                    dsp_xt3d_off=xt3d_off,
                    dsp_xt3d_rhs=xt3d_rhs,
                )

    def _filter_inactive_cells_from_exchanges(self) -> None:
        for ex in self["split_exchanges"]:
            for i in [1, 2]:
                self._filter_inactive_cells_exchange_domain(ex, i)

    def _filter_inactive_cells_exchange_domain(self, ex: GWFGWF, i: int) -> None:
        """Filters inactive cells from one exchange domain inplace"""
        modelname = ex[f"model_name_{i}"].values[()]
        domain = self[modelname].domain

        layer = ex.dataset["layer"] - 1
        id = ex.dataset[f"cell_id{i}"] - 1
        if is_unstructured(domain):
            exchange_cells = {
                "layer": layer,
                "mesh2d_nFaces": id,
            }
        else:
            exchange_cells = {
                "layer": layer,
                "y": id.sel({f"cell_dims{i}": f"row_{i}"}),
                "x": id.sel({f"cell_dims{i}": f"column_{i}"}),
            }
        exchange_domain = domain.isel(exchange_cells)
        active_exchange_domain = exchange_domain.where(exchange_domain.values > 0)
        active_exchange_domain = active_exchange_domain.dropna("index")
        ex.dataset = ex.dataset.sel(index=active_exchange_domain["index"])

    def get_solution_name(self, model_name: str) -> Optional[str]:
        for k, v in self.items():
            if isinstance(v, Solution):
                if model_name in v.dataset["modelnames"]:
                    return k
        return None

    def __repr__(self) -> str:
        typename = type(self).__name__
        INDENT = "    "
        attrs = [
            f"{typename}(",
            f"{INDENT}name={repr(self.name)},",
            f"{INDENT}directory={repr(self.directory)}",
        ]
        items = [
            f"{INDENT}{repr(key)}: {type(value).__name__},"
            for key, value in self.items()
        ]
        # Place the emtpy dict on the same line. Looks silly otherwise.
        if items:
            content = attrs + ["){"] + items + ["}"]
        else:
            content = attrs + ["){}"]
        return "\n".join(content)

    def _get_transport_models_per_flow_model(self) -> dict[str, list[str]]:
        flow_models = self.get_models_of_type("gwf6")
        transport_models = self.get_models_of_type("gwt6")
        # exchange for flow and transport
        result = collections.defaultdict(list)

        for flow_model_name in flow_models:
            flow_model = self[flow_model_name]
            for tpt_model_name in transport_models:
                tpt_model = self[tpt_model_name]
                if is_equal(tpt_model.domain, flow_model.domain):
                    result[flow_model_name].append(tpt_model_name)
        return result

    def _generate_gwfgwt_exchanges(self) -> list[GWFGWT]:
        exchanges = []
        flow_transport_mapping = self._get_transport_models_per_flow_model()
        for flow_name, tpt_models_of_flow_model in flow_transport_mapping.items():
            if len(tpt_models_of_flow_model) > 0:
                for transport_model_name in tpt_models_of_flow_model:
                    exchanges.append(GWFGWT(flow_name, transport_model_name))

        return exchanges

    def _update_ssm_packages(self) -> None:
        flow_transport_mapping = self._get_transport_models_per_flow_model()
        for flow_name, tpt_models_of_flow_model in flow_transport_mapping.items():
            flow_model = self[flow_name]
            for tpt_model_name in tpt_models_of_flow_model:
                tpt_model = self[tpt_model_name]
                ssm_key = tpt_model._get_pkgkey("ssm")
                if ssm_key is not None:
                    old_ssm_package = tpt_model.pop(ssm_key)
                    state_variable_name = old_ssm_package.dataset[
                        "auxiliary_variable_name"
                    ].values[0]
                    ssm_package = SourceSinkMixing.from_flow_model(
                        flow_model, state_variable_name, is_split=self.is_split()
                    )
                    if ssm_package is not None:
                        tpt_model[ssm_key] = ssm_package

    def _update_buoyancy_packages(self) -> None:
        flow_transport_mapping = self._get_transport_models_per_flow_model()
        for flow_name, tpt_models_of_flow_model in flow_transport_mapping.items():
            flow_model = self[flow_name]
            flow_model.update_buoyancy_package(tpt_models_of_flow_model)

    def is_split(self) -> bool:
        return "split_exchanges" in self.keys()

    def has_one_flow_model(self) -> bool:
        flow_models = self.get_models_of_type("gwf6")
        return len(flow_models) == 1

    def mask_all_models(
        self,
        mask: GridDataArray,
    ):
        """
        This function applies a mask to all models in a simulation, provided they use
        the same discretization. The  method parameter "mask" is an idomain-like array.
        Masking will overwrite idomain with the mask where the mask is 0 or -1.
        Where the mask is 1, the original value of idomain will be kept.
        Masking will update the packages accordingly, blanking their input where needed,
        and is therefore not a reversible operation.

        Parameters
        ----------
        mask: xr.DataArray, xu.UgridDataArray of ints
            idomain-like integer array. 1 sets cells to active, 0 sets cells to inactive,
            -1 sets cells to vertical passthrough
        """
        _mask_all_models(self, mask)<|MERGE_RESOLUTION|>--- conflicted
+++ resolved
@@ -966,15 +966,11 @@
         if not self.has_one_flow_model():
             raise ValueError(
                 "Unable to clip simulation. Clipping can only be done on simulations that have a single flow model ."
-<<<<<<< HEAD
-            ) 
+            )
         for model_name, model in self.get_models().items():
             supported, error_with_object = model.is_clipping_supported()
             if not supported:
                 raise ValueError(f"simulation cannot be clipped due to presence of package '{error_with_object}' in model '{model_name}'")               
-=======
-            )
->>>>>>> a11e6f05
 
         clipped = type(self)(name=self.name)
         for key, value in self.items():
