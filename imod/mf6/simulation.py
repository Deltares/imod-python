from __future__ import annotations

import collections
import copy
import pathlib
import subprocess
import warnings
from pathlib import Path
from typing import Any, Callable, DefaultDict, Optional, Union

import cftime
import jinja2
import numpy as np
import tomli
import tomli_w
import xarray as xr
import xugrid as xu

import imod
import imod.logging
import imod.mf6.exchangebase
from imod.mf6.gwfgwf import GWFGWF
from imod.mf6.gwfgwt import GWFGWT
from imod.mf6.gwtgwt import GWTGWT
from imod.mf6.ims import Solution
from imod.mf6.model import Modflow6Model
from imod.mf6.model_gwf import GroundwaterFlowModel
from imod.mf6.model_gwt import GroundwaterTransportModel
from imod.mf6.multimodel.exchange_creator_structured import ExchangeCreator_Structured
from imod.mf6.multimodel.exchange_creator_unstructured import (
    ExchangeCreator_Unstructured,
)
from imod.mf6.multimodel.modelsplitter import create_partition_info, slice_model
from imod.mf6.out import open_cbc, open_conc, open_hds
from imod.mf6.package import Package
from imod.mf6.pkgbase import PackageBase
from imod.mf6.statusinfo import NestedStatusInfo
from imod.mf6.write_context import WriteContext
from imod.schemata import ValidationError
from imod.typing import GridDataArray, GridDataset
from imod.typing.grid import concat, is_unstructured, merge, merge_partitions, nan_like
from imod.mf6.ssm import SourceSinkMixing

OUTPUT_FUNC_MAPPING: dict[str, Callable] = {
    "head": open_hds,
    "concentration": open_conc,
    "budget-flow": open_cbc,
    "budget-transport": open_cbc,
}

OUTPUT_MODEL_MAPPING: dict[
    str, type[GroundwaterFlowModel] | type[GroundwaterTransportModel]
] = {
    "head": GroundwaterFlowModel,
    "concentration": GroundwaterTransportModel,
    "budget-flow": GroundwaterFlowModel,
    "budget-transport": GroundwaterTransportModel,
}


def get_models(simulation: Modflow6Simulation) -> dict[str, Modflow6Model]:
    return {k: v for k, v in simulation.items() if isinstance(v, Modflow6Model)}


def get_packages(simulation: Modflow6Simulation) -> dict[str, Package]:
    return {
        pkg_name: pkg
        for pkg_name, pkg in simulation.items()
        if isinstance(pkg, Package)
    }


def is_split(simulation: Modflow6Simulation) -> bool:
    return "split_exchanges" in simulation.keys()


class Modflow6Simulation(collections.UserDict):
    def _initialize_template(self):
        loader = jinja2.PackageLoader("imod", "templates/mf6")
        env = jinja2.Environment(loader=loader, keep_trailing_newline=True)
        self._template = env.get_template("sim-nam.j2")

    def __init__(self, name):
        super().__init__()
        self.name = name
        self.directory = None
        self._initialize_template()

    def __setitem__(self, key, value):
        super().__setitem__(key, value)

    def update(self, *args, **kwargs):
        for k, v in dict(*args, **kwargs).items():
            self[k] = v

    def time_discretization(self, times):
        warnings.warn(
            f"{self.__class__.__name__}.time_discretization() is deprecated. "
            f"In the future call {self.__class__.__name__}.create_time_discretization().",
            DeprecationWarning,
        )
        self.create_time_discretization(additional_times=times)

    def create_time_discretization(self, additional_times, validate: bool = True):
        """
        Collect all unique times from model packages and additional given
        `times`. These unique times are used as stress periods in the model. All
        stress packages must have the same starting time. Function creates
        TimeDiscretization object which is set to self["time_discretization"]

        The time discretization in imod-python works as follows:

        - The datetimes of all packages you send in are always respected
        - Subsequently, the input data you use is always included fully as well
        - All times are treated as starting times for the stress: a stress is
          always applied until the next specified date
        - For this reason, a final time is required to determine the length of
          the last stress period
        - Additional times can be provided to force shorter stress periods &
          more detailed output
        - Every stress has to be defined on the first stress period (this is a
          modflow requirement)

        Or visually (every letter a date in the time axes):

        >>> recharge a - b - c - d - e - f
        >>> river    g - - - - h - - - - j
        >>> times    - - - - - - - - - - - i
        >>> model    a - b - c h d - e - f i

        with the stress periods defined between these dates. I.e. the model
        times are the set of all times you include in the model.

        Parameters
        ----------
        additional_times : str, datetime; or iterable of str, datetimes.
            Times to add to the time discretization. At least one single time
            should be given, which will be used as the ending time of the
            simulation.

        Note
        ----
        To set the other parameters of the TimeDiscretization object, you have
        to set these to the object after calling this function.

        Example
        -------
        >>> simulation = imod.mf6.Modflow6Simulation("example")
        >>> simulation.create_time_discretization(times=["2000-01-01", "2000-01-02"])
        >>> # Set number of timesteps
        >>> simulation["time_discretization"]["n_timesteps"] = 5
        """
        self.use_cftime = any(
            [
                model._use_cftime()
                for model in self.values()
                if isinstance(model, Modflow6Model)
            ]
        )

        times = [
            imod.wq.timeutil.to_datetime(time, self.use_cftime)
            for time in additional_times
        ]
        for model in self.values():
            if isinstance(model, Modflow6Model):
                times.extend(model._yield_times())

        # np.unique also sorts
        times = np.unique(np.hstack(times))

        duration = imod.wq.timeutil.timestep_duration(times, self.use_cftime)
        # Generate time discretization, just rely on default arguments
        # Probably won't be used that much anyway?
        timestep_duration = xr.DataArray(
            duration, coords={"time": np.array(times)[:-1]}, dims=("time",)
        )
        self["time_discretization"] = imod.mf6.TimeDiscretization(
            timestep_duration=timestep_duration, validate=validate
        )

    def render(self, write_context: WriteContext):
        """Renders simulation namefile"""
        d: dict[str, Any] = {}
        models = []
        solutiongroups = []
        for key, value in self.items():
            if isinstance(value, Modflow6Model):
                model_name_file = pathlib.Path(
                    write_context.root_directory / pathlib.Path(f"{key}", f"{key}.nam")
                ).as_posix()
                models.append((value.model_id(), model_name_file, key))
            elif isinstance(value, PackageBase):
                if value._pkg_id == "tdis":
                    d["tdis6"] = f"{key}.tdis"
                elif value._pkg_id == "ims":
                    slnnames = value["modelnames"].values
                    modeltypes = set()
                    for name in slnnames:
                        try:
                            modeltypes.add(type(self[name]))
                        except KeyError:
                            raise KeyError(f"model {name} of {key} not found")

                    if len(modeltypes) > 1:
                        raise ValueError(
                            "Only a single type of model allowed in a solution"
                        )
                    solutiongroups.append(("ims6", f"{key}.ims", slnnames))

        d["models"] = models
        if len(models) > 1:
            d["exchanges"] = self.get_exchange_relationships()

        d["solutiongroups"] = [solutiongroups]
        return self._template.render(d)

    def write(
        self,
        directory=".",
        binary=True,
        validate: bool = True,
        use_absolute_paths=False,
    ):
        """
        Write Modflow6 simulation, including assigned groundwater flow and
        transport models.

        Parameters
        ----------
        directory: str, pathlib.Path
            Directory to write Modflow 6 simulation to.
        binary: ({True, False}, optional)
            Whether to write time-dependent input for stress packages as binary
            files, which are smaller in size, or more human-readable text files.
        validate: ({True, False}, optional)
            Whether to validate the Modflow6 simulation, including models, at
            write. If True, erronous model input will throw a
            ``ValidationError``.
        absolute_paths: ({True, False}, optional)
            True if all paths written to the mf6 inputfiles should be absolute.
        """
        # create write context
        write_context = WriteContext(directory, binary, use_absolute_paths)
        if is_split(self):
            write_context.is_partitioned = True

        # Check models for required content
        for key, model in self.items():
            # skip timedis, exchanges
            if isinstance(model, Modflow6Model):
                model._model_checks(key)

        # Generate GWF-GWT exchanges
        if gwfgwt_exchanges := self._generate_gwfgwt_exchanges():
            self["gwtgwf_exchanges"] = gwfgwt_exchanges

        directory = pathlib.Path(directory)
        directory.mkdir(exist_ok=True, parents=True)

        # Write simulation namefile
        mfsim_content = self.render(write_context)
        mfsim_path = directory / "mfsim.nam"
        with open(mfsim_path, "w") as f:
            f.write(mfsim_content)

        # Write time discretization file
        self["time_discretization"].write(directory, "time_discretization")

        # Write individual models
        status_info = NestedStatusInfo("Simulation validation status")
        globaltimes = self["time_discretization"]["time"].values
        for key, value in self.items():
            model_write_context = write_context.copy_with_new_write_directory(
                write_context.simulation_directory
            )
            # skip timedis, exchanges
            if isinstance(value, Modflow6Model):
                status_info.add(
                    value.write(
                        modelname=key,
                        globaltimes=globaltimes,
                        validate=validate,
                        write_context=model_write_context,
                    )
                )
            elif isinstance(value, PackageBase):
                if value._pkg_id == "ims":
                    ims_write_context = write_context.copy_with_new_write_directory(
                        write_context.simulation_directory
                    )
                    value.write(key, globaltimes, ims_write_context)
            elif isinstance(value, list):
                for exchange in value:
                    if isinstance(exchange, imod.mf6.exchangebase.ExchangeBase):
                        exchange.write(
                            exchange.package_name(), globaltimes, write_context
                        )

        if status_info.has_errors():
            raise ValidationError("\n" + status_info.to_string())

        self.directory = directory

    def run(self, mf6path: Union[str, Path] = "mf6") -> None:
        """
        Run Modflow 6 simulation. This method runs a subprocess calling
        ``mf6path``. This argument is set to ``mf6``, which means the Modflow 6
        executable is expected to be added to your PATH environment variable.
        :doc:`See this writeup how to add Modflow 6 to your PATH on Windows </examples/mf6/index>`

        Note that the ``write`` method needs to be called before this method is
        called.

        Parameters
        ----------
        mf6path: Union[str, Path]
            Path to the Modflow 6 executable. Defaults to calling ``mf6``.

        Examples
        --------
        Make sure you write your model first

        >>> simulation.write(path/to/model)
        >>> simulation.run()
        """
        if self.directory is None:
            raise RuntimeError(f"Simulation {self.name} has not been written yet.")
        with imod.util.cd(self.directory):
            result = subprocess.run(mf6path, capture_output=True)
            if result.returncode != 0:
                raise RuntimeError(
                    f"Simulation {self.name}: {mf6path} failed to run with returncode "
                    f"{result.returncode}, and error message:\n\n{result.stdout.decode()} "
                )

    def open_head(
        self,
        dry_nan: bool = False,
        simulation_start_time: Optional[np.datetime64] = None,
        time_unit: Optional[str] = "d",
    ) -> GridDataArray:
        """
        Open heads of finished simulation, requires that the ``run`` method has
        been called.

        The data is lazily read per timestep and automatically converted into
        (dense) xr.DataArrays or xu.UgridDataArrays, for DIS and DISV
        respectively. The conversion is done via the information stored in the
        Binary Grid file (GRB).

        Parameters
        ----------
        dry_nan: bool, default value: False.
            Whether to convert dry values to NaN.
        simulation_start_time : Optional datetime
            The time and date correpsonding to the beginning of the simulation.
            Use this to convert the time coordinates of the output array to
            calendar time/dates. time_unit must also be present if this argument is present.
        time_unit: Optional str
            The time unit MF6 is working in, in string representation.
            Only used if simulation_start_time was provided.
            Admissible values are:
            ns -> nanosecond
            ms -> microsecond
            s -> second
            m -> minute
            h -> hour
            d -> day
            w -> week
            Units "month" or "year" are not supported, as they do not represent unambiguous timedelta values durations.

        Returns
        -------
        head: Union[xr.DataArray, xu.UgridDataArray]

        Examples
        --------
        Make sure you write and run your model first

        >>> simulation.write(path/to/model)
        >>> simulation.run()

        Then open heads:

        >>> head = simulation.open_head()
        """
        return self._open_output(
            "head",
            dry_nan=dry_nan,
            simulation_start_time=simulation_start_time,
            time_unit=time_unit,
        )

    def open_transport_budget(
        self,
        species_ls: Optional[list[str]] = None,
        simulation_start_time: Optional[np.datetime64] = None,
        time_unit: Optional[str] = "d",
    ) -> dict[str, GridDataArray]:
        """
        Open transport budgets of finished simulation, requires that the ``run``
        method has been called.

        The data is lazily read per timestep and automatically converted into
        (dense) xr.DataArrays or xu.UgridDataArrays, for DIS and DISV
        respectively. The conversion is done via the information stored in the
        Binary Grid file (GRB).

        Parameters
        ----------
        species_ls: list of strings, default value: None.
            List of species names, which will be used to concatenate the
            concentrations along the ``"species"`` dimension, in case the
            simulation has multiple species and thus multiple transport models.
            If None, transport model names will be used as species names.

        Returns
        -------
        budget: Dict[str, xr.DataArray|xu.UgridDataArray]
            DataArray contains float64 data of the budgets, with dimensions ("time",
            "layer", "y", "x").

        """
        return self._open_output(
            "budget-transport",
            species_ls=species_ls,
            simulation_start_time=simulation_start_time,
            time_unit=time_unit,
        )

    def open_flow_budget(
        self,
        flowja: bool = False,
        simulation_start_time: Optional[np.datetime64] = None,
        time_unit: Optional[str] = "d",
    ) -> dict[str, GridDataArray]:
        """
        Open flow budgets of finished simulation, requires that the ``run``
        method has been called.

        The data is lazily read per timestep and automatically converted into
        (dense) xr.DataArrays or xu.UgridDataArrays, for DIS and DISV
        respectively. The conversion is done via the information stored in the
        Binary Grid file (GRB).

        The ``flowja`` argument controls whether the flow-ja-face array (if
        present) is returned in grid form as "as is". By default
        ``flowja=False`` and the array is returned in "grid form", meaning:

            * DIS: in right, front, and lower face flow. All flows are placed in
            the cell.
            * DISV: in horizontal and lower face flow.the horizontal flows are
            placed on the edges and the lower face flow is placed on the faces.

        When ``flowja=True``, the flow-ja-face array is returned as it is found in
        the CBC file, with a flow for every cell to cell connection. Additionally,
        a ``connectivity`` DataArray is returned describing for every cell (n) its
        connected cells (m).

        Parameters
        ----------
        flowja: bool, default value: False
            Whether to return the flow-ja-face values "as is" (``True``) or in a
            grid form (``False``).

        Returns
        -------
        budget: Dict[str, xr.DataArray|xu.UgridDataArray]
            DataArray contains float64 data of the budgets, with dimensions ("time",
            "layer", "y", "x").

        Examples
        --------
        Make sure you write and run your model first

        >>> simulation.write(path/to/model)
        >>> simulation.run()

        Then open budgets:

        >>> budget = simulation.open_flow_budget()

        Check the contents:

        >>> print(budget.keys())

        Get the drainage budget, compute a time mean for the first layer:

        >>> drn_budget = budget["drn]
        >>> mean = drn_budget.sel(layer=1).mean("time")
        """
        return self._open_output(
            "budget-flow",
            flowja=flowja,
            simulation_start_time=simulation_start_time,
            time_unit=time_unit,
        )

    def open_concentration(
        self,
        species_ls: Optional[list[str]] = None,
        dry_nan: bool = False,
        simulation_start_time: Optional[np.datetime64] = None,
        time_unit: Optional[str] = "d",
    ) -> GridDataArray:
        """
        Open concentration of finished simulation, requires that the ``run``
        method has been called.

        The data is lazily read per timestep and automatically converted into
        (dense) xr.DataArrays or xu.UgridDataArrays, for DIS and DISV
        respectively. The conversion is done via the information stored in the
        Binary Grid file (GRB).

        Parameters
        ----------
        species_ls: list of strings, default value: None.
            List of species names, which will be used to concatenate the
            concentrations along the ``"species"`` dimension, in case the
            simulation has multiple species and thus multiple transport models.
            If None, transport model names will be used as species names.
        dry_nan: bool, default value: False.
            Whether to convert dry values to NaN.

        Returns
        -------
        concentration: Union[xr.DataArray, xu.UgridDataArray]

        Examples
        --------
        Make sure you write and run your model first

        >>> simulation.write(path/to/model)
        >>> simulation.run()

        Then open concentrations:

        >>> concentration = simulation.open_concentration()
        """
        return self._open_output(
            "concentration",
            species_ls=species_ls,
            dry_nan=dry_nan,
            simulation_start_time=simulation_start_time,
            time_unit=time_unit,
        )

    def _open_output(self, output: str, **settings) -> GridDataArray | GridDataset:
        """
        Opens output of one or multiple models.

        Parameters
        ----------
        output: str
            Output variable name to open
        **settings:
            Extra settings that need to be passed through to the respective
            output function.
        """
        modeltype = OUTPUT_MODEL_MAPPING[output]
        modelnames = self.get_models_of_type(modeltype._model_id).keys()
        # Pop species_ls, set to modelnames in case not found
        species_ls = settings.pop("species_ls", modelnames)
        if len(modelnames) == 0:
            raise ValueError(
                f"Could not find any models of appropriate type for {output}, "
                f"make sure a model of type {modeltype} is assigned to simulation."
            )
        elif len(modelnames) == 1:
            modelname = next(iter(modelnames))
            return self._open_output_single_model(modelname, output, **settings)
        elif is_split(self):
            if "budget" in output:
                return self._merge_budgets(modelnames, output, **settings)
            else:
                return self._merge_states(modelnames, output, **settings)
        elif output == "concentration":
            return self._concat_concentrations(
                modelnames, species_ls, output, **settings
            )
        elif output == "budget-transport":
            return self._concat_transport_budgets(
                modelnames, species_ls, output, **settings
            )
        else:
            raise RuntimeError(
                f"Unexpected error when opening {output} for {modelnames}"
            )

    def _merge_states(
        self, modelnames: list[str], output: str, **settings
    ) -> GridDataArray:
        state_partitions = []
        for modelname in modelnames:
            state_partitions.append(
                self._open_output_single_model(modelname, output, **settings)
            )
        return merge_partitions(state_partitions)

    def _merge_and_assign_exchange_budgets(self, cbc: GridDataset) -> GridDataset:
        """
        Merge and assign exchange budgets to cell by cell budgets:
        cbc[[gwf-gwf_1, gwf-gwf_3]] to cbc[gwf-gwf]
        """
        exchange_names = [
            key for key in cbc.keys() if ("gwf-gwf" in key) or ("gwt-gwt" in key)
        ]
        exchange_budgets = cbc[exchange_names].to_array().sum(dim="variable")
        cbc = cbc.drop_vars(exchange_names)
        # "gwf-gwf" or "gwt-gwt"
        exchange_key = exchange_names[0].split("_")[0]
        cbc[exchange_key] = exchange_budgets
        return cbc

    def _merge_budgets(
        self, modelnames: list[str], output: str, **settings
    ) -> GridDataset:
        if settings["flowja"] is True:
            raise ValueError("``flowja`` cannot be set to True when merging budgets.")

        cbc_per_partition = []
        for modelname in modelnames:
            partition_model = self[modelname]
            partition_domain = partition_model.domain
            cbc_dict = self._open_output_single_model(modelname, output, **settings)
            # Force list of dicts to list of DataArrays to work around:
            # https://github.com/Deltares/xugrid/issues/179
            cbc_list = [da.rename(key) for key, da in cbc_dict.items()]
            cbc = merge(cbc_list)
            # Merge and assign exchange budgets to dataset
            # FUTURE: Refactor to insert these exchange budgets in horizontal
            # flows.
            cbc = self._merge_and_assign_exchange_budgets(cbc)
            if not is_unstructured(cbc):
                cbc = cbc.where(partition_domain, other=np.nan)
            cbc_per_partition.append(cbc)

        # Boundary conditions can be missing in certain partitions, as do their
        # budgets, in which case we manually assign an empty grid of nans.
        unique_keys = set([key for cbc in cbc_per_partition for key in cbc.keys()])
        for cbc in cbc_per_partition:
            missing_keys = unique_keys - set(cbc.keys())
            present_keys = unique_keys & set(cbc.keys())
            first_present_key = next(iter(present_keys))
            for missing in missing_keys:
                cbc[missing] = nan_like(cbc[first_present_key], dtype=np.float64)

        return merge_partitions(cbc_per_partition)

    def _concat_concentrations(
        self, modelnames: list[str], species_ls: list[str], output: str, **settings
    ) -> GridDataArray:
        concentrations = []
        for modelname, species in zip(modelnames, species_ls):
            conc = self._open_output_single_model(modelname, output, **settings)
            if not isinstance(conc, GridDataArray):
                raise RuntimeError(
                    f"Type error. Expected GridDataArray but got {type(conc)}"
                )
            conc = conc.assign_coords(species=species)
            concentrations.append(conc)
        return concat(concentrations, dim="species")

    def _concat_transport_budgets(
        self, modelnames: list[str], species_ls: list[str], output: str, **settings
    ) -> GridDataset:
        budgets = []
        for modelname, species in zip(modelnames, species_ls):
            budget_dict = self._open_output_single_model(modelname, output, **settings)
            # Force list of dicts to list of DataArrays to work around:
            # https://github.com/Deltares/xugrid/issues/179
            budget_list = [da.rename(key) for key, da in budget_dict.items()]
            budget = merge(budget_list)
            budget = budget.assign_coords(species=species)
            budgets.append(budget)

        return concat(budgets, dim="species")

    def _open_output_single_model(
        self, modelname: str, output: str, **settings
    ) -> GridDataArray | dict[str, GridDataArray]:
        """
        Opens output of single model

        Parameters
        ----------
        modelname: str
            Name of groundwater model from which output should be read.
        output: str
            Output variable name to open.
        **settings:
            Extra settings that need to be passed through to the respective
            output function.
        """
        open_func = OUTPUT_FUNC_MAPPING[output]
        expected_modeltype = OUTPUT_MODEL_MAPPING[output]

        if self.directory is None:
            raise RuntimeError(f"Simulation {self.name} has not been written yet.")
        model_path = self.directory / modelname

        # Get model
        model = self[modelname]
        if not isinstance(model, expected_modeltype):
            raise TypeError(
                f"{modelname} not a {expected_modeltype}, instead got {type(model)}"
            )
        # Get output file path
        oc_key = model._get_pkgkey("oc")
        oc_pkg = model[oc_key]
        # Ensure "-transport" and "-flow" are stripped from "budget"
        oc_output = output.split("-")[0]
        output_path = oc_pkg._get_output_filepath(model_path, oc_output)
        # Force path to always include simulation directory.
        output_path = self.directory / output_path

        grb_path = self._get_grb_path(modelname)

        if not output_path.exists():
            raise RuntimeError(
                f"Could not find output in {output_path}, check if you already ran simulation {self.name}"
            )

        return open_func(output_path, grb_path, **settings)

    def _get_flow_modelname_coupled_to_transport_model(
        self, transport_modelname: str
    ) -> str:
        """
        Get name of flow model coupled to transport model, throws error if
        multiple flow models are couple to 1 transport model.
        """
        exchanges = self.get_exchange_relationships()
        coupled_flow_models = [
            i[2]
            for i in exchanges
            if (i[3] == transport_modelname) & (i[0] == "GWF6-GWT6")
        ]
        if len(coupled_flow_models) != 1:
            raise ValueError(
                f"Exactly one flow model must be coupled to transport model {transport_modelname}, got: {coupled_flow_models}"
            )
        return coupled_flow_models[0]

    def _get_grb_path(self, modelname: str) -> Path:
        """
        Finds appropriate grb path belonging to modelname. Grb files are not
        written for transport models, so this method always returns a path to a
        flowmodel. In case of a transport model, it returns the path to the grb
        file its coupled flow model.
        """
        model = self[modelname]
        # Get grb path
        if isinstance(model, GroundwaterTransportModel):
            flow_model_name = self._get_flow_modelname_coupled_to_transport_model(
                modelname
            )
            flow_model_path = self.directory / flow_model_name
        else:
            flow_model_path = self.directory / modelname

        diskey = model._get_diskey()
        dis_id = model[diskey]._pkg_id
        return flow_model_path / f"{diskey}.{dis_id}.grb"

    def dump(
        self, directory=".", validate: bool = True, mdal_compliant: bool = False
    ) -> None:
        directory = pathlib.Path(directory)
        directory.mkdir(parents=True, exist_ok=True)

        toml_content: DefaultDict[str, dict] = collections.defaultdict(dict)
        for key, value in self.items():
            cls_name = type(value).__name__
            if isinstance(value, Modflow6Model):
                model_toml_path = value.dump(directory, key, validate, mdal_compliant)
                toml_content[cls_name][key] = model_toml_path.relative_to(
                    directory
                ).as_posix()
            else:
                path = f"{key}.nc"
                value.dataset.to_netcdf(directory / path)
                toml_content[cls_name][key] = path

        with open(directory / f"{self.name}.toml", "wb") as f:
            tomli_w.dump(toml_content, f)

        return

    @staticmethod
    def from_file(toml_path):
        classes = {
            item_cls.__name__: item_cls
            for item_cls in (
                GroundwaterFlowModel,
                GroundwaterTransportModel,
                imod.mf6.TimeDiscretization,
                imod.mf6.Solution,
            )
        }

        toml_path = pathlib.Path(toml_path)
        with open(toml_path, "rb") as f:
            toml_content = tomli.load(f)

        simulation = Modflow6Simulation(name=toml_path.stem)
        for key, entry in toml_content.items():
            item_cls = classes[key]
            for name, filename in entry.items():
                path = toml_path.parent / filename
                simulation[name] = item_cls.from_file(path)

        return simulation

    def get_exchange_relationships(self):
        result = []

        if "gwtgwf_exchanges" in self:
            for exchange in self["gwtgwf_exchanges"]:
                result.append(exchange.get_specification())

        # exchange for splitting models
        if is_split(self):
            for exchange in self["split_exchanges"]:
                result.append(exchange.get_specification())
        return result

    def get_models_of_type(self, modeltype):
        return {
            k: v
            for k, v in self.items()
            if isinstance(v, Modflow6Model) and (v.model_id() == modeltype)
        }

    def clip_box(
        self,
        time_min: Optional[cftime.datetime | np.datetime64 | str] = None,
        time_max: Optional[cftime.datetime | np.datetime64 | str] = None,
        layer_min: Optional[int] = None,
        layer_max: Optional[int] = None,
        x_min: Optional[float] = None,
        x_max: Optional[float] = None,
        y_min: Optional[float] = None,
        y_max: Optional[float] = None,
        states_for_boundary: Optional[dict[str, GridDataArray]] = None,
    ) -> Modflow6Simulation:
        """
        Clip a simulation by a bounding box (time, layer, y, x).

        Slicing intervals may be half-bounded, by providing None:

        * To select 500.0 <= x <= 1000.0:
          ``clip_box(x_min=500.0, x_max=1000.0)``.
        * To select x <= 1000.0: ``clip_box(x_min=None, x_max=1000.0)``
          or ``clip_box(x_max=1000.0)``.
        * To select x >= 500.0: ``clip_box(x_min = 500.0, x_max=None.0)``
          or ``clip_box(x_min=1000.0)``.

        Parameters
        ----------
        time_min: optional
        time_max: optional
        layer_min: optional, int
        layer_max: optional, int
        x_min: optional, float
        x_max: optional, float
        y_min: optional, float
        y_max: optional, float
        states_for_boundary : optional, Dict[pkg_name:str, boundary_values:Union[xr.DataArray, xu.UgridDataArray]]

        Returns
        -------
        clipped : Simulation
        """

        if is_split(self):
            raise RuntimeError(
                "Unable to clip simulation. Clipping can only be done on simulations that haven't been split."
            )

        clipped = type(self)(name=self.name)
        for key, value in self.items():
            state_for_boundary = (
                None if states_for_boundary is None else states_for_boundary.get(key)
            )

            clipped[key] = value.clip_box(
                time_min=time_min,
                time_max=time_max,
                layer_min=layer_min,
                layer_max=layer_max,
                x_min=x_min,
                x_max=x_max,
                y_min=y_min,
                y_max=y_max,
                state_for_boundary=state_for_boundary,
            )
        return clipped

    def split(self, submodel_labels: xr.DataArray) -> Modflow6Simulation:
        """
        Split a simulation in different partitions using a submodel_labels array.

        The submodel_labels array defines how a simulation will be split. The array should have the same topology as
        the domain being split i.e. similar shape as a layer in the domain. The values in the array indicate to
        which partition a cell belongs. The values should be zero or greater.

        The method return a new simulation containing all the split models and packages
        """
        if is_split(self):
            raise RuntimeError(
                "Unable to split simulation. Splitting can only be done on simulations that haven't been split."
            )

        flow_models = self.get_models_of_type("gwf6")
        transport_models = self.get_models_of_type("gwt6")
        if any(transport_models) and len(flow_models) != 1:
            raise ValueError(
                "splitting of simulations with more (or less) than 1 flow model currently not supported, if a transport model is present"
            )

        if not any(flow_models) and not any(transport_models):
            raise ValueError("a simulation without any models cannot be split.")

        original_models = get_models(self)
        original_packages = get_packages(self)

        partition_info = create_partition_info(submodel_labels)

        if is_unstructured(submodel_labels):
            exchange_creator = ExchangeCreator_Unstructured(
                submodel_labels, partition_info
            )
        else:
            exchange_creator = ExchangeCreator_Structured(
                submodel_labels, partition_info
            )

        new_simulation = imod.mf6.Modflow6Simulation(f"{self.name}_partioned")
        for package_name, package in {**original_packages}.items():
            new_simulation[package_name] = package

        for model_name, model in original_models.items():
            solution_name = self.get_solution_name(model_name)
            new_simulation[solution_name].remove_model_from_solution(model_name)
            for submodel_partition_info in partition_info:
                new_model_name = f"{model_name}_{submodel_partition_info.id}"
                new_simulation[new_model_name] = slice_model(
                    submodel_partition_info, model
                )
                new_simulation[solution_name].add_model_to_solution(new_model_name)

        exchanges = []
<<<<<<< HEAD
        flow_models = self.get_models_of_type("gwf6")
        if len(flow_models) != 1:
            raise ValueError(
                "splitting of simulations with more (or less) than 1 flow model currently not supported"
            )
        flow_model_name = list(flow_models.keys())[0]
        flow_model = self[flow_model_name]
        exchanges += exchange_creator.create_gwfgwf_exchanges(
            flow_model_name, flow_model.domain.layer
        )
        transport_models = self.get_models_of_type("gwt6")
        if len(transport_models) > 0:
=======

        for flow_model_name, flow_model in flow_models.items():
            exchanges += exchange_creator.create_gwfgwf_exchanges(
                flow_model_name, flow_model.domain.layer
            )
        if any(transport_models):
>>>>>>> 5f6356c1
            for tpt_model_name in transport_models:
                exchanges += exchange_creator.create_gwtgwt_exchanges(
                    tpt_model_name, flow_model_name, model.domain.layer
                )
        new_simulation._add_modelsplit_exchanges(exchanges)
        new_simulation._set_exchange_options()
        new_simulation._update_ssm_packages()

        new_simulation._filter_inactive_cells_from_exchanges()
        return new_simulation

    def regrid_like(
        self,
        regridded_simulation_name: str,
        target_grid: Union[xr.DataArray, xu.UgridDataArray],
        validate: bool = True,
    ) -> "Modflow6Simulation":
        """
        This method creates a new simulation object. The models contained in the new simulation are regridded versions
        of the models in the input object (this).
        Time discretization and solver settings are copied.

        Parameters
        ----------
        regridded_simulation_name: str
            name given to the output simulation
        target_grid: xr.DataArray or  xu.UgridDataArray
            discretization onto which the models  in this simulation will be regridded
        validate: bool
            set to true to validate the regridded packages

        Returns
        -------
        a new simulation object with regridded models
        """

        if is_split(self):
            raise RuntimeError(
                "Unable to regrid simulation. Regridding can only be done on simulations that haven't been split."
            )

        result = self.__class__(regridded_simulation_name)
        for key, item in self.items():
            if isinstance(item, GroundwaterFlowModel):
                result[key] = item.regrid_like(target_grid, validate)
            elif isinstance(item, imod.mf6.Solution) or isinstance(
                item, imod.mf6.TimeDiscretization
            ):
                result[key] = copy.deepcopy(item)
            else:
                raise NotImplementedError(f"regridding not supported for {key}")

        return result

    def _add_modelsplit_exchanges(self, exchanges_list: list[GWFGWF]) -> None:
        if not is_split(self):
            self["split_exchanges"] = []
        self["split_exchanges"].extend(exchanges_list)

    def _set_exchange_options(self):
        # collect some options that we will auto-set
        for exchange in self["split_exchanges"]:
            if isinstance(exchange, GWFGWT):
                # that package does not have options
                continue
            if isinstance(exchange, GWFGWF):
                model_name_1 = exchange.dataset["model_name_1"].values[()]
                model_1 = self[model_name_1]
                exchange.set_options(
                    save_flows=model_1["oc"].is_budget_output,
                    dewatered=model_1["npf"].is_dewatered,
                    variablecv=model_1["npf"].is_variable_vertical_conductance,
                    xt3d=model_1["npf"].get_xt3d_option(),
                    newton=model_1.is_use_newton(),
                )
<<<<<<< HEAD
            if isinstance(exchange, GWTGWT):
=======
            elif isinstance(exchange, GWTGWT):
>>>>>>> 5f6356c1
                # TODO: issue #747
                continue

    def _filter_inactive_cells_from_exchanges(self) -> None:
        for ex in self["split_exchanges"]:
            for i in [1, 2]:
                self._filter_inactive_cells_exchange_domain(ex, i)

    def _filter_inactive_cells_exchange_domain(self, ex: GWFGWF, i: int) -> None:
        """Filters inactive cells from one exchange domain inplace"""
        modelname = ex[f"model_name_{i}"].values[()]
        domain = self[modelname].domain

        layer = ex.dataset["layer"] - 1
        id = ex.dataset[f"cell_id{i}"] - 1
        if is_unstructured(domain):
            exchange_cells = {
                "layer": layer,
                "mesh2d_nFaces": id,
            }
        else:
            exchange_cells = {
                "layer": layer,
                "y": id.sel({f"cell_dims{i}": f"row_{i}"}),
                "x": id.sel({f"cell_dims{i}": f"column_{i}"}),
            }
        exchange_domain = domain.isel(exchange_cells)
        active_exchange_domain = exchange_domain.where(exchange_domain.values > 0)
        active_exchange_domain = active_exchange_domain.dropna("index")
        ex.dataset = ex.dataset.sel(index=active_exchange_domain["index"])

    def get_solution_name(self, model_name: str) -> str:
        for k, v in self.items():
            if isinstance(v, Solution):
                if model_name in v.dataset["modelnames"]:
                    return k
        return None

    def __repr__(self) -> str:
        typename = type(self).__name__
        INDENT = "    "
        attrs = [
            f"{typename}(",
            f"{INDENT}name={repr(self.name)},",
            f"{INDENT}directory={repr(self.directory)}",
        ]
        items = [
            f"{INDENT}{repr(key)}: {type(value).__name__},"
            for key, value in self.items()
        ]
        # Place the emtpy dict on the same line. Looks silly otherwise.
        if items:
            content = attrs + ["){"] + items + ["}"]
        else:
            content = attrs + ["){}"]
        return "\n".join(content)

    def _get_transport_models_per_flow_model(self) -> dict[str, list(str)]:
        flow_models = self.get_models_of_type("gwf6")
        transport_models = self.get_models_of_type("gwt6")
        # exchange for flow and transport
        result = {}

        for flow_model_name in flow_models:
            tpt_models_of_flow_model = []
            flow_model = self[flow_model_name]
            for tpt_model_name in transport_models:
                tpt_model = self[tpt_model_name]
                if tpt_model.domain.equals(flow_model.domain):
                    tpt_models_of_flow_model.append(tpt_model_name)
            result [flow_model_name] = tpt_models_of_flow_model 
        return result

    def _generate_gwfgwt_exchanges(self) -> list[GWFGWT]:
        exchanges = []
        flow_transport_mapping =self._get_transport_models_per_flow_model   ()  
        for flow_name, tpt_models_of_flow_model in flow_transport_mapping.items():
            if len(tpt_models_of_flow_model) > 0:
                for transport_model_name in tpt_models_of_flow_model:
                    exchanges.append(GWFGWT(flow_name, transport_model_name))

        return exchanges

    def _update_ssm_packages(self) -> None:
        flow_transport_mapping =self._get_transport_models_per_flow_model   ()  
        for flow_name, tpt_models_of_flow_model in flow_transport_mapping.items():
            flow_model = self[flow_name]
            for tpt_model_name in tpt_models_of_flow_model:
                tpt_model = self[tpt_model_name]
                ssm_key = tpt_model._get_pkgkey("ssm")
                if ssm_key is not None:
                    old_ssm_package = tpt_model.pop(ssm_key)
                    state_variable_name = old_ssm_package.dataset["auxiliary_variable_name"].values[0]
                    ssm_package =  SourceSinkMixing.from_flow_model(flow_model, state_variable_name)
                    if ssm_package is not None:
                        tpt_model[ssm_key] = ssm_package


<|MERGE_RESOLUTION|>--- conflicted
+++ resolved
@@ -952,29 +952,20 @@
                 new_simulation[solution_name].add_model_to_solution(new_model_name)
 
         exchanges = []
-<<<<<<< HEAD
-        flow_models = self.get_models_of_type("gwf6")
-        if len(flow_models) != 1:
+
+        for flow_model_name, flow_model in flow_models.items():
             raise ValueError(
                 "splitting of simulations with more (or less) than 1 flow model currently not supported"
             )
         flow_model_name = list(flow_models.keys())[0]
         flow_model = self[flow_model_name]
-        exchanges += exchange_creator.create_gwfgwf_exchanges(
-            flow_model_name, flow_model.domain.layer
-        )
-        transport_models = self.get_models_of_type("gwt6")
-        if len(transport_models) > 0:
-=======
-
-        for flow_model_name, flow_model in flow_models.items():
             exchanges += exchange_creator.create_gwfgwf_exchanges(
                 flow_model_name, flow_model.domain.layer
             )
         if any(transport_models):
->>>>>>> 5f6356c1
             for tpt_model_name in transport_models:
                 exchanges += exchange_creator.create_gwtgwt_exchanges(
+                    tpt_model_name, flow_model_name, model.domain.layer
                     tpt_model_name, flow_model_name, model.domain.layer
                 )
         new_simulation._add_modelsplit_exchanges(exchanges)
@@ -1048,11 +1039,7 @@
                     xt3d=model_1["npf"].get_xt3d_option(),
                     newton=model_1.is_use_newton(),
                 )
-<<<<<<< HEAD
-            if isinstance(exchange, GWTGWT):
-=======
             elif isinstance(exchange, GWTGWT):
->>>>>>> 5f6356c1
                 # TODO: issue #747
                 continue
 
