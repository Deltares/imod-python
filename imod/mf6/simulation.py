--- conflicted
+++ resolved
@@ -33,11 +33,7 @@
 from imod.mf6.multimodel.modelsplitter import create_partition_info, slice_model
 from imod.mf6.out import open_cbc, open_conc, open_hds
 from imod.mf6.package import Package
-<<<<<<< HEAD
-from imod.mf6.pkgbase import PackageBase
 from imod.mf6.ssm import SourceSinkMixing
-=======
->>>>>>> b59a7700
 from imod.mf6.statusinfo import NestedStatusInfo
 from imod.mf6.write_context import WriteContext
 from imod.schemata import ValidationError
@@ -669,7 +665,6 @@
 
         return merge_partitions(cbc_per_partition)
 
-<<<<<<< HEAD
     def _concat_species(
         self, output: str, species_ls: Optional[list[str]] = None, **settings
     ) -> GridDataArray | GridDataset:
@@ -687,22 +682,6 @@
         # [[Ta_1, Tb_1], [Ta_2, Tb_2]] -> [[Ta_1, Ta_2], [Tb_1, Tb_2]]
         # [[Ta, Tb]] -> [[Ta], [Tb]]
         tpt_names_per_species = list(zip(*all_tpt_names))
-=======
-    def _concat_concentrations(
-        self, modelnames: list[str], species_ls: list[str], output: str, **settings
-    ) -> GridDataArray:
-        concentrations = []
-        for modelname, species in zip(modelnames, species_ls):
-            conc = self._open_output_single_model(modelname, output, **settings)
-            # Bug in mypy when using unions in isInstance
-            if not isinstance(conc, GridDataArray):  # type: ignore
-                raise RuntimeError(
-                    f"Type error. Expected GridDataArray but got {type(conc)}"
-                )
-            conc = cast(GridDataArray, conc).assign_coords(species=species)
-            concentrations.append(conc)
-        return concat(concentrations, dim="species")
->>>>>>> b59a7700
 
         if is_split(self):
             # [[Ta_1, Tb_1], [Ta_2, Tb_2]] -> [Ta, Tb]
