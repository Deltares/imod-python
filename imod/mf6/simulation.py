--- conflicted
+++ resolved
@@ -5,13 +5,9 @@
 import pathlib
 import subprocess
 import warnings
-<<<<<<< HEAD
-from typing import Any, Dict, List, Optional, Union
-=======
 from collections import defaultdict
 from pathlib import Path
-from typing import Dict, Optional, Union
->>>>>>> f265a00d
+from typing import Any, Dict, List, Optional, Union
 
 import jinja2
 import numpy as np
@@ -37,12 +33,8 @@
 from imod.mf6.validation import validation_model_error_message
 from imod.mf6.write_context import WriteContext
 from imod.schemata import ValidationError
-<<<<<<< HEAD
-from imod.typing import GridDataArray
-from imod.typing.grid import is_unstructured
-=======
 from imod.typing import GridDataArray, GridDataset
-from imod.typing.grid import concat
+from imod.typing.grid import concat, is_unstructured
 
 OUTPUT_FUNC_MAPPING = {
     "head": (open_hds, GroundwaterFlowModel),
@@ -50,7 +42,6 @@
     "budget-flow": (open_cbc, GroundwaterFlowModel),
     "budget-transport": (open_cbc, GroundwaterTransportModel),
 }
->>>>>>> f265a00d
 
 
 def get_models(simulation: Modflow6Simulation) -> Dict[str, Modflow6Model]:
