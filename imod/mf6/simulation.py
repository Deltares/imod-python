import collections
import copy
import pathlib
import subprocess
import warnings
<<<<<<< HEAD
from typing import Optional, TypeAlias, Union
=======
from typing import Union
>>>>>>> 15b61bbc

import jinja2
import numpy as np
import tomli
import tomli_w
import xarray as xr
import xugrid as xu

import imod
from imod.mf6.model import (
    GroundwaterFlowModel,
    GroundwaterTransportModel,
    Modflow6Model,
)
from imod.mf6.statusinfo import NestedStatusInfo
from imod.schemata import ValidationError

GridDataArray: TypeAlias = Union[xr.DataArray, xu.UgridDataArray]


class Modflow6Simulation(collections.UserDict):
    def _initialize_template(self):
        loader = jinja2.PackageLoader("imod", "templates/mf6")
        env = jinja2.Environment(loader=loader, keep_trailing_newline=True)
        self._template = env.get_template("sim-nam.j2")

    def __init__(self, name):
        super().__init__()
        self.name = name
        self.directory = None
        self._initialize_template()

    def __setitem__(self, key, value):
        super().__setitem__(key, value)

    def update(self, *args, **kwargs):
        for k, v in dict(*args, **kwargs).items():
            self[k] = v

    def time_discretization(self, times):
        warnings.warn(
            f"{self.__class__.__name__}.time_discretization() is deprecated. "
            f"In the future call {self.__class__.__name__}.create_time_discretization().",
            DeprecationWarning,
        )
        self.create_time_discretization(additional_times=times)

    def create_time_discretization(self, additional_times, validate: bool = True):
        """
        Collect all unique times from model packages and additional given
        `times`. These unique times are used as stress periods in the model. All
        stress packages must have the same starting time. Function creates
        TimeDiscretization object which is set to self["time_discretization"]

        The time discretization in imod-python works as follows:

        - The datetimes of all packages you send in are always respected
        - Subsequently, the input data you use is always included fully as well
        - All times are treated as starting times for the stress: a stress is
          always applied until the next specified date
        - For this reason, a final time is required to determine the length of
          the last stress period
        - Additional times can be provided to force shorter stress periods &
          more detailed output
        - Every stress has to be defined on the first stress period (this is a
          modflow requirement)

        Or visually (every letter a date in the time axes):

        >>> recharge a - b - c - d - e - f
        >>> river    g - - - - h - - - - j
        >>> times    - - - - - - - - - - - i
        >>> model    a - b - c h d - e - f i

        with the stress periods defined between these dates. I.e. the model
        times are the set of all times you include in the model.

        Parameters
        ----------
        additional_times : str, datetime; or iterable of str, datetimes.
            Times to add to the time discretization. At least one single time
            should be given, which will be used as the ending time of the
            simulation.

        Note
        ----
        To set the other parameters of the TimeDiscretization object, you have
        to set these to the object after calling this function.

        Example
        -------
        >>> simulation = imod.mf6.Modflow6Simulation("example")
        >>> simulation.create_time_discretization(times=["2000-01-01", "2000-01-02"])
        >>> # Set number of timesteps
        >>> simulation["time_discretization"]["n_timesteps"] = 5
        """
        self.use_cftime = any(
            [
                model._use_cftime()
                for model in self.values()
                if isinstance(model, Modflow6Model)
            ]
        )

        times = [
            imod.wq.timeutil.to_datetime(time, self.use_cftime)
            for time in additional_times
        ]
        for model in self.values():
            if isinstance(model, Modflow6Model):
                times.extend(model._yield_times())

        # np.unique also sorts
        times = np.unique(np.hstack(times))

        duration = imod.wq.timeutil.timestep_duration(times, self.use_cftime)
        # Generate time discretization, just rely on default arguments
        # Probably won't be used that much anyway?
        timestep_duration = xr.DataArray(
            duration, coords={"time": np.array(times)[:-1]}, dims=("time",)
        )
        self["time_discretization"] = imod.mf6.TimeDiscretization(
            timestep_duration=timestep_duration, validate=validate
        )

    def render(self):
        """Renders simulation namefile"""
        d = {}
        models = []
        solutiongroups = []

        for key, value in self.items():
            if isinstance(value, Modflow6Model):
                models.append((value._model_id, f"{key}/{key}.nam", key))
            elif value._pkg_id == "tdis":
                d["tdis6"] = f"{key}.tdis"
            elif value._pkg_id == "ims":
                slnnames = value["modelnames"].values
                modeltypes = set()
                for name in slnnames:
                    try:
                        modeltypes.add(type(self[name]))
                    except KeyError:
                        raise KeyError(f"model {name} of {key} not found")
                if len(modeltypes) > 1:
                    raise ValueError(
                        "Only a single type of model allowed in a solution"
                    )
                solutiongroups.append(("ims6", f"{key}.ims", slnnames))

        d["models"] = models
        if len(models) > 1:
            d["exchanges"] = self.get_exchange_relationships()

        d["solutiongroups"] = [solutiongroups]
        return self._template.render(d)

    def write(self, directory=".", binary=True, validate: bool = True):
        """
        Write Modflow6 simulation, including assigned groundwater flow and
        transport models.

        Parameters
        ----------
        directory: str, pathlib.Path
            Directory to write Modflow 6 simulation to.
        binary: ({True, False}, optional)
            Whether to write time-dependent input for stress packages as binary
            files, which are smaller in size, or more human-readable text files.
        validate: ({True, False}, optional)
            Whether to validate the Modflow6 simulation, including models, at
            write. If True, erronous model input will throw a
            ``ValidationError``.
        """
        # Check models for required content
        for key, model in self.items():
            # skip timedis, exchanges
            if isinstance(model, Modflow6Model):
                model._model_checks(key)

        directory = pathlib.Path(directory)
        directory.mkdir(exist_ok=True, parents=True)

        # Write simulation namefile
        mfsim_content = self.render()
        mfsim_path = directory / "mfsim.nam"
        with open(mfsim_path, "w") as f:
            f.write(mfsim_content)

        # Write time discretization file
        self["time_discretization"].write(directory, "time_discretization")

        # Write individual models
        status_info = NestedStatusInfo("Simulation validation status")
        globaltimes = self["time_discretization"]["time"].values
        for key, value in self.items():
            # skip timedis, exchanges
            if isinstance(value, Modflow6Model):
                status_info.add(
                    value.write(
                        directory=directory,
                        globaltimes=globaltimes,
                        modelname=key,
                        binary=binary,
                        validate=validate,
                    )
                )
            elif value._pkg_id == "ims":
                value.write(
                    directory=directory,
                    pkgname=key,
                    globaltimes=globaltimes,
                    binary=binary,
                )

        if status_info.has_errors():
            raise ValidationError("\n" + status_info.to_string())

        self.directory = directory

    def run(self, mf6path="mf6") -> None:
        if self.directory is None:
            raise RuntimeError(f"Simulation {self.name} has not been written yet.")
        with imod.util.cd(self.directory):
            result = subprocess.run(mf6path, capture_output=True)
            if result.returncode != 0:
                raise RuntimeError(
                    f"Simulation {self.name}: {mf6path} failed to run with returncode "
                    f"{result.returncode}, and error message:\n\n{result.stdout.decode()} "
                )

    def dump(
        self, directory=".", validate: bool = True, mdal_compliant: bool = False
    ) -> None:
        directory = pathlib.Path(directory)
        directory.mkdir(parents=True, exist_ok=True)

        toml_content = collections.defaultdict(dict)
        for key, value in self.items():
            cls_name = type(value).__name__
            if isinstance(value, Modflow6Model):
                model_toml_path = value.dump(directory, key, validate, mdal_compliant)
                toml_content[cls_name][key] = model_toml_path.relative_to(
                    directory
                ).as_posix()
            else:
                path = f"{key}.nc"
                value.dataset.to_netcdf(directory / path)
                toml_content[cls_name][key] = path

        with open(directory / f"{self.name}.toml", "wb") as f:
            tomli_w.dump(toml_content, f)

        return

    @staticmethod
    def from_file(toml_path):
        classes = {
            item_cls.__name__: item_cls
            for item_cls in (
                GroundwaterFlowModel,
                GroundwaterTransportModel,
                imod.mf6.TimeDiscretization,
                imod.mf6.Solution,
            )
        }

        toml_path = pathlib.Path(toml_path)
        with open(toml_path, "rb") as f:
            toml_content = tomli.load(f)

        simulation = Modflow6Simulation(name=toml_path.stem)
        for key, entry in toml_content.items():
            item_cls = classes[key]
            for name, filename in entry.items():
                path = toml_path.parent / filename
                simulation[name] = item_cls.from_file(path)

        return simulation

    def write_qgis_project(self, crs, directory=".", aggregate_layers=False):
        directory = pathlib.Path(directory)
        directory.mkdir(exist_ok=True, parents=True)

        with imod.util.cd(directory):
            for key, value in self.items():
                # skip timedis, exchanges
                if isinstance(value, Modflow6Model):
                    value.write_qgis_project(
                        key, crs, aggregate_layers=aggregate_layers
                    )

    def get_exchange_relationships(self):
        result = []
        flowmodels = self.get_models_of_type("gwf6")
        transportmodels = self.get_models_of_type("gwt6")
        if len(flowmodels) == 1 and len(transportmodels) > 0:
            exchange_type = "GWF6-GWT6"
            modelname_a = list(flowmodels.keys())[0]
            for counter, key in enumerate(transportmodels.keys()):
                filename = f"simulation{counter}.exg"
                modelname_b = key
                result.append((exchange_type, filename, modelname_a, modelname_b))
        return result

    def get_models_of_type(self, modeltype):
        return {
            k: v
            for k, v in self.items()
            if isinstance(v, Modflow6Model) and (v._model_id == modeltype)
        }

    def clip_box(
        self,
        time_min: Optional[str] = None,
        time_max: Optional[str] = None,
        layer_min: Optional[int] = None,
        layer_max: Optional[int] = None,
        x_min: Optional[float] = None,
        x_max: Optional[float] = None,
        y_min: Optional[float] = None,
        y_max: Optional[float] = None,
        states_for_boundary: Optional[dict[str, GridDataArray]] = None,
    ) -> "Modflow6Simulation":
        """
        Clip a simulation by a bounding box (time, layer, y, x).

        Slicing intervals may be half-bounded, by providing None:

        * To select 500.0 <= x <= 1000.0:
          ``clip_box(x_min=500.0, x_max=1000.0)``.
        * To select x <= 1000.0: ``clip_box(x_min=None, x_max=1000.0)``
          or ``clip_box(x_max=1000.0)``.
        * To select x >= 500.0: ``clip_box(x_min = 500.0, x_max=None.0)``
          or ``clip_box(x_min=1000.0)``.

        Parameters
        ----------
        time_min: optional
        time_max: optional
        layer_min: optional, int
        layer_max: optional, int
        x_min: optional, float
        x_max: optional, float
        y_min: optional, float
        y_max: optional, float
        states_for_boundary : optional, Dict[pkg_name:str, boundary_values:Union[xr.DataArray, xu.UgridDataArray]]

        Returns
        -------
        clipped : Simulation
        """
        clipped = type(self)(name=self.name)
        for key, value in self.items():
            state_for_boundary = (
                None if states_for_boundary is None else states_for_boundary.get(key)
            )

            clipped[key] = value.clip_box(
                time_min=time_min,
                time_max=time_max,
                layer_min=layer_min,
                layer_max=layer_max,
                x_min=x_min,
                x_max=x_max,
                y_min=y_min,
                y_max=y_max,
                state_for_boundary=state_for_boundary,
            )
        return clipped

    def regrid_like(
        self,
        regridded_simulation_name: str,
        target_grid: Union[xr.DataArray, xu.UgridDataArray],
    ) -> "Modflow6Simulation":
        """
        This method creates a new simulation object. The models contained in the new simulation are regridded versions
        of the models in the input object (this).
        Time discretization and solver settings are copied.

        Parameters
        ----------
        regridded_simulation_name: str
            name given to the output simulation
        target_grid: xr.DataArray or  xu.UgridDataArray
            discretization onto which the models  in this simulation will be regridded

        Returns
        -------
        a new simulation object with regridded models
        """
        result = self.__class__(regridded_simulation_name)
        for key, item in self.items():
            if isinstance(item, GroundwaterFlowModel):
                result[key] = item.regrid_like(target_grid)
            elif isinstance(item, imod.mf6.Solution) or isinstance(
                item, imod.mf6.TimeDiscretization
            ):
                result[key] = copy.deepcopy(item)
            else:
                raise NotImplementedError(f"regridding not supported for {key}")

        return result<|MERGE_RESOLUTION|>--- conflicted
+++ resolved
@@ -3,11 +3,7 @@
 import pathlib
 import subprocess
 import warnings
-<<<<<<< HEAD
 from typing import Optional, TypeAlias, Union
-=======
-from typing import Union
->>>>>>> 15b61bbc
 
 import jinja2
 import numpy as np
