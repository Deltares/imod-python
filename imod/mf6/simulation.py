--- conflicted
+++ resolved
@@ -3,11 +3,7 @@
 import pathlib
 import subprocess
 import warnings
-<<<<<<< HEAD
 from typing import Optional, Union
-=======
-from pathlib import Path
->>>>>>> 7b2c9a97
 
 import jinja2
 import numpy as np
@@ -23,12 +19,9 @@
     Modflow6Model,
 )
 from imod.mf6.statusinfo import NestedStatusInfo
-<<<<<<< HEAD
+from imod.mf6.write_context import WriteContext
+from imod.schemata import ValidationError
 from imod.mf6.validation import validation_model_error_message
-=======
-from imod.mf6.write_context import WriteContext
->>>>>>> 7b2c9a97
-from imod.schemata import ValidationError
 from imod.typing.grid import GridDataArray
 
 
@@ -144,8 +137,8 @@
         solutiongroups = []
         for key, value in self.items():
             if isinstance(value, Modflow6Model):
-                model_name_file = Path(
-                    write_context.root_directory / Path(f"{key}", f"{key}.nam")
+                model_name_file = pathlib.Path(
+                    write_context.root_directory / pathlib.Path(f"{key}", f"{key}.nam")
                 ).as_posix()
                 models.append((value._model_id, model_name_file, key))
 
@@ -206,7 +199,7 @@
             if isinstance(model, Modflow6Model):
                 model._model_checks(key)
 
-        directory = Path(directory)
+        directory = pathlib.Path(directory)
         directory.mkdir(exist_ok=True, parents=True)
 
         # Write simulation namefile
