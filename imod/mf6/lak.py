--- conflicted
+++ resolved
@@ -19,10 +19,6 @@
 from imod.mf6.pkgbase import BoundaryCondition, Package, PackageBase, VariableMetaData
 
 
-<<<<<<< HEAD
-=======
-
->>>>>>> 40c541be
 class LakeApi_Base(PackageBase):
     """
     Base class for lake and outlet object.
@@ -37,13 +33,8 @@
         returns the times associated with the timeseries that has name "timeseries_name"
         """
         times = []
-<<<<<<< HEAD
         vars = [k for k in self.dataset.keys()]
         if timeseries_name in vars:
-=======
-        vars = [k for k in self.dataset.keys()]  
-        if timeseries_name in vars:              
->>>>>>> 40c541be
             ts = self.dataset[timeseries_name]
             tstimes = [x for x in ts.coords["time"].values]
             times.extend(tstimes)
@@ -58,11 +49,7 @@
         if timeseries_name in vars:
             ts = self.dataset[timeseries_name]
             if type(ts) == xr.DataArray:
-<<<<<<< HEAD
                 if "time" in ts.coords:
-=======
-                if "time"in ts.coords:
->>>>>>> 40c541be
                     return True
         return False
 
@@ -72,13 +59,8 @@
         all lakes or outlets
         """
         current_object_data = dataarray.sel(index=self.object_number)
-<<<<<<< HEAD
         if timeseries_name in self.dataset:
             ts = self.dataset[timeseries_name]
-=======
-        if  timeseries_name in self.dataset:
-            ts =self.dataset[timeseries_name]
->>>>>>> 40c541be
             if ts is not None:
                 index_of_object = (
                     dataarray.coords["index"].values.tolist().index(self.object_number)
@@ -87,11 +69,8 @@
                     {"index": index_of_object}
                 ] = current_object_data.combine_first(ts)
         return dataarray
-<<<<<<< HEAD
-
-
-=======
->>>>>>> 40c541be
+
+
 class LakeData(LakeApi_Base):
     """
     This class is used to initialize the lake package. It contains data
@@ -123,10 +102,7 @@
     auxiliary: timeseries of float numbers
 
     """
-<<<<<<< HEAD
-
-=======
->>>>>>> 40c541be
+  
     timeseries_names = [
         "status",
         "stage",
@@ -137,10 +113,7 @@
         "withdrawal",
         "auxiliary",
     ]
-<<<<<<< HEAD
-
-=======
->>>>>>> 40c541be
+
     def __init__(
         self,
         starting_stage: float,
@@ -204,11 +177,7 @@
     timeseries_names = ["rate", "invert", "rough", "width", "slope"]
 
     def __init__(self, outlet_number: int, lakein: str, lakeout: str):
-<<<<<<< HEAD
         super().__init__(-1)
-=======
-        super().__init__(-1)        
->>>>>>> 40c541be
         self.dataset = xr.Dataset()
         self.dataset["outlet_number"] = outlet_number
         self.object_number = outlet_number
@@ -402,11 +371,7 @@
 
         # For other values: fill in NaN if not applicable.
         for var in outlet_vars:
-<<<<<<< HEAD
-            if var in outlet.dataset:
-=======
             if var in outlet.dataset   :
->>>>>>> 40c541be
                 if "time" in outlet.dataset[var].dims:
                     value = 0.0
                 else:
@@ -449,10 +414,7 @@
     return dataarray
 
 
-<<<<<<< HEAD
-=======
-
->>>>>>> 40c541be
+
 class Lake(BoundaryCondition):
     """
     Lake (LAK) Package.
@@ -803,7 +765,6 @@
         package_content.update(connection_data)
 
         ts_times = collect_all_times(lakes, outlets)
-<<<<<<< HEAD
         package_content["ts_status"] = create_timeseries(lakes, ts_times, "status")
         package_content["ts_stage"] = create_timeseries(lakes, ts_times, "stage")
         package_content["ts_rainfall"] = create_timeseries(lakes, ts_times, "rainfall")
@@ -822,20 +783,6 @@
         package_content["ts_rate"] = create_timeseries(outlets, ts_times, "rate")
         package_content["ts_invert"] = create_timeseries(outlets, ts_times, "invert")
         package_content["ts_rough"] = create_timeseries(outlets, ts_times, "rough")
-=======
-        package_content["ts_status"]  = create_timeseries(lakes, ts_times, "status")
-        package_content["ts_stage"]  = create_timeseries(lakes, ts_times, "stage")
-        package_content["ts_rainfall"]  = create_timeseries(lakes, ts_times, "rainfall")
-        package_content["ts_evaporation"]  = create_timeseries(lakes, ts_times, "evaporation")
-        package_content["ts_runoff"]  = create_timeseries(lakes, ts_times, "runoff")
-        package_content["ts_inflow"]  = create_timeseries(lakes, ts_times, "inflow")
-        package_content["ts_withdrawal"]  = create_timeseries(lakes, ts_times, "withdrwawal")
-        package_content["ts_auxiliary"]  = create_timeseries(lakes, ts_times, "auxiliary")
-
-        package_content["ts_rate"] = create_timeseries(outlets, ts_times, "rate")
-        package_content["ts_invert"] = create_timeseries(outlets, ts_times, "invert")
-        package_content["ts_rough"]= create_timeseries(outlets, ts_times, "rough")
->>>>>>> 40c541be
         package_content["ts_width"] = create_timeseries(outlets, ts_times, "width")
         package_content["ts_slope"] = create_timeseries(outlets, ts_times, "slope")
 
@@ -865,15 +812,9 @@
         return True
 
     def _has_timeseries(self):
-<<<<<<< HEAD
         return any(
             [self._valid(self.dataset[name].values[()]) for name in self._period_data]
         )
-=======
-        return  any(
-            [self._valid(self.dataset[name].values[()]) for name in self._period_data]
-        )        
->>>>>>> 40c541be
 
     def render(self, directory, pkgname, globaltimes, binary):
         d = {}
@@ -988,10 +929,6 @@
             return
 
     def _write_period_section(self, f, globaltimes):
-<<<<<<< HEAD
-=======
-
->>>>>>> 40c541be
         class Period_internal:
             """
             The Period_internal class is used for rendering the lake package in jinja.
@@ -1007,11 +944,7 @@
 
         period_data_list = []
         for period_index in range(len(globaltimes)):
-<<<<<<< HEAD
             period_data_list.append(Period_internal(period_index + 1))
-=======
-            period_data_list.append(Period_internal(period_index+1))
->>>>>>> 40c541be
 
         for timeseries_name in self._period_data:
             if self._valid(self.dataset[timeseries_name].values[()]):
@@ -1026,7 +959,6 @@
                             time=itime, index=index
                         ).values[()]
                         if not np.isnan(object_specific_data):
-<<<<<<< HEAD
                             iperiod_index = iperiod - 1
 
                             period_data_list[iperiod_index].nr_values += 1
@@ -1043,20 +975,6 @@
         _template = jinja2.Template(
             textwrap.dedent(
                 """
-=======
-                            iperiod_index = iperiod -1
-
-                            period_data_list[iperiod_index].nr_values += 1
-                            period_data_list[iperiod_index].lake_or_outlet_number.append(
-                                index
-                            )
-                            period_data_list[iperiod_index].series_name.append(
-                                timeseries_name[3:]
-                            )
-                            period_data_list[iperiod_index].value.append(object_specific_data)
-
-        _template = jinja2.Template(textwrap.dedent("""
->>>>>>> 40c541be
         {% if nperiod > 0 -%}
         {% for iperiod in range(0, nperiod) %}
         {% if periods[iperiod].nr_values > 0 -%}
@@ -1066,16 +984,10 @@
         {% endif -%}
         {% endfor -%}
         {% endif -%}"""
-<<<<<<< HEAD
             )
         )
 
         d = {}
-=======
-        ) )
-
-        d={}
->>>>>>> 40c541be
         d["nperiod"] = len(period_data_list)
         d["periods"] = period_data_list
 
