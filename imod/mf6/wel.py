--- conflicted
+++ resolved
@@ -447,29 +447,8 @@
 
         return Mf6Wel(**ds)
 
-<<<<<<< HEAD
-    def regrid_like(
-        self,
-        target_grid: Union[xr.DataArray, xu.UgridDataArray],
-        regridder_types: Dict[str, Tuple[str, str]] = None,
+    def regrid_like(self, *_) -> Package:
         validate: bool = True,
-    ) -> Package:
-        """
-        The regrid_like method is irrelevant for this package as it is grid-agnostic.
-        This method returns an (ungridded) copy of itself- the target grid is not applied in any way.
-        Gridding can be achieved by passing a discretization to the "to_mf6_pkg" function using the parameters "top", "bottom" and "active".
-
-        Parameters
-        ----------
-        target_grid: xr.DataArray or xu.UgridDataArray
-            a grid defined over the same discretization as the one we want to regrid the package to
-        regridder_types: dict(str->(str,str))
-           dictionary mapping arraynames (str) to a tuple of regrid method (str) and function name (str)
-            this dictionary can be used to override the default mapping method.
-        validate: bool
-            set to true to validate the regridded packages
-=======
-    def regrid_like(self, *_) -> Package:
         """
         The regrid_like method is irrelevant for this package as it is
         grid-agnostic. This method returns an (ungridded) copy of itself- the
@@ -480,7 +459,8 @@
         # TODO: Add docsting message to logger
         # message = textwrap.dedent(self.mask.__doc__)
         return deepcopy(self)
->>>>>>> 87f91e64
+        validate: bool
+            set to true to validate the regridded packages
 
     def mask(self, _) -> Package:
         """
