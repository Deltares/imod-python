--- conflicted
+++ resolved
@@ -10,11 +10,7 @@
 import xarray as xr
 import xugrid as xu
 
-<<<<<<< HEAD
-=======
 import imod
-from imod.mf6.auxiliary_variables import add_periodic_auxiliary_variable
->>>>>>> 03d97ba3
 from imod.mf6.boundary_condition import (
     BoundaryCondition,
     DisStructuredBoundaryCondition,
