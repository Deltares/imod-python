--- conflicted
+++ resolved
@@ -12,13 +12,9 @@
 import xugrid as xu
 
 import imod
-<<<<<<< HEAD
 from imod.logging import init_log_decorator, logger
 from imod.logging.loglevel import LogLevel
-=======
-from imod.logging import init_log_decorator
 from imod.logging.logging_decorators import standard_log_decorator
->>>>>>> 0eed7f8f
 from imod.mf6.boundary_condition import (
     BoundaryCondition,
     DisStructuredBoundaryCondition,
