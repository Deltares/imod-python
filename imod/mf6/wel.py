--- conflicted
+++ resolved
@@ -112,13 +112,9 @@
     def is_grid_agnostic_package(cls) -> bool:
         return True
 
-<<<<<<< HEAD
-    def _create_cellid(self, wells_assigned: pd.DataFrame, active: xr.DataArray):
-=======
     def _create_cellid(
         self, wells_assigned: pd.DataFrame, active: xr.DataArray
     ) -> GridDataArray:
->>>>>>> b95291d9
         like = ones_like(active)
 
         # Groupby index and select first, to unset any duplicate records
@@ -129,11 +125,7 @@
         return self._derive_cellid_from_points(like, **d_for_cellid)
 
     def _create_dataset_vars(
-<<<<<<< HEAD
-        self, wells_assigned: pd.DataFrame, wells_df: pd.DataFrame, cellid: xr.DataArray
-=======
         self, wells_assigned: pd.DataFrame, cellid: xr.DataArray
->>>>>>> b95291d9
     ) -> xr.Dataset:
         """
         Create dataset with all variables (rate, concentration), with a similar shape as the cellids.
@@ -146,11 +138,7 @@
         # "rate" variable in conversion from multi-indexed DataFrame to xarray
         # DataArray results in duplicated values for "rate" along dimension
         # "species". Select first species to reduce this again.
-<<<<<<< HEAD
-        index_names = wells_df.index.names
-=======
         index_names = wells_assigned.index.names
->>>>>>> b95291d9
         if "species" in index_names:
             ds_vars["rate"] = ds_vars["rate"].isel(species=0)
 
@@ -335,11 +323,7 @@
         ds = xr.Dataset()
         ds["cellid"] = self._create_cellid(wells_assigned, active)
 
-<<<<<<< HEAD
-        ds_vars = self._create_dataset_vars(wells_assigned, wells_df, ds["cellid"])
-=======
         ds_vars = self._create_dataset_vars(wells_assigned, ds["cellid"])
->>>>>>> b95291d9
         ds = ds.assign(**ds_vars.data_vars)
 
         ds = remove_inactive(ds, active)
@@ -358,11 +342,7 @@
 
         return Mf6Wel(**ds.data_vars)
 
-<<<<<<< HEAD
-    def to_mf6_package_information(self, filtered_wells):
-=======
     def to_mf6_package_information(self, filtered_wells: pd.DataFrame) -> str:
->>>>>>> b95291d9
         message = textwrap.dedent(
             """Some wells were not placed in the MF6 well package. This 
             can be due to inactive cells or permeability/thickness constraints.\n"""
@@ -379,11 +359,7 @@
             message += f" id = {ids} x = {x}  y = {y} \n"
         return message
 
-<<<<<<< HEAD
-    def _create_wells_df(self):
-=======
     def _create_wells_df(self) -> pd.DataFrame:
->>>>>>> b95291d9
         raise NotImplementedError("Method in abstract base class called")
 
     def _assign_wells_to_layers(
@@ -393,11 +369,7 @@
         top: GridDataArray,
         bottom: GridDataArray,
         k: GridDataArray,
-<<<<<<< HEAD
-    ):
-=======
     ) -> pd.DataFrame:
->>>>>>> b95291d9
         raise NotImplementedError("Method in abstract base class called")
 
 
@@ -691,11 +663,7 @@
         top: GridDataArray,
         bottom: GridDataArray,
         k: GridDataArray,
-<<<<<<< HEAD
-    ):
-=======
     ) -> pd.DataFrame:
->>>>>>> b95291d9
         # Ensure top, bottom & k
         # are broadcasted to 3d grid
         like = ones_like(active)
@@ -735,236 +703,6 @@
         if "layer" in pkg_data.keys() and (pkg_data["layer"] != 0):
             log_msg = textwrap.dedent(
                 f"""
-<<<<<<< HEAD
-                In well {key} a layer was assigned, but this is not
-                supported. Assignment will be done based on filter_top and
-                filter_bottom, and the chosen layer ({pkg_data["layer"]})
-                will be ignored."""
-            )
-            logger.log(loglevel=LogLevel.WARNING, message=log_msg, additional_depth=2)
-
-        df: pd.DataFrame = pkg_data["dataframe"]
-
-        if "filt_top" not in df.columns or "filt_bot" not in df.columns:
-            log_msg = textwrap.dedent(
-                f"""
-                In well {key} the filt_top and filt_bot columns were not both found;
-                this is not supported for import."""
-            )
-            logger.log(loglevel=LogLevel.ERROR, message=log_msg, additional_depth=2)
-            raise ValueError(log_msg)
-
-        # Groupby unique wells, to get dataframes per time.
-        colnames_group = ["x", "y", "filt_top", "filt_bot", "id"]
-        wel_index, unique_well_groups = zip(*df.groupby(colnames_group))
-
-        # Unpack wel indices by zipping
-        x, y, filt_top, filt_bot, id = zip(*wel_index)
-        well_rate = _prepare_well_rates_from_groups(unique_well_groups, times)
-
-        return cls(
-            x=np.array(x, dtype=float),
-            y=np.array(y, dtype=float),
-            screen_top=np.array(filt_top, dtype=float),
-            screen_bottom=np.array(filt_bot, dtype=float),
-            rate=well_rate,
-            minimum_k=minimum_k,
-            minimum_thickness=minimum_thickness,
-        )
-
-
-class LayeredWell(GridAgnosticWell):
-    """
-    Agnostic WEL package, which accepts x, y and layers.
-
-    This package can be written to any provided model grid.
-    Any number of WEL Packages can be specified for a single groundwater flow model.
-    https://water.usgs.gov/water-resources/software/MODFLOW-6/mf6io_6.0.4.pdf#page=63
-
-    Parameters
-    ----------
-
-    y: float or list of floats or np.array of floats
-        is the y location of the well.
-    x: float or list of floats or np.array of floats
-        is the x location of the well.
-    layer: int or list of ints or np.array of ints
-        is the layer of the well.
-    rate: float, list of floats or xr.DataArray
-        is the volumetric well rate. A positive value indicates well
-        (injection) and a negative value indicates discharge (extraction) (q).
-        If provided as DataArray, an ``"index"`` dimension is required and an
-        optional ``"time"`` dimension and coordinate specify transient input.
-        In the latter case, it is important that dimensions are in the order:
-        ``("time", "index")``
-    concentration: array of floats (xr.DataArray, optional)
-        if this flow package is used in simulations also involving transport, then this array is used
-        as the  concentration for inflow over this boundary.
-    concentration_boundary_type: ({"AUX", "AUXMIXED"}, optional)
-        if this flow package is used in simulations also involving transport, then this keyword specifies
-        how outflow over this boundary is computed.
-    id: list of Any, optional
-        assign an identifier code to each well. if not provided, one will be generated
-        Must be convertible to string, and unique entries.
-    minimum_k: float, optional
-        on creating point wells, no point wells will be placed in cells with a lower horizontal conductivity than this
-    minimum_thickness: float, optional
-        on creating point wells, no point wells will be placed in cells with a lower thickness than this
-    print_input: ({True, False}, optional)
-        keyword to indicate that the list of well information will be written to
-        the listing file immediately after it is read.
-        Default is False.
-    print_flows: ({True, False}, optional)
-        Indicates that the list of well flow rates will be printed to the
-        listing file for every stress period time step in which "BUDGET PRINT"
-        is specified in Output Control. If there is no Output Control option
-        and PRINT FLOWS is specified, then flow rates are printed for the last
-        time step of each stress period.
-        Default is False.
-    save_flows: ({True, False}, optional)
-        Indicates that well flow terms will be written to the file specified
-        with "BUDGET FILEOUT" in Output Control.
-        Default is False.
-    observations: [Not yet supported.]
-        Default is None.
-    validate: {True, False}
-        Flag to indicate whether the package should be validated upon
-        initialization. This raises a ValidationError if package input is
-        provided in the wrong manner. Defaults to True.
-    repeat_stress: Optional[xr.DataArray] of datetimes
-        Used to repeat data for e.g. repeating stress periods such as
-        seasonality without duplicating the values. The DataArray should have
-        dimensions ``("repeat", "repeat_items")``. The ``repeat_items``
-        dimension should have size 2: the first value is the "key", the second
-        value is the "value". For the "key" datetime, the data of the "value"
-        datetime will be used. Can also be set with a dictionary using the
-        ``set_repeat_stress`` method.
-
-    Examples
-    ---------
-
-    >>> layer = [1, 2]
-    >>> y = [83.0, 77.0]
-    >>> x = [81.0, 82.0]
-    >>> rate = [1.0, 1.0]
-
-    >>> imod.mf6.LayeredWell(x, y, layer, rate)
-
-    For a transient well:
-
-    >>> weltimes = pd.date_range("2000-01-01", "2000-01-03")
-
-    >>> rate_factor_time = xr.DataArray([0.5, 1.0], coords={"time": weltimes}, dims=("time",))
-    >>> rate_transient = rate_factor_time * xr.DataArray(rate, dims=("index",))
-
-    >>> imod.mf6.LayeredWell(x, y, layer, rate_transient)
-    """
-
-    _pkg_id = "wel"
-
-    _auxiliary_data = {"concentration": "species"}
-    _init_schemata = {
-        "layer": [DTypeSchema(np.integer)],
-        "y": [DTypeSchema(np.floating)],
-        "x": [DTypeSchema(np.floating)],
-        "rate": [DTypeSchema(np.floating)],
-        "concentration": [DTypeSchema(np.floating)],
-    }
-    _write_schemata = {
-        "layer": [AnyNoDataSchema(), EmptyIndexesSchema()],
-        "y": [AnyNoDataSchema(), EmptyIndexesSchema()],
-        "x": [AnyNoDataSchema(), EmptyIndexesSchema()],
-        "rate": [AnyNoDataSchema(), EmptyIndexesSchema()],
-        "concentration": [AnyNoDataSchema(), EmptyIndexesSchema()],
-    }
-
-    @init_log_decorator()
-    def __init__(
-        self,
-        x: np.ndarray | list[float],
-        y: np.ndarray | list[float],
-        layer: np.ndarray | list[int],
-        rate: list[float] | xr.DataArray,
-        concentration: Optional[list[float] | xr.DataArray] = None,
-        concentration_boundary_type="aux",
-        id: Optional[list[Any]] = None,
-        minimum_k: float = 0.1,
-        minimum_thickness: float = 1.0,
-        print_input: bool = False,
-        print_flows: bool = False,
-        save_flows: bool = False,
-        observations=None,
-        validate: bool = True,
-        repeat_stress: Optional[xr.DataArray] = None,
-    ):
-        if id is None:
-            id = [str(i) for i in range(len(x))]
-        else:
-            set_id = set(id)
-            if len(id) != len(set_id):
-                raise ValueError("id's must be unique")
-            id = [str(i) for i in id]
-        dict_dataset = {
-            "layer": _assign_dims(layer),
-            "y": _assign_dims(y),
-            "x": _assign_dims(x),
-            "rate": _assign_dims(rate),
-            "id": _assign_dims(id),
-            "minimum_k": minimum_k,
-            "minimum_thickness": minimum_thickness,
-            "print_input": print_input,
-            "print_flows": print_flows,
-            "save_flows": save_flows,
-            "observations": observations,
-            "repeat_stress": repeat_stress,
-            "concentration": concentration,
-            "concentration_boundary_type": concentration_boundary_type,
-        }
-        super().__init__(dict_dataset)
-        # Set index as coordinate
-        index_coord = np.arange(self.dataset.dims["index"])
-        self.dataset = self.dataset.assign_coords(index=index_coord)
-        self._validate_init_schemata(validate)
-
-    def clip_box(
-        self,
-        time_min: Optional[cftime.datetime | np.datetime64 | str] = None,
-        time_max: Optional[cftime.datetime | np.datetime64 | str] = None,
-        layer_min: Optional[int] = None,
-        layer_max: Optional[int] = None,
-        x_min: Optional[float] = None,
-        x_max: Optional[float] = None,
-        y_min: Optional[float] = None,
-        y_max: Optional[float] = None,
-        top: Optional[GridDataArray] = None,
-        bottom: Optional[GridDataArray] = None,
-    ) -> Package:
-        """
-        Clip a package by a bounding box (time, layer, y, x).
-
-        Slicing intervals may be half-bounded, by providing None:
-
-        * To select 500.0 <= x <= 1000.0:
-          ``clip_box(x_min=500.0, x_max=1000.0)``.
-        * To select x <= 1000.0: ``clip_box(x_min=None, x_max=1000.0)``
-          or ``clip_box(x_max=1000.0)``.
-        * To select x >= 500.0: ``clip_box(x_min = 500.0, x_max=None.0)``
-          or ``clip_box(x_min=1000.0)``.
-
-        Parameters
-        ----------
-        time_min: optional
-        time_max: optional
-        layer_min: optional, int
-        layer_max: optional, int
-        x_min: optional, float
-        x_max: optional, float
-        y_min: optional, float
-        y_max: optional, float
-        top: optional, GridDataArray
-        bottom: optional, GridDataArray
-
-=======
                 In well {key} a layer was assigned, but this is not supported.
                 Assignment will be done based on filter_top and filter_bottom,
                 and the chosen layer ({pkg_data["layer"]}) will be ignored. To
@@ -1197,7 +935,6 @@
         top: optional, GridDataArray
         bottom: optional, GridDataArray
 
->>>>>>> b95291d9
         Returns
         -------
         sliced : Package
@@ -1229,11 +966,7 @@
         top: GridDataArray,
         bottom: GridDataArray,
         k: GridDataArray,
-<<<<<<< HEAD
-    ):
-=======
     ) -> pd.DataFrame:
->>>>>>> b95291d9
         return wells_df
 
     @classmethod
