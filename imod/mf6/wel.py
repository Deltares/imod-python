import numpy as np
<<<<<<< HEAD
import xarray as xr

from imod.mf6.pkgbase import BoundaryCondition
from imod.schemata import DTypeSchema

=======
>>>>>>> fd4d7129

from imod.mf6.pkgbase import (
    DisStructuredBoundaryCondition,
    DisVerticesBoundaryCondition,
    VariableMetaData,
)


class WellDisStructured(DisStructuredBoundaryCondition):
    """
    WEL package for structured discretization (DIS) models .
    Any number of WEL Packages can be specified for a single groundwater flow model.
    https://water.usgs.gov/water-resources/software/MODFLOW-6/mf6io_6.0.4.pdf#page=63

    Parameters
    ----------
    layer: list of int
        Model layer in which the well is located.
    row: list of int
        Row in which the well is located.
    column: list of int
        Column in which the well is located.
    rate: float or list of floats
        is the volumetric well rate. A positive value indicates well
        (injection) and a negative value indicates discharge (extraction) (q).
    concentration: array of floats (xr.DataArray, optional)
        if this flow package is used in simulations also involving transport, then this array is used
        as the  concentration for inflow over this boundary.
    concentration_boundary_type: ({"AUX", "AUXMIXED"}, optional)
        if this flow package is used in simulations also involving transport, then this keyword specifies
        how outflow over this boundary is computed.
    print_input: ({True, False}, optional)
        keyword to indicate that the list of well information will be written to
        the listing file immediately after it is read.
        Default is False.
    print_flows: ({True, False}, optional)
        Indicates that the list of well flow rates will be printed to the
        listing file for every stress period time step in which "BUDGET PRINT"
        is specified in Output Control. If there is no Output Control option
        and PRINT FLOWS is specified, then flow rates are printed for the last
        time step of each stress period.
        Default is False.
    save_flows: ({True, False}, optional)
        Indicates that well flow terms will be written to the file specified
        with "BUDGET FILEOUT" in Output Control.
        Default is False.
    observations: [Not yet supported.]
        Default is None.
    """

    _pkg_id = "wel"
    _period_data = ("layer", "row", "column", "rate")
    _keyword_map = {}
    _template = DisStructuredBoundaryCondition._initialize_template(_pkg_id)
    _auxiliary_data = {"concentration": "species"}

    _init_schemata = {
        "layer": [DTypeSchema(np.integer)],
        "row": [DTypeSchema(np.integer)],
        "column": [DTypeSchema(np.integer)],
        "rate": [DTypeSchema(np.floating)],
    }

    def __init__(
        self,
        layer,
        row,
        column,
        rate,
        concentration=None,
        concentration_boundary_type="aux",
        print_input=False,
        print_flows=False,
        save_flows=False,
        observations=None,
    ):
        super().__init__()
        self.dataset["layer"] = self.assign_dims(layer)
        self.dataset["row"] = self.assign_dims(row)
        self.dataset["column"] = self.assign_dims(column)
        self.dataset["rate"] = self.assign_dims(rate)
        self.dataset["print_input"] = print_input
        self.dataset["print_flows"] = print_flows
        self.dataset["save_flows"] = save_flows
        self.dataset["observations"] = observations
<<<<<<< HEAD

        self._validate_at_init()
=======
        if concentration is not None:
            self.dataset["concentration"] = concentration
            self.dataset["concentration_boundary_type"] = concentration_boundary_type
            self.add_periodic_auxiliary_variable()
        self._pkgcheck()
>>>>>>> fd4d7129


class WellDisVertices(DisVerticesBoundaryCondition):
    """
    WEL package for discretization by vertices (DISV) models. Any number of WEL
    Packages can be specified for a single groundwater flow model.
    https://water.usgs.gov/water-resources/software/MODFLOW-6/mf6io_6.0.4.pdf#page=63

    Parameters
    ----------
    layer: list of int
        Modellayer in which the well is located.
    cell2d: list of int
        Cell in which the well is located.
    rate: float or list of floats
        is the volumetric well rate. A positive value indicates well (injection)
        and a negative value indicates discharge (extraction) (q).
    concentration: array of floats (xr.DataArray, optional)
        if this flow package is used in simulations also involving transport,
        then this array is used as the  concentration for inflow over this
        boundary.
    concentration_boundary_type: ({"AUX", "AUXMIXED"}, optional)
        if this flow package is used in simulations also involving transport,
        then this keyword specifies how outflow over this boundary is computed.
    print_input: ({True, False}, optional)
        keyword to indicate that the list of well information will be written to
        the listing file immediately after it is read. Default is False.
    print_flows: ({True, False}, optional)
        Indicates that the list of well flow rates will be printed to the
        listing file for every stress period time step in which "BUDGET PRINT"
        is specified in Output Control. If there is no Output Control option and
        PRINT FLOWS is specified, then flow rates are printed for the last time
        step of each stress period. Default is False.
    save_flows: ({True, False}, optional)
        Indicates that well flow terms will be written to the file specified
        with "BUDGET FILEOUT" in Output Control. Default is False.
    observations: [Not yet supported.]
        Default is None.
    """

    _pkg_id = "wel"
    _period_data = ("layer", "cell2d", "rate")
    _keyword_map = {}
    _template = DisVerticesBoundaryCondition._initialize_template(_pkg_id)
    _auxiliary_data = {"concentration": "species"}

    _init_schemata = {
        "layer": [DTypeSchema(np.integer)],
        "cell2d": [DTypeSchema(np.integer)],
        "rate": [DTypeSchema(np.floating)],
    }

    def __init__(
        self,
        layer,
        cell2d,
        rate,
        concentration=None,
        concentration_boundary_type="aux",
        print_input=False,
        print_flows=False,
        save_flows=False,
        observations=None,
    ):
        super().__init__()
        self.dataset["layer"] = self.assign_dims(layer)
        self.dataset["cell2d"] = self.assign_dims(cell2d)
        self.dataset["rate"] = self.assign_dims(rate)
        self.dataset["print_input"] = print_input
        self.dataset["print_flows"] = print_flows
        self.dataset["save_flows"] = save_flows
        self.dataset["observations"] = observations
<<<<<<< HEAD

        self._validate_at_init()

    def to_sparse(self, arrdict, layer):
        spec = []
        for key in arrdict:
            if key in ["layer", "cell2d"]:
                spec.append((key, np.int32))
            else:
                spec.append((key, np.float64))

        sparse_dtype = np.dtype(spec)
        nrow = next(iter(arrdict.values())).size
        recarr = np.empty(nrow, dtype=sparse_dtype)
        for key, arr in arrdict.items():
            recarr[key] = arr
        return recarr
=======
        if concentration is not None:
            self.dataset["concentration"] = concentration
            self.dataset["concentration_boundary_type"] = concentration_boundary_type
            self.add_periodic_auxiliary_variable()
>>>>>>> fd4d7129
<|MERGE_RESOLUTION|>--- conflicted
+++ resolved
@@ -1,18 +1,10 @@
 import numpy as np
-<<<<<<< HEAD
-import xarray as xr
-
-from imod.mf6.pkgbase import BoundaryCondition
-from imod.schemata import DTypeSchema
-
-=======
->>>>>>> fd4d7129
 
 from imod.mf6.pkgbase import (
     DisStructuredBoundaryCondition,
     DisVerticesBoundaryCondition,
-    VariableMetaData,
 )
+from imod.schemata import DTypeSchema
 
 
 class WellDisStructured(DisStructuredBoundaryCondition):
@@ -92,16 +84,13 @@
         self.dataset["print_flows"] = print_flows
         self.dataset["save_flows"] = save_flows
         self.dataset["observations"] = observations
-<<<<<<< HEAD
 
         self._validate_at_init()
-=======
         if concentration is not None:
             self.dataset["concentration"] = concentration
             self.dataset["concentration_boundary_type"] = concentration_boundary_type
             self.add_periodic_auxiliary_variable()
         self._pkgcheck()
->>>>>>> fd4d7129
 
 
 class WellDisVertices(DisVerticesBoundaryCondition):
@@ -174,27 +163,10 @@
         self.dataset["print_flows"] = print_flows
         self.dataset["save_flows"] = save_flows
         self.dataset["observations"] = observations
-<<<<<<< HEAD
 
         self._validate_at_init()
 
-    def to_sparse(self, arrdict, layer):
-        spec = []
-        for key in arrdict:
-            if key in ["layer", "cell2d"]:
-                spec.append((key, np.int32))
-            else:
-                spec.append((key, np.float64))
-
-        sparse_dtype = np.dtype(spec)
-        nrow = next(iter(arrdict.values())).size
-        recarr = np.empty(nrow, dtype=sparse_dtype)
-        for key, arr in arrdict.items():
-            recarr[key] = arr
-        return recarr
-=======
         if concentration is not None:
             self.dataset["concentration"] = concentration
             self.dataset["concentration_boundary_type"] = concentration_boundary_type
-            self.add_periodic_auxiliary_variable()
->>>>>>> fd4d7129
+            self.add_periodic_auxiliary_variable()