--- conflicted
+++ resolved
@@ -65,17 +65,10 @@
         save_flows=False,
         observations=None,
     ):
-<<<<<<< HEAD
-        super(__class__, self).__init__(locals())
+        super().__init__(locals())
         self.dataset["surface"] = surface
         self.dataset["rate"] = rate
         self.dataset["depth"] = depth
-=======
-        super().__init__()
-        self["surface"] = surface
-        self["rate"] = rate
-        self["depth"] = depth
->>>>>>> 760876be
         if ("segment" in proportion_rate.dims) ^ ("segment" in proportion_depth.dims):
             raise ValueError(
                 "Segment must be provided for both proportion_rate and"
