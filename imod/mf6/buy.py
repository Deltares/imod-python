--- conflicted
+++ resolved
@@ -109,19 +109,6 @@
         densityfile: Optional[str] = None,
         validate: bool = True,
     ):
-<<<<<<< HEAD
-        super().__init__(locals())
-        self.dataset["reference_density"] = reference_density
-        # Assign a shared index: this also forces equal lenghts
-        self.dataset["density_concentration_slope"] = assign_index(
-            density_concentration_slope
-        )
-        self.dataset["reference_concentration"] = assign_index(reference_concentration)
-        self.dataset["modelname"] = assign_index(modelname)
-        self.dataset["species"] = assign_index(species)
-        self.dataset["hhformulation_rhs"] = hhformulation_rhs
-        self.dataset["densityfile"] = densityfile
-=======
         dict_dataset = {
             "reference_density": reference_density,
             # Assign a shared index: this also forces equal lenghts
@@ -133,8 +120,6 @@
             "densityfile": densityfile,
         }
         super().__init__(dict_dataset)
-        self.dependencies = []
->>>>>>> da5b8f18
         self._validate_init_schemata(validate)
 
     def render(self, directory, pkgname, globaltimes, binary):
