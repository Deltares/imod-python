"""
Module to store (prototype) Modflow 6 adapter classes.

These are closer to the Modflow 6 data model, with a cellid,
instead of x, y coordinates.

We plan to split up the present attributes of the classes in Package.py and BoundaryCondition.py into low-level and
high-level classes.

The high-level class contains grids with x, y, z coordinates, closely linked to
GIS systems. The low-level classes contain a dataset based on cellid,
consisting of layer, row, and column, closely resembling input for Modflow6.
"""
from typing import Optional

import numpy as np

from imod.mf6.boundary_condition import BoundaryCondition
from imod.schemata import DTypeSchema

# FUTURE: There was an idea to autogenerate modflow 6 adapters.
# This was relevant:
# https://github.com/Deltares/xugrid/blob/main/xugrid/core/wrap.py#L90


class Mf6Wel(BoundaryCondition):
    """
    Package resembling input for Modflow 6 List Input. This class has
    methods for the modflow 6 wel packages with time component.

    This class only supports `list input
    <https://water.usgs.gov/water-resources/software/MODFLOW-6/mf6io_6.0.4.pdf#page=19>`_,
    not the array input which is used in :class:`Mf6Package`.
    """

    _pkg_id = "wel"

    _period_data = ("cellid", "rate")
    _keyword_map = {}
    _template = BoundaryCondition._initialize_template(_pkg_id)
    _auxiliary_data = {"concentration": "species"}

    _init_schemata = {
        "cellid": [DTypeSchema(np.integer)],
        "rate": [DTypeSchema(np.floating)],
        "concentration": [DTypeSchema(np.floating)],
    }
    _write_schemata = {}

    def __init__(
        self,
        cellid,
        rate,
        concentration=None,
        concentration_boundary_type="aux",
        save_flows: Optional[bool] = None,
        validate: bool = True,
    ):
<<<<<<< HEAD
        super().__init__()
        self.dataset["cellid"] = cellid
        self.dataset["rate"] = rate
        self.dataset["save_flows"] = save_flows

        if concentration is not None:
            self.dataset["concentration"] = concentration
            self.dataset["concentration_boundary_type"] = concentration_boundary_type
            add_periodic_auxiliary_variable(self)
=======
        dict_dataset = {
            "cellid": cellid,
            "rate": rate,
            "concentration": concentration,
            "concentration_boundary_type": concentration_boundary_type,
        }
        super().__init__(dict_dataset)
>>>>>>> da5b8f18
        self._validate_init_schemata(validate)

    def _ds_to_arrdict(self, ds):
        """
        Prepares a dictionary with values needed for the _to_sparse method.
        """
        arrdict = {}

        arrdict["data_vars"] = [
            var_name for var_name in ds.data_vars if var_name != "cellid"
        ]

        dsvar = {}
        for var in arrdict["data_vars"]:
            dsvar[var] = ds[var]
        arrdict["var_values"] = dsvar

        arrdict["cellid_names"] = ds.coords["nmax_cellid"].values
        arrdict["nrow"] = ds.coords["ncellid"].size
        arrdict["cellid"] = ds["cellid"]

        return arrdict

    def _to_struct_array(self, arrdict, _):
        index_spec = [(index, np.int32) for index in arrdict["cellid_names"]]
        field_spec = [(var, np.float64) for var in arrdict["data_vars"]]
        sparse_dtype = np.dtype(index_spec + field_spec)

        # Initialize the structured array
        recarr = np.empty(arrdict["nrow"], dtype=sparse_dtype)
        for cellid_name in arrdict["cellid_names"]:
            recarr[cellid_name] = arrdict["cellid"].sel(nmax_cellid=cellid_name).values

        for var in arrdict["data_vars"]:
            recarr[var] = arrdict["var_values"][var]

        return recarr

    @classmethod
    def from_file(cls, path, **kwargs) -> "Mf6Wel":
        """
        Instantiate class from modflow 6 file
        """
        # return cls.__new__(cls)
        raise NotImplementedError("from_file not implemented")<|MERGE_RESOLUTION|>--- conflicted
+++ resolved
@@ -56,25 +56,14 @@
         save_flows: Optional[bool] = None,
         validate: bool = True,
     ):
-<<<<<<< HEAD
-        super().__init__()
-        self.dataset["cellid"] = cellid
-        self.dataset["rate"] = rate
-        self.dataset["save_flows"] = save_flows
-
-        if concentration is not None:
-            self.dataset["concentration"] = concentration
-            self.dataset["concentration_boundary_type"] = concentration_boundary_type
-            add_periodic_auxiliary_variable(self)
-=======
         dict_dataset = {
             "cellid": cellid,
             "rate": rate,
             "concentration": concentration,
             "concentration_boundary_type": concentration_boundary_type,
+            "save_flows": save_flows,
         }
         super().__init__(dict_dataset)
->>>>>>> da5b8f18
         self._validate_init_schemata(validate)
 
     def _ds_to_arrdict(self, ds):
