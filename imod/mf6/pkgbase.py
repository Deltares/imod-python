--- conflicted
+++ resolved
@@ -113,26 +113,12 @@
 
         Refer to the xarray documentation for the possible keyword arguments.
         """
-<<<<<<< HEAD
-
-=======
->>>>>>> 5f0d9b29
         path = pathlib.Path(path)
         if path.suffix in (".zip", ".zarr"):
             # TODO: seems like a bug? Remove str() call if fixed in xarray/zarr
             dataset = xr.open_zarr(str(path), **kwargs)
         else:
             dataset = xr.open_dataset(path, **kwargs)
-<<<<<<< HEAD
-
-        if dataset.ugrid_roles.topology: 
-            dataset = xu.UgridDataset(dataset)
-
-        return_cls.dataset = dataset 
-        return_cls.remove_nans_from_dataset()
-        return return_cls
-=======
->>>>>>> 5f0d9b29
 
         if dataset.ugrid_roles.topology:
             dataset = xu.UgridDataset(dataset)
