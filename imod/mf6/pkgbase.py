--- conflicted
+++ resolved
@@ -225,7 +225,7 @@
             globaltimes=globaltimes,
             binary=write_context.binary,
         )
-        filename = write_context.output_directory / f"{pkgname}.{self._pkg_id}"
+        filename = write_context.current_output_directory / f"{pkgname}.{self._pkg_id}"
         with open(filename, "w") as f:
             f.write(content)
 
@@ -999,13 +999,8 @@
 
     def write(self, pkgname: str, globaltimes: np.ndarray, write_context: WriteContext):
         self.fill_stress_perioddata()
-<<<<<<< HEAD
-        directory = write_context.output_directory
+        directory = write_context.current_output_directory
         self.write_blockfile(pkgname, globaltimes, write_context)
-=======
-        directory = write_context.current_output_directory
-        self.write_blockfile(directory, pkgname, globaltimes, binary=False)
->>>>>>> 1c8ab714
         self.write_perioddata(directory, pkgname, binary=False)
         self.write_packagedata(directory, pkgname, binary=False)
 
