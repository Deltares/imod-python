--- conflicted
+++ resolved
@@ -208,19 +208,14 @@
             fname = f"gwf-{pkg_id}.j2"
         return env.get_template(fname)
 
-<<<<<<< HEAD
-    def write_blockfile(self, directory, pkgname, *args):
-        dir_for_render = pathlib.Path(directory.stem)
-        content = self.render(dir_for_render, pkgname, *args)
-=======
     def write_blockfile(self, directory, pkgname, globaltimes, binary):
+        renderdir = pathlib.Path(directory.stem)
         content = self.render(
-            directory=directory,
+            directory=renderdir,
             pkgname=pkgname,
             globaltimes=globaltimes,
             binary=binary,
         )
->>>>>>> 760876be
         filename = directory / f"{pkgname}.{self._pkg_id}"
         with open(filename, "w") as f:
             f.write(content)
@@ -230,43 +225,15 @@
         # TODO stream the data per stress period
         # TODO add pkgcheck that period table aligns
         # Get the number of valid values
-<<<<<<< HEAD
         if isinstance(self.dataset, xr.Dataset):
-            return to_sparse_dis(arrlist, layer)
+            return to_sparse_dis(arrdict, layer)
         elif isinstance(self.dataset, xu.UgridDataset):
-            return to_sparse_disv(arrlist, layer)
+            return to_sparse_disv(arrdict, layer)
         else:
             raise TypeError(
                 "self.dataset should be xarray.Dataset or xugrid.UgridDataset,"
                 f" is {type(self.dataset)} instead"
             )
-=======
-        data = next(iter(arrdict.values()))
-        notnull = ~np.isnan(data)
-        nrow = notnull.sum()
-        # Define the numpy structured array dtype
-        index_spec = [("layer", np.int32), ("row", np.int32), ("column", np.int32)]
-        field_spec = [(key, np.float64) for key in arrdict]
-        sparse_dtype = np.dtype(index_spec + field_spec)
-
-        # Initialize the structured array
-        recarr = np.empty(nrow, dtype=sparse_dtype)
-        # Fill in the indices
-        if layer is not None:
-            recarr["layer"] = layer
-            recarr["row"], recarr["column"] = (np.argwhere(notnull) + 1).transpose()
-        else:
-            recarr["layer"], recarr["row"], recarr["column"] = (
-                np.argwhere(notnull) + 1
-            ).transpose()
-
-        # Fill in the data
-        for key, arr in arrdict.items():
-            values = arr[notnull].astype(np.float64)
-            recarr[key] = values
-
-        return recarr
->>>>>>> 760876be
 
     def _check_layer_presence(self, ds):
         """
@@ -280,14 +247,8 @@
             layer = None
         return layer
 
-<<<<<<< HEAD
-    def _ds_to_arrlist(self, ds):
-        # TODO: stream the data per stress period; don't access .values here
-        arrlist = []
-=======
     def _ds_to_arrdict(self, ds):
         arrdict = {}
->>>>>>> 760876be
         for datavar in ds.data_vars:
             if ds[datavar].shape == ():
                 raise ValueError(
@@ -349,7 +310,6 @@
                 d[k] = value
         return self._template.render(d)
 
-<<<<<<< HEAD
     @staticmethod
     def _is_xy_data(obj):
         if isinstance(obj, (xr.DataArray, xr.Dataset)):
@@ -363,10 +323,7 @@
             )
         return xy
 
-    def _compose_values(self, da, directory, name=None, *args, **kwargs):
-=======
     def _compose_values(self, da, directory, name, binary):
->>>>>>> 760876be
         """
         Compose values of dictionary.
 
@@ -377,23 +334,13 @@
         """
         layered = False
         values = []
-<<<<<<< HEAD
         if self._is_xy_data(da):
-            if name is None:
-                name = self._pkg_id
-            path = (directory / f"{name}.bin").as_posix()
-            values.append(f"open/close {path} (binary)")
-=======
-
-        if "x" in da.dims and "y" in da.dims:
             if binary:
                 path = (directory / f"{name}.bin").as_posix()
                 values.append(f"open/close {path} (binary)")
             else:
                 path = (directory / f"{name}.dat").as_posix()
                 values.append(f"open/close {path}")
-
->>>>>>> 760876be
         else:
 
             if "layer" in da.dims:
@@ -420,21 +367,14 @@
                 pkgdirectory.mkdir(exist_ok=True, parents=True)
                 for varname, dtype in self._grid_data.items():
                     key = self._keyword_map.get(varname, varname)
-<<<<<<< HEAD
                     da = self.dataset[varname]
                     if self._is_xy_data(da):
-                        path = pkgdirectory / f"{key}.bin"
-                        self.write_binary_griddata(path, da, dtype)
-=======
-                    da = self[varname]
-                    if "x" in da.dims and "y" in da.dims:
                         if binary:
                             path = pkgdirectory / f"{key}.bin"
                             self.write_binary_griddata(path, da, dtype)
                         else:
                             path = pkgdirectory / f"{key}.dat"
                             self.write_text_griddata(path, da, dtype)
->>>>>>> 760876be
 
     def _netcdf_path(self, directory, pkgname):
         """create path for netcdf, this function is also used to create paths to use inside the qgis projectfiles"""
@@ -510,14 +450,7 @@
             nmax = int(da.count())
         return nmax
 
-<<<<<<< HEAD
-    def _write_file(self, outpath, sparse_data):
-        """
-        data is a xr.Dataset with only the binary variables
-        """
-=======
     def _write_binaryfile(self, outpath, sparse_data):
->>>>>>> 760876be
         with open(outpath, "w") as f:
             sparse_data.tofile(f)
 
@@ -536,9 +469,6 @@
         arrdict = self._ds_to_arrdict(ds)
         sparse_data = self.to_sparse(arrdict, layer)
         outpath.parent.mkdir(exist_ok=True, parents=True)
-<<<<<<< HEAD
-        self._write_file(outpath, sparse_data)
-=======
         if binary:
             self._write_binaryfile(outpath, sparse_data)
         else:
@@ -549,7 +479,6 @@
             ext = "bin"
         else:
             ext = "dat"
->>>>>>> 760876be
 
         periods = {}
         if "time" in bin_ds:  # one of bin_ds has time
@@ -577,34 +506,16 @@
 
     def render(self, directory, pkgname, globaltimes, binary):
         """Render fills in the template only, doesn't write binary data"""
-<<<<<<< HEAD
-        d = {}
-
-        # period = {1: f"{directory}/{self._pkg_id}-{i}.bin"}
-
-        bin_ds = self.dataset[list(self._period_data)]
-
-        d["periods"] = self.period_paths(directory, pkgname, globaltimes, bin_ds)
-=======
         d = {"binary": binary}
         bin_ds = self[list(self._period_data)]
         d["periods"] = self.period_paths(
             directory, pkgname, globaltimes, bin_ds, binary
         )
->>>>>>> 760876be
         # construct the rest (dict for render)
         d = self.get_options(d)
         d["maxbound"] = self._max_active_n()
         return self._template.render(d)
 
-<<<<<<< HEAD
-    def write_perioddata(self, directory, pkgname):
-        bin_ds = self.dataset[list(self._period_data)]
-        if "time" in bin_ds:  # one of bin_ds has time
-            for i in range(len(self.dataset.time)):
-                path = directory / pkgname / f"{self._pkg_id}-{i}.bin"
-                self.write_datafile(path, bin_ds.isel(time=i))  # one timestep
-=======
     def write_perioddata(self, directory, pkgname, binary):
         bin_ds = self[list(self._period_data)]
 
@@ -619,7 +530,6 @@
                 self.write_datafile(
                     path, bin_ds.isel(time=i), binary=binary
                 )  # one timestep
->>>>>>> 760876be
         else:
             path = directory / pkgname / f"{self._pkg_id}.{ext}"
             self.write_datafile(path, bin_ds, binary=binary)
@@ -631,10 +541,6 @@
         directory is modelname
         """
         directory = pathlib.Path(directory)
-<<<<<<< HEAD
-        self.write_blockfile(directory, pkgname, globaltimes)
-        self.write_perioddata(directory, pkgname)
-=======
         self.write_blockfile(
             directory=directory,
             pkgname=pkgname,
@@ -646,7 +552,6 @@
             pkgname=pkgname,
             binary=binary,
         )
->>>>>>> 760876be
 
 
 class AdvancedBoundaryCondition(BoundaryCondition, abc.ABC):
@@ -690,10 +595,6 @@
         outpath = directory / pkgname / f"{self._pkg_id}-pkgdata.dat"
         outpath.parent.mkdir(exist_ok=True, parents=True)
         package_data = self._package_data_to_sparse()
-<<<<<<< HEAD
-        # Write PackageData
-=======
->>>>>>> 760876be
         self._write_file(outpath, package_data)
 
     def write(self, directory, pkgname, globaltimes, binary):
