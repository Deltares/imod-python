import abc
import inspect
import pathlib
<<<<<<< HEAD
from typing import Any, Dict
=======
from dataclasses import dataclass
>>>>>>> 85eccfa5

import jinja2
import numpy as np
import xarray as xr
import xugrid as xu

from .read_input import read_blockfile, read_boundary_blockfile, shape_to_max_rows


def dis_recarr(arrdict, layer, notnull):
    # Define the numpy structured array dtype
    index_spec = [("layer", np.int32), ("row", np.int32), ("column", np.int32)]
    field_spec = [(key, np.float64) for key in arrdict]
    sparse_dtype = np.dtype(index_spec + field_spec)
    # Initialize the structured array
    nrow = notnull.sum()
    recarr = np.empty(nrow, dtype=sparse_dtype)
    # Fill in the indices
    if notnull.ndim == 2:
        recarr["row"], recarr["column"] = (np.argwhere(notnull) + 1).transpose()
        recarr["layer"] = layer
    else:
        ilayer, irow, icolumn = np.argwhere(notnull).transpose()
        recarr["row"] = irow + 1
        recarr["column"] = icolumn + 1
        recarr["layer"] = layer[ilayer]
    return recarr


def disv_recarr(arrdict, layer, notnull):
    # Define the numpy structured array dtype
    index_spec = [("layer", np.int32), ("cell2d", np.int32)]
    field_spec = [(key, np.float64) for key in arrdict]
    sparse_dtype = np.dtype(index_spec + field_spec)
    # Initialize the structured array
    nrow = notnull.sum()
    recarr = np.empty(nrow, dtype=sparse_dtype)
    # Fill in the indices
    if layer.size == 1:
        recarr["cell2d"] = (np.argwhere(notnull) + 1).transpose()
        recarr["layer"] = layer
    else:
        ilayer, icell2d = np.argwhere(notnull).transpose()
        recarr["cell2d"] = icell2d + 1
        recarr["layer"] = layer[ilayer]
    return recarr


<<<<<<< HEAD
def disu_recarr(arrdict, layer, notnull):
    index_spec = [("node", np.int32)]
    field_spec = [(key, np.float64) for key in arrdict]
    sparse_dtype = np.dtype(index_spec + field_spec)
    # Initialize the structured array
    nrow = notnull.sum()
    recarr = np.empty(nrow, dtype=sparse_dtype)
    # Argwhere returns an index_array with dims (N, a.ndims)
    recarr["node"] = (np.argwhere(notnull) + 1)[:, 0]
    return recarr
=======
@dataclass
class VariableMetaData:
    """
    Dataclass to store metadata of a variable.

    Currently purely used to store datatypes, but can be later expanded to store
    minimimum and maximum values of variables, keyword maps, and period/package
    data flags.
    """

    dtype: type
>>>>>>> 85eccfa5


class Package(abc.ABC):
    """
    Package is used to share methods for specific packages with no time
    component.

    It is not meant to be used directly, only to inherit from, to implement new
    packages.

    This class only supports `array input
    <https://water.usgs.gov/water-resources/software/MODFLOW-6/mf6io_6.0.4.pdf#page=16>`_,
    not the list input which is used in :class:`BoundaryCondition`.
    """

    @classmethod
    def from_file(cls, path, **kwargs):
        """
        Loads an imod mf6 package from a file (currently only netcdf and zarr are supported).
        Note that it is expected that this file was saved with imod.mf6.Package.dataset.to_netcdf(),
        as the checks upon package initialization are not done again!

        Parameters
        ----------
        path : str, pathlib.Path
            Path to the file.
        **kwargs : keyword arguments
            Arbitrary keyword arguments forwarded to ``xarray.open_dataset()``, or
            ``xarray.open_zarr()``.
        Refer to the examples.

        Returns
        -------
        package : imod.mf6.Package
            Returns a package with data loaded from file.

        Examples
        --------

        To load a package from a file, e.g. a River package:

        >>> river = imod.mf6.River.from_file("river.nc")

        For large datasets, you likely want to process it in chunks. You can
        forward keyword arguments to ``xarray.open_dataset()`` or
        ``xarray.open_zarr()``:

        >>> river = imod.mf6.River.from_file("river.nc", chunks={"time": 1})

        Refer to the xarray documentation for the possible keyword arguments.
        """

        # Throw error if user tries to use old functionality
        if "cache" in kwargs:
            if kwargs["cache"] is not None:
                raise NotImplementedError(
                    "Caching functionality in pkg.from_file() is removed."
                )

        path = pathlib.Path(path)

        # See https://stackoverflow.com/a/2169191
        # We expect the data in the netcdf has been saved a a package
        # thus the checks run by __init__ and __setitem__ do not have
        # to be called again.
        return_cls = cls.__new__(cls)

        if path.suffix in (".zip", ".zarr"):
            # TODO: seems like a bug? Remove str() call if fixed in xarray/zarr
            return_cls.dataset = xr.open_zarr(str(path), **kwargs)
        else:
            return_cls.dataset = xr.open_dataset(path, **kwargs)

        return return_cls

    def __init__(self, allargs=None):
        if allargs is not None:
            for arg in allargs.values():
                if isinstance(arg, xu.UgridDataArray):
                    self.dataset = xu.UgridDataset(grid=arg.ugrid.grid)
                    return
        self.dataset = xr.Dataset()

    def __getitem__(self, key):
        return self.dataset.__getitem__(key)

    def __setitem__(self, key, value):
        self.dataset.__setitem__(key, value)

    def isel(self):
        raise NotImplementedError(
            "Selection on packages not yet supported. To make a selection on "
            f"the xr.Dataset, call {self._pkg_id}.dataset.isel instead."
            "You can create a new package with a selection by calling "
            f"{__class__.__name__}(**{self._pkg_id}.dataset.isel(**selection))"
        )

    def sel(self):
        raise NotImplementedError(
            "Selection on packages not yet supported. To make a selection on "
            f"the xr.Dataset, call {self._pkg_id}.dataset.sel instead. "
            "You can create a new package with a selection by calling "
            f"{__class__.__name__}(**{self._pkg_id}.dataset.sel(**selection))"
        )

    def _valid(self, value):
        """
        Filters values that are None, False, np.nan, or a numpy.bool_ False.
        Needs to be this specific, since 0.0 and 0 are valid values, but are
        equal to a boolean False.

        Intercepting single NaNs is practical because xarray replaces None by
        NaN when writing.
        """
        # Test singletons
        if value is False or value is None:
            return False
        elif isinstance(value, float) and np.isnan(value):
            return False
        # Test numpy bool (not singleton)
        elif isinstance(value, np.bool_) and not value:
            return False
        else:
            return True

    @staticmethod
    def _number_format(dtype: type):
        if np.issubdtype(dtype, np.integer):
            return "%i"
        elif np.issubdtype(dtype, np.floating):
            return "%.18G"
        else:
            raise TypeError("dtype should be either integer or float")

    @staticmethod
    def _initialize_template(pkg_id):
        loader = jinja2.PackageLoader("imod", "templates/mf6")
        env = jinja2.Environment(loader=loader, keep_trailing_newline=True)
        if pkg_id == "ims":
            fname = "sln-ims.j2"
        elif pkg_id == "tdis":
            fname = "sim-tdis.j2"
        else:
            fname = f"gwf-{pkg_id}.j2"
        return env.get_template(fname)

    def write_blockfile(self, directory, pkgname, globaltimes, binary):
        renderdir = pathlib.Path(directory.stem)
        content = self.render(
            directory=renderdir,
            pkgname=pkgname,
            globaltimes=globaltimes,
            binary=binary,
        )
        filename = directory / f"{pkgname}.{self._pkg_id}"
        with open(filename, "w") as f:
            f.write(content)

    def to_sparse(self, arrdict, layer):
        """Convert from dense arrays to list based input"""
        # TODO stream the data per stress period
        # TODO add pkgcheck that period table aligns
        # Get the number of valid values
        data = next(iter(arrdict.values()))
        notnull = ~np.isnan(data)

        if isinstance(self.dataset, xr.Dataset):
            # TODO
            if ("node" in self.dataset.dims) or ("nja" in self.dataset.dims):
                recarr = disu_recarr(arrdict, layer, notnull)
            else:
                recarr = dis_recarr(arrdict, layer, notnull)

        elif isinstance(self.dataset, xu.UgridDataset):
            recarr = disv_recarr(arrdict, layer, notnull)
        else:
            raise TypeError(
                "self.dataset should be xarray.Dataset or xugrid.UgridDataset,"
                f" is {type(self.dataset)} instead"
            )
        # Fill in the data
        for key, arr in arrdict.items():
            values = arr[notnull].astype(np.float64)
            recarr[key] = values

        return recarr

    def _ds_to_arrdict(self, ds):
        arrdict = {}
        for datavar in ds.data_vars:
            if ds[datavar].shape == ():
                raise ValueError(
                    f"{datavar} in {ds._pkg_id} package cannot be a scalar"
                )
            arrdict[datavar] = ds[datavar].values
        return arrdict

    def write_binary_griddata(self, outpath, da, dtype):
        # From the modflow6 source, the header is defined as:
        # integer(I4B) :: kstp --> np.int32 : 1
        # integer(I4B) :: kper --> np.int32 : 2
        # real(DP) :: pertim --> 2 * np.int32 : 4
        # real(DP) :: totim --> 2 * np.int32 : 6
        # character(len=16) :: text --> 4 * np.int32 : 10
        # integer(I4B) :: m1, m2, m3 --> 3 * np.int32 : 13
        # so writing 13 bytes suffices to create a header.

        # The following code is commented out due to modflow issue 189
        # https://github.com/MODFLOW-USGS/modflow6/issues/189
        # We never write LAYERED data.
        # The (structured) dis array reader results in an error if you try to
        # read a 3D botm array. By storing nlayer * nrow * ncol in the first
        # header entry, the array is read properly.

        # haslayer = "layer" in da.dims
        # if haslayer:
        #    nlayer, nrow, ncol = da.shape
        # else:
        #    nrow, ncol = da.shape
        #    nlayer = 1

        # This is a work around for the abovementioned issue.
        nval = np.product(da.shape)
        header = np.zeros(13, np.int32)
        header[-3] = np.int32(nval)  # ncol
        header[-2] = np.int32(1)  # nrow
        header[-1] = np.int32(1)  # nlayer

        with open(outpath, "w") as f:
            header.tofile(f)
            da.values.flatten().astype(dtype).tofile(f)

    def write_text_griddata(self, outpath, da, dtype):
        with open(outpath, "w") as f:
            # Note: reshaping here avoids writing newlines after every number.
            # This dumps all the values in a single row rather than a single
            # column. This is to be preferred, since editors can easily
            # "reshape" a long row with "word wrap"; they cannot as easily
            # ignore newlines.
            fmt = self._number_format(dtype)
            np.savetxt(fname=f, X=da.values.reshape((1, -1)), fmt=fmt)

    def render(self, directory, pkgname, globaltimes, binary):
        d = {}
        for k, v in self.dataset.data_vars.items():  # pylint:disable=no-member
            value = v.values[()]
            if self._valid(value):  # skip None and False
                d[k] = value
        return self._template.render(d)

    @staticmethod
    def _is_xy_data(obj):
        if isinstance(obj, (xr.DataArray, xr.Dataset)):
            # TODO
            xy = ("x" in obj.dims and "y" in obj.dims) or (
                "node" in obj.dims or "nja" in obj.dims
            )
        elif isinstance(obj, (xu.UgridDataArray, xu.UgridDataset)):
            xy = obj.ugrid.grid.face_dimension in obj.dims
        else:
            raise TypeError(
                "obj should be DataArray or UgridDataArray, "
                f"received {type(obj)} instead"
            )
        return xy

    def _compose_values(self, da, directory, name, binary):
        """
        Compose values of dictionary.

        Ignores times. Time dependent boundary conditions use the method from
        BoundaryCondition.

        See documentation of wq
        """
        layered = False
        values = []
        if self._is_xy_data(da):
            if binary:
                path = (directory / f"{name}.bin").as_posix()
                values.append(f"open/close {path} (binary)")
            else:
                path = (directory / f"{name}.dat").as_posix()
                values.append(f"open/close {path}")
        else:

            if "layer" in da.dims:
                layered = True
                for layer in da.coords["layer"]:
                    values.append(f"constant {da.sel(layer=layer).values[()]}")
            else:
                value = da.values[()]
                if self._valid(value):  # skip None or False
                    values.append(f"constant {value}")
                else:
                    values = None

        return layered, values

    def write(self, directory, pkgname, globaltimes, binary):
        directory = pathlib.Path(directory)

        self.write_blockfile(directory, pkgname, globaltimes, binary=binary)

        if hasattr(self, "_grid_data"):
            if self._is_xy_data(self.dataset):
                pkgdirectory = directory / pkgname
                pkgdirectory.mkdir(exist_ok=True, parents=True)
                for varname, dtype in self._grid_data.items():
                    key = self._keyword_map.get(varname, varname)
                    if varname in self.dataset:
                        da = self.dataset[varname]
                        if self._is_xy_data(da):
                            if binary:
                                path = pkgdirectory / f"{key}.bin"
                                self.write_binary_griddata(path, da, dtype)
                            else:
                                path = pkgdirectory / f"{key}.dat"
                                self.write_text_griddata(path, da, dtype)

    @classmethod
    def filter_and_rename(cls, content: Dict[str, Any]) -> Dict[str, Any]:
        """
        Filter content for keywords that are required by the ``__init__`` function
        of a class.

        Rename keywords to the expected form for the class, as given by
        ``_keyword_map``.

        Arguments
        ---------
        init: Callable
            __init__ of the
        """
        inverse_keywords = {v: k for k, v in cls._keyword_map.items()}
        init_kwargs = inspect.getfullargspec(cls.__init__).args

        filtered = {}
        for key, value in content.items():
            newkey = inverse_keywords.get(key, key)
            if newkey in init_kwargs:
                filtered[newkey] = value

        return filtered

    @classmethod
    def open(cls, path, simroot, shape, coords, dims, globaltimes):
        sections = {
            cls._keyword_map.get(field, field): (dtype, shape_to_max_rows)
            for field, dtype in cls._grid_data.items()
        }
        content = read_blockfile(
            simroot / path,
            simroot=simroot,
            sections=sections,
            shape=shape,
        )

        griddata = content.pop("griddata")
        for field, data in griddata.items():
            content[field] = xr.DataArray(data, coords, dims)

        filtered_content = cls.filter_and_rename(content)
        return cls(**filtered_content)

    def _netcdf_path(self, directory, pkgname):
        """create path for netcdf, this function is also used to create paths to use inside the qgis projectfiles"""
        return directory / pkgname / f"{self._pkg_id}.nc"

    def write_netcdf(self, directory, pkgname, aggregate_layers=False):
        """Write to netcdf. Useful for generating .qgs projectfiles to view model input.
        These files cannot be used to run a modflow model.

        Parameters
        ----------
        directory : Path
            directory of qgis project

        pkgname : str
            package name

        aggregate_layers : bool
            If True, aggregate layers by taking the mean, i.e. ds.mean(dim="layer")

        Returns
        -------
        has_dims : list of str
            list of variables that have an x and y dimension.

        """

        has_dims = []
        for varname in self.dataset.data_vars.keys():  # pylint:disable=no-member
            if all(i in self.dataset[varname].dims for i in ["x", "y"]):
                has_dims.append(varname)

        spatial_ds = self.dataset[has_dims]

        if aggregate_layers and ("layer" in spatial_ds.dims):
            spatial_ds = spatial_ds.mean(dim="layer")

        if "time" not in spatial_ds:
            # Hack to circumvent this issue:
            # https://github.com/lutraconsulting/MDAL/issues/300
            spatial_ds = spatial_ds.assign_coords(
                time=np.array("1970-01-01", dtype=np.datetime64)
            ).expand_dims(dim="time")

        path = self._netcdf_path(directory, pkgname)
        path.parent.mkdir(exist_ok=True, parents=True)

        spatial_ds.to_netcdf(path)
        return has_dims

<<<<<<< HEAD
    def _dis_to_disu(self, cell_ids=None):
        structured = self.dataset
        if "layer" not in structured.coords:
            raise ValueError("layer coordinate is required")
        if "layer" not in structured.dims:
            structured = self.dataset.expand_dims("layer")

        # Stack will automatically broadcast to layer
        dataset = structured.stack(node=("layer", "y", "x"))
        layers = structured["layer"].values
        ncell_per_layer = structured["y"].size * structured["x"].size
        offset = (layers - 1) * ncell_per_layer
        index = np.add.outer(offset, np.arange(ncell_per_layer)).ravel()

        if cell_ids is not None:
            node = cell_ids[index]
        else:
            node = index

        dataset = dataset.assign_coords(node=node)
        return self.__class__(**dataset)

    def to_disu(self, cell_ids=None):
        """
        Parameters
        ----------
        cell_ids: np.ndarray of integers, optional.
            DISU cell IDs. Should contain values of -1 for inactive cells.

        Returns
        -------
        disu_package: Any
            Package in DISU form.
        """
        if isinstance(self.dataset, xr.Dataset):
            return self._dis_to_disu(cell_ids)
        elif isinstance(self.dataset.xu.UgridDataset):
            raise NotImplementedError
        else:
            raise TypeError(
                "Expected xarray.Dataset or xugrid.UgridDataset. "
                f"Found: {type(self.dataset)}"
            )
=======
    def _check_types(self):
        for varname, metadata in self._metadata_dict.items():
            expected_dtype = metadata.dtype
            da = self.dataset[varname]
            if da.values[()] is not None:  # Only check if was specified
                if not issubclass(da.dtype.type, expected_dtype):
                    raise TypeError(
                        f"Unexpected data type for {varname} "
                        f"in {self.__class__.__name__} package. "
                        f"Expected subclass of {expected_dtype.__name__}, "
                        f"instead got {da.dtype.type.__name__}."
                    )

    def _pkgcheck(self):
        self._check_types()
>>>>>>> 85eccfa5


class BoundaryCondition(Package, abc.ABC):
    """
    BoundaryCondition is used to share methods for specific stress packages with a time component.

    It is not meant to be used directly, only to inherit from, to implement new packages.

    This class only supports `list input <https://water.usgs.gov/water-resources/software/MODFLOW-6/mf6io_6.0.4.pdf#page=19>`_,
    not the array input which is used in :class:`Package`.
    """

    def _max_active_n(self):
        """
        Determine the maximum active number of cells that are active
        during a stress period.
        """
        da = self.dataset[self._period_data[0]]
        if "time" in da.coords:
            nmax = int(da.groupby("time").count(xr.ALL_DIMS).max())
        else:
            nmax = int(da.count())
        return nmax

    def _write_binaryfile(self, outpath, sparse_data):
        with open(outpath, "w") as f:
            sparse_data.tofile(f)

    def _write_textfile(self, outpath, sparse_data):
        fields = sparse_data.dtype.fields
        fmt = [self._number_format(field[0]) for field in fields.values()]
        header = " ".join(list(fields.keys()))
        with open(outpath, "w") as f:
            np.savetxt(fname=f, X=sparse_data, fmt=fmt, header=header)

    def write_datafile(self, outpath, ds, binary):
        """
        Writes a modflow6 binary data file
        """
        if "layer" in ds:
            layer = ds["layer"].values
        else:
            layer = None

        arrdict = self._ds_to_arrdict(ds)
        sparse_data = self.to_sparse(arrdict, layer)
        outpath.parent.mkdir(exist_ok=True, parents=True)

        if binary:
            self._write_binaryfile(outpath, sparse_data)
        else:
            self._write_textfile(outpath, sparse_data)

    def period_paths(self, directory, pkgname, globaltimes, bin_ds, binary):
        if binary:
            ext = "bin"
        else:
            ext = "dat"

        periods = {}
        if "time" in bin_ds:  # one of bin_ds has time
            package_times = bin_ds.coords["time"].values
            starts = np.searchsorted(globaltimes, package_times) + 1
            for i, s in enumerate(starts):
                path = directory / pkgname / f"{self._pkg_id}-{i}.{ext}"
                periods[s] = path.as_posix()
        else:
            path = directory / pkgname / f"{self._pkg_id}.{ext}"
            periods[1] = path.as_posix()
        return periods

    def get_options(self, d, not_options=None):
        if not_options is None:
            not_options = self._period_data

        for varname in self.dataset.data_vars.keys():  # pylint:disable=no-member
            if varname in not_options:
                continue
            v = self.dataset[varname].values[()]
            if self._valid(v):  # skip None and False
                d[varname] = v
        return d

    def render(self, directory, pkgname, globaltimes, binary):
        """Render fills in the template only, doesn't write binary data"""
        d = {"binary": binary}
        bin_ds = self[list(self._period_data)]
        d["periods"] = self.period_paths(
            directory, pkgname, globaltimes, bin_ds, binary
        )
        # construct the rest (dict for render)
        d = self.get_options(d)
        d["maxbound"] = self._max_active_n()
        return self._template.render(d)

    def write_perioddata(self, directory, pkgname, binary):
        bin_ds = self[list(self._period_data)]

        if binary:
            ext = "bin"
        else:
            ext = "dat"

        if "time" in bin_ds:  # one of bin_ds has time
            for i in range(len(self.dataset.time)):
                path = directory / pkgname / f"{self._pkg_id}-{i}.{ext}"
                self.write_datafile(
                    path, bin_ds.isel(time=i), binary=binary
                )  # one timestep
        else:
            path = directory / pkgname / f"{self._pkg_id}.{ext}"
            self.write_datafile(path, bin_ds, binary=binary)

    def write(self, directory, pkgname, globaltimes, binary):
        """
        writes the blockfile and binary data

        directory is modelname
        """
        directory = pathlib.Path(directory)
        self.write_blockfile(
            directory=directory,
            pkgname=pkgname,
            globaltimes=globaltimes,
            binary=binary,
        )
        self.write_perioddata(
            directory=directory,
            pkgname=pkgname,
            binary=binary,
        )

    @classmethod
    def open(cls, path, simroot, shape, coords, dims, globaltimes):
        content = read_boundary_blockfile(
            simroot / path,
            simroot,
            fields=cls._period_data,
            shape=shape,
        )

        period_index = content.pop("period_index")
        period_data = content.pop("period_data")
        coords = coords.copy()
        coords["time"] = globaltimes[period_index]
        dims = ("time",) + dims

        for field, data in period_data.items():
            content[field] = xr.DataArray(data, coords, dims)

        filtered_content = cls.filter_and_rename(content)
        return cls(**filtered_content)


class AdvancedBoundaryCondition(BoundaryCondition, abc.ABC):
    """
    Class dedicated to advanced boundary conditions, since MF6 does not support
    binary files for Advanced Boundary conditions.

    The advanced boundary condition packages are: "uzf", "lak", "maw", "sfr".

    """

    def _get_field_spec_from_dtype(self, recarr):
        """
        From https://stackoverflow.com/questions/21777125/how-to-output-dtype-to-a-list-or-dict
        """
        return [
            (x, y[0])
            for x, y in sorted(recarr.dtype.fields.items(), key=lambda k: k[1])
        ]

    def _write_file(self, outpath, sparse_data):
        """
        Write to textfile, which is necessary for Advanced Stress Packages
        """
        fields = sparse_data.dtype.fields
        fmt = [self._number_format(field[0]) for field in fields.values()]
        header = " ".join(list(fields.keys()))
        np.savetxt(fname=outpath, X=sparse_data, fmt=fmt, header=header)

    @abc.abstractmethod
    def _package_data_to_sparse(self):
        """
        Get packagedata, override with function for the advanced boundary
        condition in particular
        """
        return

    def write_packagedata(self, directory, pkgname, binary):
        outpath = directory / pkgname / f"{self._pkg_id}-pkgdata.dat"
        outpath.parent.mkdir(exist_ok=True, parents=True)
        package_data = self._package_data_to_sparse()
        self._write_file(outpath, package_data)

    def write(self, directory, pkgname, globaltimes, binary):
        self.fill_stress_perioddata()
        self.write_blockfile(directory, pkgname, globaltimes, binary=False)
        self.write_perioddata(directory, pkgname, binary=False)
        self.write_packagedata(directory, pkgname, binary=False)<|MERGE_RESOLUTION|>--- conflicted
+++ resolved
@@ -1,11 +1,8 @@
 import abc
 import inspect
 import pathlib
-<<<<<<< HEAD
 from typing import Any, Dict
-=======
 from dataclasses import dataclass
->>>>>>> 85eccfa5
 
 import jinja2
 import numpy as np
@@ -54,7 +51,6 @@
     return recarr
 
 
-<<<<<<< HEAD
 def disu_recarr(arrdict, layer, notnull):
     index_spec = [("node", np.int32)]
     field_spec = [(key, np.float64) for key in arrdict]
@@ -65,7 +61,6 @@
     # Argwhere returns an index_array with dims (N, a.ndims)
     recarr["node"] = (np.argwhere(notnull) + 1)[:, 0]
     return recarr
-=======
 @dataclass
 class VariableMetaData:
     """
@@ -77,7 +72,6 @@
     """
 
     dtype: type
->>>>>>> 85eccfa5
 
 
 class Package(abc.ABC):
@@ -492,7 +486,6 @@
         spatial_ds.to_netcdf(path)
         return has_dims
 
-<<<<<<< HEAD
     def _dis_to_disu(self, cell_ids=None):
         structured = self.dataset
         if "layer" not in structured.coords:
@@ -536,7 +529,6 @@
                 "Expected xarray.Dataset or xugrid.UgridDataset. "
                 f"Found: {type(self.dataset)}"
             )
-=======
     def _check_types(self):
         for varname, metadata in self._metadata_dict.items():
             expected_dtype = metadata.dtype
@@ -552,7 +544,6 @@
 
     def _pkgcheck(self):
         self._check_types()
->>>>>>> 85eccfa5
 
 
 class BoundaryCondition(Package, abc.ABC):
