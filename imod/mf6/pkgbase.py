--- conflicted
+++ resolved
@@ -133,13 +133,6 @@
         instance = cls.__new__(cls)
         instance.dataset = dataset
         return instance
-
-    def remove_nans_from_dataset(self):
-        for key, value in self.dataset.items():
-            if isinstance(value, xr.core.dataarray.DataArray):
-                if isinstance(value.values[()], numbers.Number):
-                    if math.isnan(value.values[()]):
-                        self.dataset[key] = None
 
 
 class Package(PackageBase, abc.ABC):
@@ -533,8 +526,6 @@
             result.update(self._auxiliary_data)
         return result
 
-<<<<<<< HEAD
-=======
     def copy(self) -> Any:
         # All state should be contained in the dataset.
         return type(self)(**self.dataset.copy())
@@ -743,7 +734,6 @@
 
         return type(self)(**masked)
 
->>>>>>> c162ab31
 
 class BoundaryCondition(Package, abc.ABC):
     """
