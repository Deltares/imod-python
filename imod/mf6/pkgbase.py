import abc
import math
import numbers
import pathlib
from collections import defaultdict
from typing import Dict, List

import jinja2
import numpy as np
import pandas as pd
import xarray as xr
import xugrid as xu

from imod.mf6.validation import validation_pkg_error_message
from imod.schemata import ValidationError

TRANSPORT_PACKAGES = ("adv", "dsp", "ssm", "mst", "ist", "src")


def dis_recarr(arrdict, layer, notnull):
    # Define the numpy structured array dtype
    index_spec = [("layer", np.int32), ("row", np.int32), ("column", np.int32)]
    field_spec = [(key, np.float64) for key in arrdict]
    sparse_dtype = np.dtype(index_spec + field_spec)
    # Initialize the structured array
    nrow = notnull.sum()
    recarr = np.empty(nrow, dtype=sparse_dtype)
    # Fill in the indices
    if notnull.ndim == 2:
        recarr["row"], recarr["column"] = (np.argwhere(notnull) + 1).transpose()
        recarr["layer"] = layer
    else:
        ilayer, irow, icolumn = np.argwhere(notnull).transpose()
        recarr["row"] = irow + 1
        recarr["column"] = icolumn + 1
        recarr["layer"] = layer[ilayer]
    return recarr


def disv_recarr(arrdict, layer, notnull):
    # Define the numpy structured array dtype
    index_spec = [("layer", np.int32), ("cell2d", np.int32)]
    field_spec = [(key, np.float64) for key in arrdict]
    sparse_dtype = np.dtype(index_spec + field_spec)
    # Initialize the structured array
    nrow = notnull.sum()
    recarr = np.empty(nrow, dtype=sparse_dtype)
    # Fill in the indices
    if layer.size == 1:
        recarr["cell2d"] = (np.argwhere(notnull) + 1).transpose()
        recarr["layer"] = layer
    else:
        ilayer, icell2d = np.argwhere(notnull).transpose()
        recarr["cell2d"] = icell2d + 1
        recarr["layer"] = layer[ilayer]
    return recarr


<<<<<<< HEAD
@dataclass
class VariableMetaData:
    """
    Dataclass to store metadata of a variable.

    Currently purely used to store datatypes, but can be later expanded to store
    minimimum and maximum values of variables, keyword maps, and period/package
    data flags.
    """

    dtype: type


class PackageBase(abc.ABC):
    """
    This class is used for storing a collection of Xarray dataArrays or ugrid-DataArrays
    in a dataset. A load-from-file method is also provided. Storing to file is done by calling
    object.dataset.to_netcdf(...)
=======
class Package(abc.ABC):
>>>>>>> 07ba102f
    """

    def __init__(self, allargs=None):
        if allargs is not None:
            for arg in allargs.values():
                if isinstance(arg, xu.UgridDataArray):
                    self.dataset = xu.UgridDataset(grids=arg.ugrid.grid)
                    return
        self.dataset = xr.Dataset()

    def __getitem__(self, key):
        return self.dataset.__getitem__(key)

    def __setitem__(self, key, value):
        self.dataset.__setitem__(key, value)

    @classmethod
    def from_file(cls, path, **kwargs):
        """
        Loads an imod mf6 package from a file (currently only netcdf and zarr are supported).
        Note that it is expected that this file was saved with imod.mf6.PackageBase.dataset.to_netcdf(),
        as the checks upon package initialization are not done again!

        Parameters
        ----------
        path : str, pathlib.Path
            Path to the file.
        **kwargs : keyword arguments
            Arbitrary keyword arguments forwarded to ``xarray.open_dataset()``, or
            ``xarray.open_zarr()``.
        Refer to the examples.

        Returns
        -------
        package : imod.mf6.Package
            Returns a package with data loaded from file.

        Examples
        --------

        To load a package from a file, e.g. a River package:

        >>> river = imod.mf6.River.from_file("river.nc")

        For large datasets, you likely want to process it in chunks. You can
        forward keyword arguments to ``xarray.open_dataset()`` or
        ``xarray.open_zarr()``:

        >>> river = imod.mf6.River.from_file("river.nc", chunks={"time": 1})

        Refer to the xarray documentation for the possible keyword arguments.
        """

        # Throw error if user tries to use old functionality
        if "cache" in kwargs:
            if kwargs["cache"] is not None:
                raise NotImplementedError(
                    "Caching functionality in pkg.from_file() is removed."
                )

        path = pathlib.Path(path)

        # See https://stackoverflow.com/a/2169191
        # We expect the data in the netcdf has been saved a a package
        # thus the checks run by __init__ and __setitem__ do not have
        # to be called again.
        return_cls = cls.__new__(cls)

        if path.suffix in (".zip", ".zarr"):
            # TODO: seems like a bug? Remove str() call if fixed in xarray/zarr
            return_cls.dataset = xr.open_zarr(str(path), **kwargs)
        else:
            return_cls.dataset = xr.open_dataset(path, **kwargs)
        return_cls.remove_nans_from_dataset()
        return return_cls

    def remove_nans_from_dataset(self):
        for key, value in self.dataset.items():
            if isinstance(value, xr.core.dataarray.DataArray):
                if isinstance(value.values[()], numbers.Number):
                    if math.isnan(value.values[()]):
                        self.dataset[key] = None


class Package(PackageBase, abc.ABC):
    """
    Package is used to share methods for specific packages with no time
    component.

    It is not meant to be used directly, only to inherit from, to implement new
    packages.

    This class only supports `array input
    <https://water.usgs.gov/water-resources/software/MODFLOW-6/mf6io_6.0.4.pdf#page=16>`_,
    not the list input which is used in :class:`BoundaryCondition`.
    """

    def __init__(self, allargs=None):
        super().__init__(allargs)

    def isel(self):
        raise NotImplementedError(
            "Selection on packages not yet supported. To make a selection on "
            f"the xr.Dataset, call {self._pkg_id}.dataset.isel instead."
            "You can create a new package with a selection by calling "
            f"{__class__.__name__}(**{self._pkg_id}.dataset.isel(**selection))"
        )

    def sel(self):
        raise NotImplementedError(
            "Selection on packages not yet supported. To make a selection on "
            f"the xr.Dataset, call {self._pkg_id}.dataset.sel instead. "
            "You can create a new package with a selection by calling "
            f"{__class__.__name__}(**{self._pkg_id}.dataset.sel(**selection))"
        )

    def _valid(self, value):
        """
        Filters values that are None, False, or a numpy.bool_ False.
        Needs to be this specific, since 0.0 and 0 are valid values, but are
        equal to a boolean False.
        """
        # Test singletons
        if value is False or value is None:
            return False
        # Test numpy bool (not singleton)
        elif isinstance(value, np.bool_) and not value:
            return False
        # When dumping to netCDF and reading back, None will have been
        # converted into a NaN. Only check NaN if it's a floating type to avoid
        # TypeErrors.
        elif np.issubdtype(type(value), np.floating) and np.isnan(value):
            return False
        else:
            return True

    @staticmethod
    def _number_format(dtype: type):
        if np.issubdtype(dtype, np.integer):
            return "%i"
        elif np.issubdtype(dtype, np.floating):
            return "%.18G"
        else:
            raise TypeError("dtype should be either integer or float")

    @staticmethod
    def _initialize_template(pkg_id):
        loader = jinja2.PackageLoader("imod", "templates/mf6")
        env = jinja2.Environment(loader=loader, keep_trailing_newline=True)
        if pkg_id == "ims":
            fname = "sln-ims.j2"
        elif pkg_id == "tdis":
            fname = "sim-tdis.j2"
        elif pkg_id in TRANSPORT_PACKAGES:
            fname = f"gwt-{pkg_id}.j2"
        else:
            fname = f"gwf-{pkg_id}.j2"
        return env.get_template(fname)

    def write_blockfile(self, directory, pkgname, globaltimes, binary):
        renderdir = pathlib.Path(directory.stem)
        content = self.render(
            directory=renderdir,
            pkgname=pkgname,
            globaltimes=globaltimes,
            binary=binary,
        )
        filename = directory / f"{pkgname}.{self._pkg_id}"
        with open(filename, "w") as f:
            f.write(content)

    def to_sparse(self, arrdict, layer):
        """Convert from dense arrays to list based input"""
        # TODO stream the data per stress period
        # TODO add pkgcheck that period table aligns
        # Get the number of valid values
        data = next(iter(arrdict.values()))
        notnull = ~np.isnan(data)

        if isinstance(self.dataset, xr.Dataset):
            recarr = dis_recarr(arrdict, layer, notnull)
        elif isinstance(self.dataset, xu.UgridDataset):
            recarr = disv_recarr(arrdict, layer, notnull)
        else:
            raise TypeError(
                "self.dataset should be xarray.Dataset or xugrid.UgridDataset,"
                f" is {type(self.dataset)} instead"
            )
        # Fill in the data
        for key, arr in arrdict.items():
            values = arr[notnull].astype(np.float64)
            recarr[key] = values

        return recarr

    def _ds_to_arrdict(self, ds):
        arrdict = {}
        for datavar in ds.data_vars:
            if ds[datavar].shape == ():
                raise ValueError(
                    f"{datavar} in {self._pkg_id} package cannot be a scalar"
                )
            auxiliary_vars = (
                self.get_auxiliary_variable_names()
            )  # returns something like {"concentration": "species"}
            if datavar in auxiliary_vars.keys():  # if datavar is concentration
                if (
                    auxiliary_vars[datavar] in ds[datavar].dims
                ):  # if this concentration array has the species dimension
                    for s in ds[datavar].values:  # loop over species
                        arrdict[s] = (
                            ds[datavar]
                            .sel({auxiliary_vars[datavar]: s})
                            .values  # store species array under its species name
                        )
            else:
                arrdict[datavar] = ds[datavar].values
        return arrdict

    def write_binary_griddata(self, outpath, da, dtype):
        # From the modflow6 source, the header is defined as:
        # integer(I4B) :: kstp --> np.int32 : 1
        # integer(I4B) :: kper --> np.int32 : 2
        # real(DP) :: pertim --> 2 * np.int32 : 4
        # real(DP) :: totim --> 2 * np.int32 : 6
        # character(len=16) :: text --> 4 * np.int32 : 10
        # integer(I4B) :: m1, m2, m3 --> 3 * np.int32 : 13
        # so writing 13 bytes suffices to create a header.

        # The following code is commented out due to modflow issue 189
        # https://github.com/MODFLOW-USGS/modflow6/issues/189
        # We never write LAYERED data.
        # The (structured) dis array reader results in an error if you try to
        # read a 3D botm array. By storing nlayer * nrow * ncol in the first
        # header entry, the array is read properly.

        # haslayer = "layer" in da.dims
        # if haslayer:
        #    nlayer, nrow, ncol = da.shape
        # else:
        #    nrow, ncol = da.shape
        #    nlayer = 1

        # This is a work around for the abovementioned issue.
        nval = np.product(da.shape)
        header = np.zeros(13, np.int32)
        header[-3] = np.int32(nval)  # ncol
        header[-2] = np.int32(1)  # nrow
        header[-1] = np.int32(1)  # nlayer

        with open(outpath, "w") as f:
            header.tofile(f)
            da.values.flatten().astype(dtype).tofile(f)

    def write_text_griddata(self, outpath, da, dtype):
        with open(outpath, "w") as f:
            # Note: reshaping here avoids writing newlines after every number.
            # This dumps all the values in a single row rather than a single
            # column. This is to be preferred, since editors can easily
            # "reshape" a long row with "word wrap"; they cannot as easily
            # ignore newlines.
            fmt = self._number_format(dtype)
            data = da.values
            if data.ndim > 2:
                np.savetxt(fname=f, X=da.values.reshape((1, -1)), fmt=fmt)
            else:
                np.savetxt(fname=f, X=da.values, fmt=fmt)

    def render(self, directory, pkgname, globaltimes, binary):
        d = {}
        if directory is None:
            pkg_directory = pkgname
        else:
            pkg_directory = directory / pkgname
        for varname in self.dataset.data_vars:
            key = self._keyword_map.get(varname, varname)

            if hasattr(self, "_grid_data") and varname in self._grid_data:
                layered, value = self._compose_values(
                    self.dataset[varname], pkg_directory, key, binary=binary
                )
                if self._valid(value):  # skip False or None
                    d[f"{key}_layered"], d[key] = layered, value
            else:
                value = self[varname].values[()]
                if self._valid(value):  # skip False or None
                    d[key] = value
        return self._template.render(d)

    @staticmethod
    def _is_xy_data(obj):
        if isinstance(obj, (xr.DataArray, xr.Dataset)):
            xy = "x" in obj.dims and "y" in obj.dims
        elif isinstance(obj, (xu.UgridDataArray, xu.UgridDataset)):
            xy = obj.ugrid.grid.face_dimension in obj.dims
        else:
            raise TypeError(
                "obj should be DataArray or UgridDataArray, "
                f"received {type(obj)} instead"
            )
        return xy

    def _compose_values(self, da, directory, name, binary):
        """
        Compose values of dictionary.

        Ignores times. Time dependent boundary conditions use the method from
        BoundaryCondition.

        See documentation of wq
        """
        layered = False
        values = []
        if self._is_xy_data(da):
            if binary:
                path = (directory / f"{name}.bin").as_posix()
                values.append(f"open/close {path} (binary)")
            else:
                path = (directory / f"{name}.dat").as_posix()
                values.append(f"open/close {path}")
        else:

            if "layer" in da.dims:
                layered = True
                for layer in da.coords["layer"]:
                    values.append(f"constant {da.sel(layer=layer).values[()]}")
            else:
                value = da.values[()]
                if self._valid(value):  # skip None or False
                    values.append(f"constant {value}")
                else:
                    values = None

        return layered, values

    def write(self, directory, pkgname, globaltimes, binary):
        directory = pathlib.Path(directory)
        self.write_blockfile(directory, pkgname, globaltimes, binary=binary)

        if hasattr(self, "_grid_data"):
            if self._is_xy_data(self.dataset):
                pkgdirectory = directory / pkgname
                pkgdirectory.mkdir(exist_ok=True, parents=True)
                for varname, dtype in self._grid_data.items():
                    key = self._keyword_map.get(varname, varname)
                    da = self.dataset[varname]
                    if self._is_xy_data(da):
                        if binary:
                            path = pkgdirectory / f"{key}.bin"
                            self.write_binary_griddata(path, da, dtype)
                        else:
                            path = pkgdirectory / f"{key}.dat"
                            self.write_text_griddata(path, da, dtype)

<<<<<<< HEAD
    def _write_table_section(
        self, f, dataframe: pd.DataFrame, title: str, index: bool = False
    ) -> None:
        f.write(f"begin {title}\n")
        block = dataframe.to_csv(
            index=index,
            header=False,
            sep=" ",
            line_terminator="\n",
        )
        trimmedlines = [line.strip() for line in block.splitlines()]
        trimmedblock = "\n".join(map(str, trimmedlines)) + "\n"
        f.write(trimmedblock)
        f.write(f"end {title}\n")
=======
    def _validate(self, schemata: Dict, **kwargs) -> Dict[str, List[ValidationError]]:
        errors = defaultdict(list)
        for variable, var_schemata in schemata.items():
            for schema in var_schemata:
                if (
                    variable in self.dataset.keys()
                ):  # concentration only added to dataset if specified
                    try:
                        schema.validate(self.dataset[variable], **kwargs)
                    except ValidationError as e:
                        errors[variable].append(e)
        return errors

    def _validate_init_schemata(self, validate: bool):
        """
        Run the "cheap" schema validations.

        The expensive validations are run during writing. Some are only
        available then: e.g. idomain to determine active part of domain.
        """
        if not validate:
            return
        errors = self._validate(self._init_schemata)
        if len(errors) > 0:
            message = validation_pkg_error_message(errors)
            raise ValidationError(message)
>>>>>>> 07ba102f
        return

    def _netcdf_path(self, directory, pkgname):
        """create path for netcdf, this function is also used to create paths to use inside the qgis projectfiles"""
        return directory / pkgname / f"{self._pkg_id}.nc"

    def write_netcdf(self, directory, pkgname, aggregate_layers=False):
        """Write to netcdf. Useful for generating .qgs projectfiles to view model input.
        These files cannot be used to run a modflow model.

        Parameters
        ----------
        directory : Path
            directory of qgis project

        pkgname : str
            package name

        aggregate_layers : bool
            If True, aggregate layers by taking the mean, i.e. ds.mean(dim="layer")

        Returns
        -------
        has_dims : list of str
            list of variables that have an x and y dimension.

        """

        has_dims = []
        for varname in self.dataset.data_vars.keys():  # pylint:disable=no-member
            if all(i in self.dataset[varname].dims for i in ["x", "y"]):
                has_dims.append(varname)

        spatial_ds = self.dataset[has_dims]

        if aggregate_layers and ("layer" in spatial_ds.dims):
            spatial_ds = spatial_ds.mean(dim="layer")

        if "time" not in spatial_ds:
            # Hack to circumvent this issue:
            # https://github.com/lutraconsulting/MDAL/issues/300
            spatial_ds = spatial_ds.assign_coords(
                time=np.array("1970-01-01", dtype=np.datetime64)
            ).expand_dims(dim="time")

        path = self._netcdf_path(directory, pkgname)
        path.parent.mkdir(exist_ok=True, parents=True)

        spatial_ds.to_netcdf(path)
        return has_dims

    def _get_vars_to_check(self):
        """
        Helper function to get all variables which were not set to None
        """
        variables = []
        for var in self._metadata_dict.keys():
            if (  # Filter optional variables not filled in
                self.dataset[var].size != 1
            ) or (
                self.dataset[var] != None  # noqa: E711
            ):
                variables.append(var)

        return variables

    def period_data(self):
        result = []
        if hasattr(self, "_period_data"):
            result += self._period_data
        if hasattr(self, "_auxiliary_data"):
            for aux_var_name, aux_var_dimensions in self._auxiliary_data.items():
                if aux_var_name in self.dataset.keys():
                    for s in (
                        self.dataset[aux_var_name].coords[aux_var_dimensions].values
                    ):
                        result.append(s)
        return result

    def add_periodic_auxiliary_variable(self):
        if hasattr(self, "_auxiliary_data"):
            for aux_var_name, aux_var_dimensions in self._auxiliary_data.items():
                aux_coords = (
                    self.dataset[aux_var_name].coords[aux_var_dimensions].values
                )
                for s in aux_coords:
                    self.dataset[s] = self.dataset[aux_var_name].sel(
                        {aux_var_dimensions: s}
                    )

    def get_auxiliary_variable_names(self):
        result = {}
        if hasattr(self, "_auxiliary_data"):
            result.update(self._auxiliary_data)
        return result


class BoundaryCondition(Package, abc.ABC):
    """
    BoundaryCondition is used to share methods for specific stress packages with a time component.

    It is not meant to be used directly, only to inherit from, to implement new packages.

    This class only supports `list input <https://water.usgs.gov/water-resources/software/MODFLOW-6/mf6io_6.0.4.pdf#page=19>`_,
    not the array input which is used in :class:`Package`.
    """

    def _max_active_n(self):
        """
        Determine the maximum active number of cells that are active
        during a stress period.
        """
        da = self.dataset[self.period_data()[0]]
        if "time" in da.coords:
            nmax = int(da.groupby("time").count(xr.ALL_DIMS).max())
        else:
            nmax = int(da.count())
        return nmax

    def _write_binaryfile(self, outpath, sparse_data):
        with open(outpath, "w") as f:
            sparse_data.tofile(f)

    def _write_textfile(self, outpath, sparse_data):
        fields = sparse_data.dtype.fields
        fmt = [self._number_format(field[0]) for field in fields.values()]
        header = " ".join(list(fields.keys()))
        with open(outpath, "w") as f:
            np.savetxt(fname=f, X=sparse_data, fmt=fmt, header=header)

    def write_datafile(self, outpath, ds, binary):
        """
        Writes a modflow6 binary data file
        """
        layer = ds["layer"].values
        arrdict = self._ds_to_arrdict(ds)
        sparse_data = self.to_sparse(arrdict, layer)
        outpath.parent.mkdir(exist_ok=True, parents=True)
        if binary:
            self._write_binaryfile(outpath, sparse_data)
        else:
            self._write_textfile(outpath, sparse_data)

    def period_paths(self, directory, pkgname, globaltimes, bin_ds, binary):
        if binary:
            ext = "bin"
        else:
            ext = "dat"

        periods = {}
        if "time" in bin_ds:  # one of bin_ds has time
            package_times = bin_ds.coords["time"].values
            starts = np.searchsorted(globaltimes, package_times) + 1
            for i, s in enumerate(starts):
                path = directory / pkgname / f"{self._pkg_id}-{i}.{ext}"
                periods[s] = path.as_posix()
        else:
            path = directory / pkgname / f"{self._pkg_id}.{ext}"
            periods[1] = path.as_posix()
        return periods

    def get_options(self, d, not_options=None):
        if not_options is None:
            not_options = self.period_data()

        for varname in self.dataset.data_vars.keys():  # pylint:disable=no-member
            if varname in not_options:
                continue
            v = self.dataset[varname].values[()]
            if self._valid(v):  # skip None and False
                d[varname] = v
        return d

    def render(self, directory, pkgname, globaltimes, binary):
        """Render fills in the template only, doesn't write binary data"""
        d = {"binary": binary}
        bin_ds = self[self.period_data()]
        d["periods"] = self.period_paths(
            directory, pkgname, globaltimes, bin_ds, binary
        )
        # construct the rest (dict for render)
        d = self.get_options(d)
        d["maxbound"] = self._max_active_n()

        # now we should add the auxiliary variable names to d
        auxiliaries = (
            self.get_auxiliary_variable_names()
        )  # returns someting like {"concentration": "species"}

        # loop over the types of auxiliary variables (for example concentration)
        for auxvar in auxiliaries.keys():

            # if "concentration" is a variable of this dataset
            if auxvar in self.dataset.data_vars:

                # if our concentration dataset has the species coordinate
                if auxiliaries[auxvar] in self.dataset[auxvar].coords:

                    # assign the species names list to d
                    d["auxiliary"] = self.dataset[auxiliaries[auxvar]].values
                else:
                    # the error message is more specific than the code at this point.
                    raise ValueError(
                        f"{auxvar} requires a {auxiliaries[auxvar]} coordinate."
                    )

        return self._template.render(d)

    def write_perioddata(self, directory, pkgname, binary):
        if len(self.period_data()) == 0:
            return
        bin_ds = self[self.period_data()]

        if binary:
            ext = "bin"
        else:
            ext = "dat"

        if "time" in bin_ds:  # one of bin_ds has time
            for i in range(len(self.dataset.time)):
                path = directory / pkgname / f"{self._pkg_id}-{i}.{ext}"
                self.write_datafile(
                    path, bin_ds.isel(time=i), binary=binary
                )  # one timestep
        else:
            path = directory / pkgname / f"{self._pkg_id}.{ext}"
            self.write_datafile(path, bin_ds, binary=binary)

    def write(self, directory, pkgname, globaltimes, binary):
        """
        writes the blockfile and binary data

        directory is modelname
        """
        directory = pathlib.Path(directory)
        self.write_blockfile(
            directory=directory,
            pkgname=pkgname,
            globaltimes=globaltimes,
            binary=binary,
        )
        self.write_perioddata(
            directory=directory,
            pkgname=pkgname,
            binary=binary,
        )

    def assign_dims(self, arg) -> Dict:
        is_da = isinstance(arg, xr.DataArray)
        if is_da and "time" in arg.coords:
            if arg.ndim != 2:
                raise ValueError("time varying variable: must be 2d")
            if arg.dims[0] != "time":
                arg = arg.transpose()
            da = xr.DataArray(
                data=arg.values, coords={"time": arg["time"]}, dims=["time", "index"]
            )
            return da
        elif is_da:
            return ("index", arg.values)
        else:
            return ("index", arg)


class AdvancedBoundaryCondition(BoundaryCondition, abc.ABC):
    """
    Class dedicated to advanced boundary conditions, since MF6 does not support
    binary files for Advanced Boundary conditions.

    The advanced boundary condition packages are: "uzf", "lak", "maw", "sfr".

    """

    def _get_field_spec_from_dtype(self, recarr):
        """
        From https://stackoverflow.com/questions/21777125/how-to-output-dtype-to-a-list-or-dict
        """
        return [
            (x, y[0])
            for x, y in sorted(recarr.dtype.fields.items(), key=lambda k: k[1])
        ]

    def _write_file(self, outpath, sparse_data):
        """
        Write to textfile, which is necessary for Advanced Stress Packages
        """
        fields = sparse_data.dtype.fields
        fmt = [self._number_format(field[0]) for field in fields.values()]
        header = " ".join(list(fields.keys()))
        np.savetxt(fname=outpath, X=sparse_data, fmt=fmt, header=header)

    @abc.abstractmethod
    def _package_data_to_sparse(self):
        """
        Get packagedata, override with function for the advanced boundary
        condition in particular
        """
        return

    def write_packagedata(self, directory, pkgname, binary):
        outpath = directory / pkgname / f"{self._pkg_id}-pkgdata.dat"
        outpath.parent.mkdir(exist_ok=True, parents=True)
        package_data = self._package_data_to_sparse()
        self._write_file(outpath, package_data)

    def write(self, directory, pkgname, globaltimes, binary):
        self.fill_stress_perioddata()
        self.write_blockfile(directory, pkgname, globaltimes, binary=False)
        self.write_perioddata(directory, pkgname, binary=False)
        self.write_packagedata(directory, pkgname, binary=False)


class DisStructuredBoundaryCondition(BoundaryCondition):
    def to_sparse(self, arrdict, layer):
        spec = []
        for key in arrdict:
            if key in ["layer", "row", "column"]:
                spec.append((key, np.int32))
            else:
                spec.append((key, np.float64))

        sparse_dtype = np.dtype(spec)
        nrow = next(iter(arrdict.values())).size
        recarr = np.empty(nrow, dtype=sparse_dtype)
        for key, arr in arrdict.items():
            recarr[key] = arr
        return recarr


class DisVerticesBoundaryCondition(BoundaryCondition):
    def to_sparse(self, arrdict, layer):
        spec = []
        for key in arrdict:
            if key in ["layer", "cell2d"]:
                spec.append((key, np.int32))
            else:
                spec.append((key, np.float64))

        sparse_dtype = np.dtype(spec)
        nrow = next(iter(arrdict.values())).size
        recarr = np.empty(nrow, dtype=sparse_dtype)
        for key, arr in arrdict.items():
            recarr[key] = arr
        return recarr<|MERGE_RESOLUTION|>--- conflicted
+++ resolved
@@ -56,28 +56,11 @@
     return recarr
 
 
-<<<<<<< HEAD
-@dataclass
-class VariableMetaData:
-    """
-    Dataclass to store metadata of a variable.
-
-    Currently purely used to store datatypes, but can be later expanded to store
-    minimimum and maximum values of variables, keyword maps, and period/package
-    data flags.
-    """
-
-    dtype: type
-
-
 class PackageBase(abc.ABC):
     """
     This class is used for storing a collection of Xarray dataArrays or ugrid-DataArrays
     in a dataset. A load-from-file method is also provided. Storing to file is done by calling
     object.dataset.to_netcdf(...)
-=======
-class Package(abc.ABC):
->>>>>>> 07ba102f
     """
 
     def __init__(self, allargs=None):
@@ -432,22 +415,6 @@
                             path = pkgdirectory / f"{key}.dat"
                             self.write_text_griddata(path, da, dtype)
 
-<<<<<<< HEAD
-    def _write_table_section(
-        self, f, dataframe: pd.DataFrame, title: str, index: bool = False
-    ) -> None:
-        f.write(f"begin {title}\n")
-        block = dataframe.to_csv(
-            index=index,
-            header=False,
-            sep=" ",
-            line_terminator="\n",
-        )
-        trimmedlines = [line.strip() for line in block.splitlines()]
-        trimmedblock = "\n".join(map(str, trimmedlines)) + "\n"
-        f.write(trimmedblock)
-        f.write(f"end {title}\n")
-=======
     def _validate(self, schemata: Dict, **kwargs) -> Dict[str, List[ValidationError]]:
         errors = defaultdict(list)
         for variable, var_schemata in schemata.items():
@@ -474,7 +441,6 @@
         if len(errors) > 0:
             message = validation_pkg_error_message(errors)
             raise ValidationError(message)
->>>>>>> 07ba102f
         return
 
     def _netcdf_path(self, directory, pkgname):
