--- conflicted
+++ resolved
@@ -132,23 +132,18 @@
     regridded_array: GridDataArray, target_grid: GridDataArray
 ) -> GridDataArray:
     """'
-<<<<<<< HEAD
-    The regridded array may have coordinates that are not exactly the same as those of the targetgrid
-=======
     The regridded array may have coordinates that are not exactly the same as those of the target grid
->>>>>>> 87f91e64
     due to rounding errors (coordinates are re-computed in xugrid based on dx, dy).
     We overwrite the regridded coordinates with the target grid coordinates.
     This is not necessary for integer coordinates, such as layer and those of unstructured grids.
     """
-<<<<<<< HEAD
-    if "dx" in regridded_array.coords:
-        regridded_array = regridded_array.assign_coords(
-            {"dx": target_grid.coords["dx"].values[()]}
-        )
-    if "dy" in regridded_array.coords:
-        regridded_array = regridded_array.assign_coords(
-            {"dy": target_grid.coords["dy"].values[()]}
+    expected_coordinates = ["dx", "dy", "x", "y"]
+    for coord in expected_coordinates:
+        if coord in regridded_array.coords:
+            regridded_array = regridded_array.assign_coords(
+                {coord: target_grid.coords[coord].values[()]}
+            )
+    return regridded_array
         )
     if "x" in regridded_array.coords:
         regridded_array = regridded_array.assign_coords(
@@ -158,12 +153,4 @@
         regridded_array = regridded_array.assign_coords(
             {"y": target_grid.coords["y"].values[()]}
         )
-=======
-    expected_coordinates = ["dx", "dy", "x", "y"]
-    for coord in expected_coordinates:
-        if coord in regridded_array.coords:
-            regridded_array = regridded_array.assign_coords(
-                {coord: target_grid.coords[coord].values[()]}
-            )
->>>>>>> 87f91e64
     return regridded_array