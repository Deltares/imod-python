import abc
from enum import Enum
<<<<<<< HEAD
from typing import Any, Dict, List, Optional, Tuple, Union
=======
from typing import Any, Dict, List, Optional, Union
>>>>>>> da5b8f18

import xarray as xr
import xugrid as xu
from xugrid.regrid.regridder import BaseRegridder

from imod.typing.grid import GridDataArray


class RegridderType(Enum):
    """
    Enumerator referring to regridder types in ``xugrid``.
    These can be used safely in scripts, remaining backwards compatible for
    when it is decided to rename regridders in ``xugrid``. For an explanation
    what each regridder type does, we refer to the `xugrid documentation <https://deltares.github.io/xugrid/examples/regridder_overview.html>`_
    """

    CENTROIDLOCATOR = xu.CentroidLocatorRegridder
    BARYCENTRIC = xu.BarycentricInterpolator
    OVERLAP = xu.OverlapRegridder
    RELATIVEOVERLAP = xu.RelativeOverlapRegridder


class RegridderInstancesCollection:
    """
    This class stores any number of regridders that can regrid a single source grid to a single target grid.
    By storing the regridders, we make sure the regridders can be re-used for different arrays on the same grid.
    This is important because computing the regridding weights is a costly affair.
    """

    def __init__(
        self,
        source_grid: Union[xr.DataArray, xu.UgridDataArray],
        target_grid: Union[xr.DataArray, xu.UgridDataArray],
    ) -> None:
        self.regridder_instances: Dict[
            Tuple[type[BaseRegridder], Optional[str]], BaseRegridder
        ] = {}
        self._source_grid = source_grid
        self._target_grid = target_grid

    def __has_regridder(
        self, regridder_type: type[BaseRegridder], method: Optional[str] = None
    ) -> bool:
        return (regridder_type, method) in self.regridder_instances.keys()

    def __get_existing_regridder(
        self, regridder_type: type[BaseRegridder], method: Optional[str]
    ) -> BaseRegridder:
        if self.__has_regridder(regridder_type, method):
            return self.regridder_instances[(regridder_type, method)]
        raise ValueError("no existing regridder of type " + str(regridder_type))

    def __create_regridder(
        self, regridder_type: type[BaseRegridder], method: Optional[str]
    ) -> BaseRegridder:
        method_args = () if method is None else (method,)

        self.regridder_instances[(regridder_type, method)] = regridder_type(
            self._source_grid, self._target_grid, *method_args
        )
        return self.regridder_instances[(regridder_type, method)]

    def __get_regridder_class(
        self, regridder_type: RegridderType | BaseRegridder
    ) -> type[BaseRegridder]:
        if isinstance(regridder_type, abc.ABCMeta):
            if not issubclass(regridder_type, BaseRegridder):
                raise ValueError(
                    "only derived types of BaseRegridder can be instantiated"
                )
            return regridder_type
        elif isinstance(regridder_type, RegridderType):
            return regridder_type.value

        raise ValueError("invalid type for regridder")

    def get_regridder(
        self,
        regridder_type: Union[RegridderType, BaseRegridder],
        method: Optional[str] = None,
    ) -> BaseRegridder:
        """
        returns a regridder of the specified type and with the specified method.
        The desired type can be passed through  the argument "regridder_type" as an enumerator or
        as a class.
        The following two are equivalent:
        instancesCollection.get_regridder(RegridderType.OVERLAP, "mean")
        instancesCollection.get_regridder(xu.OverlapRegridder, "mean")


        Parameters
        ----------
        regridder_type: RegridderType or regridder class
            indicates the desired regridder type
        method: str or None
            indicates the method the regridder should apply

        Returns
        -------
        a regridder of the specified characteristics
        """
        regridder_class = self.__get_regridder_class(regridder_type)

        if not self.__has_regridder(regridder_class, method):
            self.__create_regridder(regridder_class, method)

        return self.__get_existing_regridder(regridder_class, method)


def get_non_grid_data(package, grid_names: List[str]) -> Dict[str, Any]:
    """
    This function copies the attributes of a dataset that are scalars, such as options.

    parameters
    ----------
    grid_names: list of str
        the names of the attribbutes of a dataset that are grids.
    """
    result = {}
    all_non_grid_data = list(package.dataset.keys())
    for name in grid_names:
        if name in all_non_grid_data:
            all_non_grid_data.remove(name)
    for name in all_non_grid_data:
        if "time" in package.dataset[name].coords:
            result[name] = package.dataset[name]
        else:
            result[name] = package.dataset[name].values[()]
    return result


def assign_coord_if_present(
    coordname: str, target_grid: GridDataArray, maybe_has_coords_attr: Any
):
    """
    If ``maybe_has_coords`` has a ``coords`` attribute and if coordname in
    target_grid, copy coord.
    """
    if coordname in target_grid.coords:
        if coordname in target_grid.coords and hasattr(maybe_has_coords_attr, "coords"):
            maybe_has_coords_attr = maybe_has_coords_attr.assign_coords(
                {coordname: target_grid.coords[coordname].values[()]}
            )
    return maybe_has_coords_attr<|MERGE_RESOLUTION|>--- conflicted
+++ resolved
@@ -1,10 +1,6 @@
 import abc
 from enum import Enum
-<<<<<<< HEAD
 from typing import Any, Dict, List, Optional, Tuple, Union
-=======
-from typing import Any, Dict, List, Optional, Union
->>>>>>> da5b8f18
 
 import xarray as xr
 import xugrid as xu
