--- conflicted
+++ resolved
@@ -6,10 +6,7 @@
 import numpy as np
 
 from imod.mf6.package import Package
-<<<<<<< HEAD
-=======
 from imod.mf6.write_context import WriteContext
->>>>>>> 7b2c9a97
 from imod.schemata import DTypeSchema
 
 
