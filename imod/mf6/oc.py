import collections

import numpy as np

from imod.mf6.pkgbase import Package


class OutputControl(Package):
    """
    The Output Control Option determines how and when heads are printed to the
    listing file and/or written to a separate binary output file.
    https://water.usgs.gov/water-resources/software/MODFLOW-6/mf6io_6.0.4.pdf#page=47

    Currently the settings "first", "last", "all", and "frequency"
    are supported, the "steps" setting is not supported, because of
    its ragged nature. Furthermore, only one setting per stress period
    can be specified in imod-python.

    Parameters
    ----------
    save_head : {string, integer}, or xr.DataArray of {string, integer}, optional
        String or integer indicating output control for head file (.hds)
        If string, should be one of ["first", "last", "all"].
        If integer, interpreted as frequency.
    save_budget : {string, integer}, or xr.DataArray of {string, integer}, optional
        String or integer indicating output control for cell budgets (.cbc)
        If string, should be one of ["first", "last", "all"].
        If integer, interpreted as frequency.

    Examples
    --------
    To specify a mix of both 'frequency' and 'first' setting,
    we need to specify an array with both integers and strings.
    For this we need to create a numpy object array first,
    otherwise xarray converts all to strings automatically.

    >>> time = [np.datetime64("2000-01-01"), np.datetime64("2000-01-02")]
    >>> data = np.array(["last", 5], dtype="object")
    >>> save_head = xr.DataArray(data, coords={"time": time}, dims=("time"))
    >>> oc = imod.mf6.OutputControl(save_head=save_head, save_budget=None)

    """

    _pkg_id = "oc"
    _keyword_map = {}
    _template = Package._initialize_template(_pkg_id)

    def __init__(self, save_head=None, save_budget=None):
<<<<<<< HEAD
        super(__class__, self).__init__()
        self.dataset["save_head"] = save_head
        self.dataset["save_budget"] = save_budget
=======
        super().__init__()
        self["save_head"] = save_head
        self["save_budget"] = save_budget
>>>>>>> 760876be

    def _get_ocsetting(self, setting):
        """Get oc setting based on its type. If integers return f'frequency {setting}', if"""
        if isinstance(setting, (int, np.integer)) and not isinstance(setting, bool):
            return f"frequency {setting}"
        elif isinstance(setting, str):
            if setting.lower() in ["first", "last", "all"]:
                return setting.lower()
            else:
                raise ValueError(
                    f"Output Control received wrong string. String should be one of ['first', 'last', 'all'], instead got {setting}"
                )
        else:
            raise TypeError(
                f"Output Control setting should be either integer or string in ['first', 'last', 'all'], instead got {setting}"
            )

    def render(self, directory, pkgname, globaltimes, binary):
        d = {}
        modelname = directory.stem
        if self.dataset["save_head"].values[()] is not None:
            d["headfile"] = (directory / f"{modelname}.hds").as_posix()
        if self.dataset["save_budget"].values[()] is not None:
            d["budgetfile"] = (directory / f"{modelname}.cbc").as_posix()

        periods = collections.defaultdict(dict)
        for datavar in self.dataset.data_vars:
            if self.dataset[datavar].values[()] is None:
                continue
            key = datavar.replace("_", " ")
            if "time" in self.dataset[datavar].coords:
                package_times = self.dataset[datavar].coords["time"].values
                starts = np.searchsorted(globaltimes, package_times) + 1
                for i, s in enumerate(starts):
                    setting = self.dataset[datavar].isel(time=i).item()
                    periods[s][key] = self._get_ocsetting(setting)

            else:
                setting = self.dataset[datavar].item()
                periods[1][key] = self._get_ocsetting(setting)

        d["periods"] = periods

        return self._template.render(d)<|MERGE_RESOLUTION|>--- conflicted
+++ resolved
@@ -46,15 +46,9 @@
     _template = Package._initialize_template(_pkg_id)
 
     def __init__(self, save_head=None, save_budget=None):
-<<<<<<< HEAD
-        super(__class__, self).__init__()
+        super().__init__()
         self.dataset["save_head"] = save_head
         self.dataset["save_budget"] = save_budget
-=======
-        super().__init__()
-        self["save_head"] = save_head
-        self["save_budget"] = save_budget
->>>>>>> 760876be
 
     def _get_ocsetting(self, setting):
         """Get oc setting based on its type. If integers return f'frequency {setting}', if"""
