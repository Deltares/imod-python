import numpy as np
import xarray as xr

from imod.mf6.boundary_condition import AdvancedBoundaryCondition, BoundaryCondition
from imod.mf6.validation import BOUNDARY_DIMS_SCHEMA
from imod.schemata import (
    AllInsideNoDataSchema,
    AllNoDataSchema,
    AllValueSchema,
    CoordsSchema,
    DimsSchema,
    DTypeSchema,
    IdentityNoDataSchema,
    IndexesSchema,
    OtherCoordsSchema,
)


class UnsaturatedZoneFlow(AdvancedBoundaryCondition):
    """
    Unsaturated Zone Flow (UZF) package.

    TODO: Support timeseries file? Observations? Water Mover?

    Parameters
    ----------
    surface_depression_depth: array of floats (xr.DataArray)
        is the surface depression depth of the UZF cell.
    kv_sat: array of floats (xr.DataArray)
        is the vertical saturated hydraulic conductivity of the UZF cell.
        NOTE: the UZF package determines the location of inactive cells where kv_sat is np.nan
    theta_res: array of floats (xr.DataArray)
        is the residual (irreducible) water content of the UZF cell.
    theta_sat: array of floats (xr.DataArray)
        is the saturated water content of the UZF cell.
    theta_init: array of floats (xr.DataArray)
        is the initial water content of the UZF cell.
    epsilon: array of floats (xr.DataArray)
        is the epsilon exponent of the UZF cell.
    infiltration_rate: array of floats (xr.DataArray)
        defines the applied infiltration rate of the UZF cell (LT -1).
    et_pot: array of floats (xr.DataArray, optional)
        defines the potential evapotranspiration rate of the UZF cell and specified
        GWF cell. Evapotranspiration is first removed from the unsaturated zone and any remaining
        potential evapotranspiration is applied to the saturated zone. If IVERTCON is greater than zero
        then residual potential evapotranspiration not satisfied in the UZF cell is applied to the underlying
        UZF and GWF cells.
    extinction_depth: array of floats (xr.DataArray, optional)
        defines the evapotranspiration extinction depth of the UZF cell. If
        IVERTCON is greater than zero and EXTDP extends below the GWF cell bottom then remaining
        potential evapotranspiration is applied to the underlying UZF and GWF cells. EXTDP is always
        specified, but is only used if SIMULATE ET is specified in the OPTIONS block.
    extinction_theta: array of floats (xr.DataArray, optional)
        defines the evapotranspiration extinction water content of the UZF
        cell. If specified, ET in the unsaturated zone will be simulated either as a function of the
        specified PET rate while the water content (THETA) is greater than the ET extinction water content
    air_entry_potential: array of floats (xr.DataArray, optional)
        defines the air entry potential (head) of the UZF cell. If specified, ET will be
        simulated using a capillary pressure based formulation.
        Capillary pressure is calculated using the Brooks-Corey retention function ("air_entry")
    root_potential: array of floats (xr.DataArray, optional)
        defines the root potential (head) of the UZF cell. If specified, ET will be
        simulated using a capillary pressure based formulation.
        Capillary pressure is calculated using the Brooks-Corey retention function ("air_entry"
    root_activity: array of floats (xr.DataArray, optional)
        defines the root activity function of the UZF cell. ROOTACT is
        the length of roots in a given volume of soil divided by that volume. Values range from 0 to about 3
        cm-2, depending on the plant community and its stage of development. If specified, ET will be
        simulated using a capillary pressure based formulation.
        Capillary pressure is calculated using the Brooks-Corey retention function ("air_entry"
    groundwater_ET_function: ({"linear", "square"}, optional)
        keyword specifying that groundwater evapotranspiration will be simulated using either
        the original ET formulation of MODFLOW-2005 ("linear"). Or by assuming a constant ET
        rate for groundwater levels between land surface (TOP) and land surface minus the ET extinction
        depth (TOP-EXTDP) ("square"). In the latter case, groundwater ET is smoothly reduced
        from the PET rate to zero over a nominal interval at TOP-EXTDP.
    simulate_seepage: ({True, False}, optional)
        keyword specifying that groundwater discharge (GWSEEP) to land surface will be
        simulated. Groundwater discharge is nonzero when groundwater head is greater than land surface.
    print_input: ({True, False}, optional)
        keyword to indicate that the list of UZF information will be written to the listing file
        immediately after it is read.
        Default is False.
    print_flows: ({True, False}, optional)
        keyword to indicate that the list of UZF flow rates will be printed to the listing file for
        every stress period time step in which "BUDGET PRINT" is specified in Output Control. If there is
        no Output Control option and "PRINT FLOWS" is specified, then flow rates are printed for the last
        time step of each stress period.
        Default is False.
    save_flows: ({True, False}, optional)
        keyword to indicate that UZF flow terms will be written to the file specified with "BUDGET
        FILEOUT" in Output Control.
        Default is False.
    observations: [Not yet supported.]
        Default is None.
    water_mover: [Not yet supported.]
        Default is None.
    timeseries: [Not yet supported.]
        Default is None.
        TODO: We could allow the user to either use xarray DataArrays to specify BCS or
        use a pd.DataFrame and use the MF6 timeseries files to read input. The latter could
        save memory for laterally large-scale models, through efficient use of the UZF cell identifiers.
    validate: {True, False}
        Flag to indicate whether the package should be validated upon
        initialization. This raises a ValidationError if package input is
        provided in the wrong manner. Defaults to True.
    """

    _period_data = (
        "infiltration_rate",
        "et_pot",
        "extinction_depth",
        "extinction_theta",
        "air_entry_potential",
        "root_potential",
        "root_activity",
    )

    _init_schemata = {
        "surface_depression_depth": [
            DTypeSchema(np.floating),
            BOUNDARY_DIMS_SCHEMA,
        ],
        "kv_sat": [
            DTypeSchema(np.floating),
            IndexesSchema(),
            CoordsSchema(("layer",)),
            BOUNDARY_DIMS_SCHEMA,
        ],
        "theta_res": [
            DTypeSchema(np.floating),
            BOUNDARY_DIMS_SCHEMA,
        ],
        "theta_sat": [
            DTypeSchema(np.floating),
            BOUNDARY_DIMS_SCHEMA,
        ],
        "theta_init": [
            DTypeSchema(np.floating),
            BOUNDARY_DIMS_SCHEMA,
        ],
        "epsilon": [
            DTypeSchema(np.floating),
            BOUNDARY_DIMS_SCHEMA,
        ],
        "infiltration_rate": [
            DTypeSchema(np.floating),
            BOUNDARY_DIMS_SCHEMA,
        ],
        "et_pot": [
            DTypeSchema(np.floating),
            BOUNDARY_DIMS_SCHEMA | DimsSchema(),  # optional var
        ],
        "extinction_depth": [
            DTypeSchema(np.floating),
            BOUNDARY_DIMS_SCHEMA | DimsSchema(),  # optional var
        ],
        "extinction_theta": [
            DTypeSchema(np.floating),
            BOUNDARY_DIMS_SCHEMA | DimsSchema(),  # optional var
        ],
        "root_potential": [
            DTypeSchema(np.floating),
            BOUNDARY_DIMS_SCHEMA | DimsSchema(),  # optional var
        ],
        "root_activity": [
            DTypeSchema(np.floating),
            BOUNDARY_DIMS_SCHEMA | DimsSchema(),  # optional var
        ],
        "print_flows": [DTypeSchema(np.bool_), DimsSchema()],
        "save_flows": [DTypeSchema(np.bool_), DimsSchema()],
    }
    _write_schemata = {
        "kv_sat": [
            AllValueSchema(">", 0.0),
            OtherCoordsSchema("idomain"),
            AllNoDataSchema(),  # Check for all nan, can occur while clipping
            AllInsideNoDataSchema(other="idomain", is_other_notnull=(">", 0)),
        ],
        "surface_depression_depth": [IdentityNoDataSchema("kv_sat")],
        "theta_res": [IdentityNoDataSchema("kv_sat"), AllValueSchema(">=", 0.0)],
        "theta_sat": [IdentityNoDataSchema("kv_sat"), AllValueSchema(">=", 0.0)],
        "theta_init": [IdentityNoDataSchema("kv_sat"), AllValueSchema(">=", 0.0)],
        "epsilon": [IdentityNoDataSchema("kv_sat")],
        "infiltration_rate": [IdentityNoDataSchema("kv_sat")],
        "et_pot": [IdentityNoDataSchema("kv_sat")],
        "extinction_depth": [IdentityNoDataSchema("kv_sat")],
        "extinction_theta": [IdentityNoDataSchema("kv_sat")],
        "root_potential": [IdentityNoDataSchema("kv_sat")],
        "root_activity": [IdentityNoDataSchema("kv_sat")],
    }

    _package_data = (
        "surface_depression_depth",
        "kv_sat",
        "theta_res",
        "theta_sat",
        "theta_init",
        "epsilon",
    )
    _pkg_id = "uzf"

    _template = BoundaryCondition._initialize_template(_pkg_id)

    def __init__(
        self,
        surface_depression_depth,
        kv_sat,
        theta_res,
        theta_sat,
        theta_init,
        epsilon,
        infiltration_rate,
        et_pot=None,
        extinction_depth=None,
        extinction_theta=None,
        air_entry_potential=None,
        root_potential=None,
        root_activity=None,
        ntrailwaves=7,  # Recommended in manual
        nwavesets=40,
        groundwater_ET_function=None,
        simulate_groundwater_seepage=False,
        print_input=False,
        print_flows=False,
        save_flows=False,
        observations=None,
        water_mover=None,
        timeseries=None,
        validate: bool = True,
    ):
        super().__init__(locals())
        # Package data
        self.dataset["surface_depression_depth"] = surface_depression_depth
        self.dataset["kv_sat"] = kv_sat
        self.dataset["theta_res"] = theta_res
        self.dataset["theta_sat"] = theta_sat
        self.dataset["theta_init"] = theta_init
        self.dataset["epsilon"] = epsilon

        # Stress period data
        self._check_options(
            groundwater_ET_function,
            et_pot,
            extinction_depth,
            extinction_theta,
            air_entry_potential,
            root_potential,
            root_activity,
        )

        self.dataset["infiltration_rate"] = infiltration_rate
        self.dataset["et_pot"] = et_pot
        self.dataset["extinction_depth"] = extinction_depth
        self.dataset["extinction_theta"] = extinction_theta
        self.dataset["air_entry_potential"] = air_entry_potential
        self.dataset["root_potential"] = root_potential
        self.dataset["root_activity"] = root_activity

        # Dimensions
        self.dataset["ntrailwaves"] = ntrailwaves
        self.dataset["nwavesets"] = nwavesets

        # Options
        self.dataset["groundwater_ET_function"] = groundwater_ET_function
        self.dataset["simulate_gwseep"] = simulate_groundwater_seepage
        self.dataset["print_input"] = print_input
        self.dataset["print_flows"] = print_flows
        self.dataset["save_flows"] = save_flows
        self.dataset["observations"] = observations
        self.dataset["water_mover"] = water_mover
        self.dataset["timeseries"] = timeseries

        # Additonal indices for Packagedata
        self.dataset["landflag"] = self._determine_landflag(kv_sat)
        self.dataset["iuzno"] = self._create_uzf_numbers(self["landflag"])
        self.dataset["iuzno"].name = "uzf_number"
        self.dataset["ivertcon"] = self._determine_vertical_connection(self["iuzno"])

        self._validate_init_schemata(validate)

    def fill_stress_perioddata(self):
        """Modflow6 requires something to be filled in the stress perioddata,
        even though the data is not used in the current configuration.
        Only an infiltration rate is required,
        the rest can be filled with dummy values if not provided.
        """
        for var in self._period_data:
            if self.dataset[var].size == 1:  # Prevent loading large arrays in memory
                if self.dataset[var].values[()] is None:
                    self.dataset[var] = xr.full_like(self["infiltration_rate"], 0.0)
                else:
                    raise ValueError("{} cannot be a scalar".format(var))

    def _check_options(
        self,
        groundwater_ET_function,
        et_pot,
        extinction_depth,
        extinction_theta,
        air_entry_potential,
        root_potential,
        root_activity,
    ):
        simulate_et = [x is not None for x in [et_pot, extinction_depth]]
        unsat_etae = [
            x is not None for x in [air_entry_potential, root_potential, root_activity]
        ]

        if all(simulate_et):
            self.dataset["simulate_et"] = True
        elif any(simulate_et):
            raise ValueError("To simulate ET, set both et_pot and extinction_depth")

        if extinction_theta is not None:
            self.dataset["unsat_etwc"] = True

        if all(unsat_etae):
            self.dataset["unsat_etae"] = True
        elif any(unsat_etae):
            raise ValueError(
                "To simulate ET with a capillary based formulation, set air_entry_potential, root_potential, and root_activity"
            )

        if all(unsat_etae) and (extinction_theta is not None):
            raise ValueError(
                """Both capillary based formulation and water content based formulation set based on provided input data.
                Please provide either only extinction_theta or (air_entry_potential, root_potential, and root_activity)"""
            )

        if groundwater_ET_function == "linear":
            self.dataset["linear_gwet"] = True
        elif groundwater_ET_function == "square":
            self.dataset["square_gwet"] = True
        elif groundwater_ET_function is None:
            pass
        else:
            raise ValueError(
                "Groundwater ET function should be either 'linear','square' or None"
            )

    def _create_uzf_numbers(self, landflag):
        """Create unique UZF ID's. Inactive cells equal 0"""
        return np.cumsum(np.ravel(landflag)).reshape(landflag.shape) * landflag

    def _determine_landflag(self, kv_sat):
        return (np.isfinite(kv_sat)).astype(np.int32)

    def _determine_vertical_connection(self, uzf_number):
        return uzf_number.shift(layer=-1, fill_value=0)

    def _package_data_to_sparse(self):
        notnull = self.dataset["landflag"].values == 1
        iuzno = self.dataset["iuzno"].values[notnull]
        landflag = self.dataset["landflag"].values[notnull]
        ivertcon = self.dataset["ivertcon"].values[notnull]

        ds = self.dataset[list(self._package_data)]

        layer = ds["layer"].values
        arrdict = self._ds_to_arrdict(ds)
        recarr = super()._to_struct_array(arrdict, layer)

        field_spec = self._get_field_spec_from_dtype(recarr)
        field_names = [i[0] for i in field_spec]
        index_spec = [("iuzno", np.int32)] + field_spec[:3]
        field_spec = (
            [("landflag", np.int32)] + [("ivertcon", np.int32)] + field_spec[3:]
        )
        sparse_dtype = np.dtype(index_spec + field_spec)

        recarr_new = np.empty(recarr.shape, dtype=sparse_dtype)
        recarr_new["iuzno"] = iuzno
        recarr_new["landflag"] = landflag
        recarr_new["ivertcon"] = ivertcon
        recarr_new[field_names] = recarr

        return recarr_new

    def render(self, directory, pkgname, globaltimes, binary):
        """Render fills in the template only, doesn't write binary data"""
        d = {}
        bin_ds = self.dataset[list(self._period_data)]
        d["periods"] = self._period_paths(
            directory, pkgname, globaltimes, bin_ds, binary=False
        )
        not_options = (
            list(self._period_data) + list(self._package_data) + ["iuzno" + "ivertcon"]
        )
<<<<<<< HEAD
        d = self._get_options(d, not_options=not_options)
        path = pathlib.Path(directory.stem) / pkgname / f"{self._pkg_id}-pkgdata.dat"
=======
        d = self.get_options(d, not_options=not_options)
        path = directory / pkgname / f"{self._pkg_id}-pkgdata.dat"
>>>>>>> 7c879ae4
        d["packagedata"] = path.as_posix()
        d["nuzfcells"] = self._max_active_n()
        return self._template.render(d)

    def _to_struct_array(self, arrdict, layer):
        """Convert from dense arrays to list based input,
        since the perioddata does not require cellids but iuzno, we hgave to override"""
        # TODO add pkgcheck that period table aligns
        # Get the number of valid values
        notnull = self.dataset["landflag"].values == 1
        iuzno = self.dataset["iuzno"].values
        nrow = notnull.sum()
        # Define the numpy structured array dtype
        index_spec = [("iuzno", np.int32)]
        field_spec = [(key, np.float64) for key in arrdict]
        sparse_dtype = np.dtype(index_spec + field_spec)

        # Initialize the structured array
        recarr = np.empty(nrow, dtype=sparse_dtype)
        # Fill in the indices
        recarr["iuzno"] = iuzno[notnull]

        # Fill in the data
        for key, arr in arrdict.items():
            recarr[key] = arr[notnull].astype(np.float64)

        return recarr

    def _validate(self, schemata, **kwargs):
        # Insert additional kwargs
        kwargs["kv_sat"] = self["kv_sat"]
        errors = super()._validate(schemata, **kwargs)

        return errors<|MERGE_RESOLUTION|>--- conflicted
+++ resolved
@@ -387,13 +387,8 @@
         not_options = (
             list(self._period_data) + list(self._package_data) + ["iuzno" + "ivertcon"]
         )
-<<<<<<< HEAD
         d = self._get_options(d, not_options=not_options)
-        path = pathlib.Path(directory.stem) / pkgname / f"{self._pkg_id}-pkgdata.dat"
-=======
-        d = self.get_options(d, not_options=not_options)
         path = directory / pkgname / f"{self._pkg_id}-pkgdata.dat"
->>>>>>> 7c879ae4
         d["packagedata"] = path.as_posix()
         d["nuzfcells"] = self._max_active_n()
         return self._template.render(d)
