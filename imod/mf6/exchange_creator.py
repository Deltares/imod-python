import copy
from typing import Dict, List

import numpy as np
import pandas as pd
import xarray as xr

from imod.mf6.gwfgwf import GWFGWF
from imod.mf6.modelsplitter import PartitionInfo
from imod.mf6.utilities.grid_utilities import (
    create_geometric_grid_info,
    get_active_domain_slice,
    to_cell_idx,
)
from imod.typing.grid import GridDataArray, is_unstructured


def to_xarray(connected_cells: pd.DataFrame) -> xr.Dataset:
    dataset = connected_cells.to_xarray()

    if (
        connected_cells["cell_id1"].any()
        and len(connected_cells["cell_id1"].values[0]) == 2
    ):
        dataset["cell_id1"] = xr.DataArray(
            np.array(list(zip(*connected_cells["cell_id1"]))).T,
            dims=("index", "cell_dims1"),
            coords={"cell_dims1": ["row_1", "column_1"]},
        )
        dataset["cell_id2"] = xr.DataArray(
            np.array(list(zip(*connected_cells["cell_id2"]))).T,
            dims=("index", "cell_dims2"),
            coords={"cell_dims2": ["row_2", "column_2"]},
        )

    return dataset


class ExchangeCreator:
    """
    Creates the GroundWaterFlow to GroundWaterFlow exchange package (gwfgwf) as a function of a submodel label array and a
    PartitionInfo object. This file contains the cell indices of coupled cells. With coupled cells we mean cells that are adjacent but 
    that are located in different subdomains.  At the moment only structured grids are supported, for unstructured grids the geometric information 
    is still set to default values. 

    The submodel_labels array should have the same topology as the domain being partitioned. The array will be used
    to determine the connectivity of the submodels after the split operation has been performed.

    """

    def __init__(
        self, submodel_labels: GridDataArray, partition_info: List[PartitionInfo]
    ):
        self._submodel_labels = submodel_labels

        self._global_cell_indices = to_cell_idx(submodel_labels)
        if is_unstructured(submodel_labels):
            self._connected_cells = self._find_connected_cells_unstructured()
        else:
            self._connected_cells = self._find_connected_cells_structured()

        self._global_to_local_mapping = (
            self._create_global_cellidx_to_local_cellid_mapping(partition_info)
        )

        self._geometric_information = self._compute_geometric_information()

    def create_exchanges(self, model_name: str, layers: GridDataArray) -> List[GWFGWF]:
        """
        Create GroundWaterFlow-GroundWaterFlow exchanges based on the submodel_labels array provided in the class
        constructor. The layer parameter is used to extrude the cell connection through all the layers. An exchange
        contains:
        - the model names of the connected submodel
        - the local cell id of the first model
        - the local cell id of the second model
        - the layer on which the connected cells reside

         For each connection between submodels only a single exchange is created. So if an exchange of model1 to
         model2 is created then no exchange for model2 to model1 will be created.

         Add the moment the geometric coefficients aren't computed.


        Returns
        -------
        a list of GWFGWF-exchanges

        """
        layers = layers.to_dataframe().filter(["layer"])

        connected_cells_with_geometric_info = pd.merge(
            self._connected_cells, self._geometric_information
        )

        exchanges = []
        for (
            model_id1,
            grouped_connected_models,
        ) in connected_cells_with_geometric_info.groupby("cell_label1"):
            for model_id2, connected_domain_pair in grouped_connected_models.groupby(
                "cell_label2"
            ):
                mapping1 = (
                    self._global_to_local_mapping[model_id1]
                    .drop(columns=["local_idx"])
                    .rename(
                        columns={"global_idx": "cell_idx1", "local_cell_id": "cell_id1"}
                    )
                )

                mapping2 = (
                    self._global_to_local_mapping[model_id2]
                    .drop(columns=["local_idx"])
                    .rename(
                        columns={"global_idx": "cell_idx2", "local_cell_id": "cell_id2"}
                    )
                )

                connected_cells = (
                    connected_domain_pair.merge(mapping1)
                    .merge(mapping2)
                    .filter(["cell_id1", "cell_id2", "cl1", "cl2", "hwva"])
                )

                connected_cells = pd.merge(layers, connected_cells, how="cross")

<<<<<<< HEAD
                connected_cells_id1 = connected_cells["cell_id1"].values
                connected_cells_id2 = connected_cells["cell_id2"].values
                if is_unstructured(self._submodel_labels):
                    connected_cells_id1 = connected_cells["cell_id1"].values + 1
                    connected_cells_id2 = connected_cells["cell_id2"].values + 1
=======
                connected_cells_dataset = to_xarray(connected_cells)

>>>>>>> e7df0fba
                exchanges.append(
                    GWFGWF(
                        f"{model_name}_{model_id1}",
                        f"{model_name}_{model_id2}",
<<<<<<< HEAD
                        connected_cells_id1,
                        connected_cells_id2,
                        connected_cells["layer"].values,
                        connected_cells["cl1"].values,
                        connected_cells["cl2"].values,
                        connected_cells["hwva"].values,
=======
                        **connected_cells_dataset,
>>>>>>> e7df0fba
                    )
                )

        return exchanges

    def _find_connected_cells_structured(self) -> pd.DataFrame:
        connected_cells_along_x = self._find_connected_cells_along_axis("x")
        connected_cells_along_y = self._find_connected_cells_along_axis("y")

        return pd.merge(connected_cells_along_x, connected_cells_along_y, how="outer")

    def _find_connected_cells_unstructured(self) -> pd.DataFrame:
        # make a deepcopy to avoid changing the original
        edge_face = copy.deepcopy(
            self._submodel_labels.ugrid.grid.edge_face_connectivity
        )
        edge_index = [i for i in range(len(edge_face))]

        f1 = edge_face[:, 0]
        f2 = edge_face[:, 1]

        # edges at the external boundary have one -1 for the external "gridblock"
        # we set both entries to -1 here so that en exteral edge will have [-1, -1]
        f1 = np.where(f2 >= 0, f1, -1)
        f2 = np.where(f1 >= 0, f2, -1)
        label_of_edge1 = self._submodel_labels.values[f1]
        label_of_edge2 = self._submodel_labels.values[f2]

        # only keep the edge indces where the labels are different. The others will be -1
        edge_indices_internal_boundary = np.where(
            label_of_edge1 - label_of_edge2 != 0, edge_index, -1
        )
        # only keep the edge indces hat are not -1
        edge_indices_internal_boundary = np.setdiff1d(
            edge_indices_internal_boundary, [-1]
        )
        internal_boundary = edge_face[edge_indices_internal_boundary]

        connected_cell_info = pd.DataFrame(
            {
                "cell_idx1": internal_boundary[:, 0],
                "cell_idx2": internal_boundary[:, 1],
                "cell_label1": label_of_edge1[edge_indices_internal_boundary],
                "cell_label2": label_of_edge2[edge_indices_internal_boundary],
            }
        )

        return connected_cell_info

    def _find_connected_cells_along_axis(self, axis_label: str) -> pd.DataFrame:
        diff1 = self._submodel_labels.diff(f"{axis_label}", label="lower")
        diff2 = self._submodel_labels.diff(f"{axis_label}", label="upper")

        connected_cells_idx1 = self._global_cell_indices.where(
            diff1 != 0, drop=True
        ).astype(int)
        connected_cells_idx2 = self._global_cell_indices.where(
            diff2 != 0, drop=True
        ).astype(int)

        connected_model_label1 = self._submodel_labels.where(
            diff1 != 0, drop=True
        ).astype(int)
        connected_model_label2 = self._submodel_labels.where(
            diff2 != 0, drop=True
        ).astype(int)

        connected_cell_info = pd.DataFrame(
            {
                "cell_idx1": connected_cells_idx1.values.flatten(),
                "cell_idx2": connected_cells_idx2.values.flatten(),
                "cell_label1": connected_model_label1.values.flatten(),
                "cell_label2": connected_model_label2.values.flatten(),
            }
        )

        return connected_cell_info

    def _create_global_cellidx_to_local_cellid_mapping(
        self, partition_info: List[PartitionInfo]
    ) -> Dict[int, pd.DataFrame]:
        global_to_local_idx = _create_global_to_local_idx(
            partition_info, self._global_cell_indices
        )
        local_cell_idx_to_id = _local_cell_idx_to_id(partition_info)

        mapping = {}
        for submodel_partition_info in partition_info:
            model_id = submodel_partition_info.id
            mapping[model_id] = pd.merge(
                global_to_local_idx[model_id], local_cell_idx_to_id[model_id]
            )

        return mapping

    def _compute_geometric_information(self) -> pd.DataFrame:
        if is_unstructured(self._submodel_labels):
            ones = np.ones_like(self._connected_cells["cell_idx1"].values, dtype=int)

            df = pd.DataFrame(
                {
                    "cell_idx1": self._connected_cells["cell_idx1"].values,
                    "cell_idx2": self._connected_cells["cell_idx2"].values,
                    "cl1": ones,
                    "cl2": ones,
                    "hwva": ones,
                }
            )
            return df
        geometric_grid_info = create_geometric_grid_info(self._global_cell_indices)

        cell1_df = geometric_grid_info.take(self._connected_cells["cell_idx1"])
        cell2_df = geometric_grid_info.take(self._connected_cells["cell_idx2"])

        distance_x = np.abs(cell1_df["x"].values - cell2_df["x"].values)
        distance_y = np.abs(cell1_df["y"].values - cell2_df["y"].values)
        distance = np.sqrt(distance_x**2 + distance_y**2)

        cl1 = 0.5 * np.where(
            distance_x > distance_y, cell1_df["dx"].values, cell1_df["dy"].values
        )
        cl2 = 0.5 * np.where(
            distance_x > distance_y, cell2_df["dx"].values, cell2_df["dy"].values
        )

        df = pd.DataFrame(
            {
                "cell_idx1": self._connected_cells["cell_idx1"].values,
                "cell_idx2": self._connected_cells["cell_idx2"].values,
                "cl1": cl1,
                "cl2": cl2,
                "hwva": distance.flatten(),
            }
        )

        return df


def _create_global_to_local_idx(
    partition_info: List[PartitionInfo], global_cell_indices: GridDataArray
) -> Dict[int, pd.DataFrame]:
    global_to_local_idx = {}
    for submodel_partition_info in partition_info:
        local_cell_indices = _get_local_cell_indices(submodel_partition_info)

        if is_unstructured(global_cell_indices):
            global_cell_indices_partition = global_cell_indices.where(
                submodel_partition_info.active_domain == 1
            )
            global_cell_indices_partition = global_cell_indices_partition.dropna(
                "mesh2d_nFaces", how="all"
            )

            local_cell_indices_df = local_cell_indices.to_dataframe()
            global_cell_indices_df = global_cell_indices_partition.to_dataframe()
            local_cell_indices_da = xr.Dataset.from_dataframe(local_cell_indices_df)
            global_cell_indices_da = xr.Dataset.from_dataframe(global_cell_indices_df)
        else:
            local_cell_indices_da = local_cell_indices
            global_cell_indices_da = global_cell_indices

        overlap = xr.merge(
            (global_cell_indices_da, local_cell_indices_da),
            join="inner",
            fill_value=np.nan,
            compat="override",
        )["idomain"]

        model_id = submodel_partition_info.id
        global_to_local_idx[model_id] = pd.DataFrame(
            {
                "global_idx": overlap.values.flatten(),
                "local_idx": local_cell_indices.values.flatten(),
            }
        )

    return global_to_local_idx


def _local_cell_idx_to_id(partition_info) -> Dict[int, pd.DataFrame]:
    local_cell_idx_to_id = {}
    for submodel_partition_info in partition_info:
        local_cell_indices = _get_local_cell_indices(submodel_partition_info)

        if is_unstructured(local_cell_indices):
            model_id = submodel_partition_info.id
            local_cell_idx_to_id[model_id] = pd.DataFrame(
                {"local_idx": local_cell_indices, "local_cell_id": local_cell_indices}
            )
        else:
            local_row, local_column = np.unravel_index(
                local_cell_indices, local_cell_indices.shape
            )

            model_id = submodel_partition_info.id
            local_cell_idx_to_id[model_id] = pd.DataFrame(
                {
                    "local_idx": local_cell_indices.values.flatten(),
                    "local_cell_id": zip(
                        local_row.flatten() + 1, local_column.flatten() + 1
                    ),
                }
            )

    return local_cell_idx_to_id


def _get_local_cell_indices(submodel_partition_info: PartitionInfo) -> xr.DataArray:
    domain_slice = get_active_domain_slice(submodel_partition_info.active_domain)
    local_domain = submodel_partition_info.active_domain.sel(domain_slice)

    return to_cell_idx(local_domain)<|MERGE_RESOLUTION|>--- conflicted
+++ resolved
@@ -20,7 +20,7 @@
 
     if (
         connected_cells["cell_id1"].any()
-        and len(connected_cells["cell_id1"].values[0]) == 2
+        and not np.isscalar(connected_cells["cell_id1"].values[0])
     ):
         dataset["cell_id1"] = xr.DataArray(
             np.array(list(zip(*connected_cells["cell_id1"]))).T,
@@ -31,6 +31,24 @@
             np.array(list(zip(*connected_cells["cell_id2"]))).T,
             dims=("index", "cell_dims2"),
             coords={"cell_dims2": ["row_2", "column_2"]},
+        )
+    else:
+        size = connected_cells.shape[0]
+        cell_id1 =  np.array(connected_cells["cell_id1"]) 
+        cell_id1_2d = cell_id1.reshape(size, 1)
+
+        dataset["cell_id1"] = xr.DataArray(
+            cell_id1_2d,
+            dims=("index", "cell_dims1"),
+            coords={"cell_dims1": ["cellindex1"]},
+        )
+
+        cell_id2 =  np.array(connected_cells["cell_id2"]) 
+        cell_id2_2d = cell_id2.reshape(size, 1)        
+        dataset["cell_id2"] = xr.DataArray(
+            cell_id2_2d,
+            dims=("index", "cell_dims2"),
+            coords={"cell_dims2": ["cellindex2"]},
         )
 
     return dataset
@@ -124,30 +142,16 @@
 
                 connected_cells = pd.merge(layers, connected_cells, how="cross")
 
-<<<<<<< HEAD
-                connected_cells_id1 = connected_cells["cell_id1"].values
-                connected_cells_id2 = connected_cells["cell_id2"].values
+                connected_cells_dataset = to_xarray(connected_cells)
+
                 if is_unstructured(self._submodel_labels):
-                    connected_cells_id1 = connected_cells["cell_id1"].values + 1
-                    connected_cells_id2 = connected_cells["cell_id2"].values + 1
-=======
-                connected_cells_dataset = to_xarray(connected_cells)
-
->>>>>>> e7df0fba
+                    connected_cells_dataset["cell_id1"].values = connected_cells_dataset["cell_id1"].values + 1
+                    connected_cells_dataset["cell_id2"].values = connected_cells_dataset["cell_id2"].values + 1
                 exchanges.append(
                     GWFGWF(
                         f"{model_name}_{model_id1}",
                         f"{model_name}_{model_id2}",
-<<<<<<< HEAD
-                        connected_cells_id1,
-                        connected_cells_id2,
-                        connected_cells["layer"].values,
-                        connected_cells["cl1"].values,
-                        connected_cells["cl2"].values,
-                        connected_cells["hwva"].values,
-=======
                         **connected_cells_dataset,
->>>>>>> e7df0fba
                     )
                 )
 
