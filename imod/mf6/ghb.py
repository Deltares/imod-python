--- conflicted
+++ resolved
@@ -171,12 +171,9 @@
         target_npf: NodePropertyFlow,        
         time_min: datetime,
         time_max: datetime,
-<<<<<<< HEAD
         allocation_option: ALLOCATION_OPTION,
         distributing_option: DISTRIBUTING_OPTION,  
-=======
-        regrid_cache: RegridderWeightsCache = RegridderWeightsCache(),
->>>>>>> a0deefb3
+        regrid_cache: RegridderWeightsCache = RegridderWeightsCache(),        
         regridder_types: Optional[RegridMethodType] = None,
       
     ) -> "GeneralHeadBoundary":
