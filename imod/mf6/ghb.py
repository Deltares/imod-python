--- conflicted
+++ resolved
@@ -1,10 +1,7 @@
 import numpy as np
 
 from imod.mf6.boundary_condition import BoundaryCondition
-<<<<<<< HEAD
-=======
 from imod.mf6.regridding_utils import RegridderType
->>>>>>> c4237784
 from imod.mf6.validation import BOUNDARY_DIMS_SCHEMA, CONC_DIMS_SCHEMA
 from imod.schemata import (
     AllInsideNoDataSchema,
