--- conflicted
+++ resolved
@@ -62,7 +62,6 @@
     _pkg_id = "chd"
     _keyword_map = {}
     _period_data = ("head",)
-<<<<<<< HEAD
 
     _init_schemata = {
         "head": [
@@ -81,10 +80,7 @@
     }
 
     _keyword_map = {}
-=======
     _auxiliary_data = {"concentration": "species"}
-    _metadata_dict = {"head": VariableMetaData(np.floating)}
->>>>>>> fd4d7129
     _template = BoundaryCondition._initialize_template(_pkg_id)
 
     def __init__(
