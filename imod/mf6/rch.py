--- conflicted
+++ resolved
@@ -1,10 +1,6 @@
 from copy import deepcopy
-<<<<<<< HEAD
 from datetime import datetime
-from typing import Optional, cast
-=======
 from typing import Optional
->>>>>>> 2f710cbb
 
 import numpy as np
 import xarray as xr
