import abc
import copy
import typing
from enum import Enum
from typing import Tuple

import geopandas as gpd
import numpy as np
import shapely.wkt
import xarray as xr
import xugrid as xu
from fastcore.dispatch import typedispatch

from imod.mf6.boundary_condition import BoundaryCondition
<<<<<<< HEAD
from imod.schemata import (
    AnyValueSchema,
    CoordsSchema,
    DimsSchema,
    DTypeSchema,
    IndexesSchema,
)
=======
from imod.mf6.mf6_hfb_adapter import Mf6HorizontalFlowBarrier
from imod.typing.grid import GridDataArray, zeros_like
>>>>>>> c4237784


@typedispatch
def _derive_connected_cell_ids(
    idomain: xr.DataArray, grid: xu.Ugrid2d, edge_index: np.ndarray
):
    """
    Derive the cell ids of the connected cells of an edge on a structured grid.

    Parameters
    ----------
    idomain: xr.DataArray
        The active domain
    grid :
        The unstructured grid of the domain
    edge_index :
        The indices of the edges from which the connected cell ids are computed

    Returns A dataset containing the cell_id1 and cell_id2 data variables. The  cell dimensions are stored in the
    cell_dims coordinates.
    -------

    """
    edge_faces = grid.edge_face_connectivity
    cell2d = edge_faces[edge_index]

    shape = (idomain["y"].size, idomain["x"].size)
    row_1, column_1 = np.unravel_index(cell2d[:, 0], shape)
    row_2, column_2 = np.unravel_index(cell2d[:, 1], shape)

    cell_ids = xr.Dataset()

    cell_ids["cell_id1"] = xr.DataArray(
        np.array([row_1 + 1, column_1 + 1]).T,
        coords={
            "edge_index": edge_index,
            "cell_dims1": ["row_1", "column_1"],
        },
    )

    cell_ids["cell_id2"] = xr.DataArray(
        np.array([row_2 + 1, column_2 + 1]).T,
        coords={
            "edge_index": edge_index,
            "cell_dims2": ["row_2", "column_2"],
        },
    )

    return cell_ids


@typedispatch
def _derive_connected_cell_ids(
    idomain: xu.UgridDataArray, grid: xu.Ugrid2d, edge_index: np.ndarray
):
    """
    Derive the cell ids of the connected cells of an edge on an unstructured grid.

    Parameters
    ----------
    idomain: xr.DataArray
        The active domain
    grid :
        The unstructured grid of the domain
    edge_index :
        The indices of the edges from which the connected cell ids are computed

    Returns A dataset containing the cell_id1 and cell_id2 data variables. The  cell dimensions are stored in the
    cell_dims coordinates.
    -------

    """
    edge_faces = grid.edge_face_connectivity
    cell2d = edge_faces[edge_index]

    cell2d_1 = cell2d[:, 0]
    cell2d_2 = cell2d[:, 1]

    cell_ids = xr.Dataset()

    cell_ids["cell_id1"] = xr.DataArray(
        np.array([cell2d_1 + 1]).T,
        coords={
            "edge_index": edge_index,
            "cell_dims1": ["cell2d_1"],
        },
    )

    cell_ids["cell_id2"] = xr.DataArray(
        np.array([cell2d_2 + 1]).T,
        coords={
            "edge_index": edge_index,
            "cell_dims2": ["cell2d_2"],
        },
    )

    return cell_ids


def to_connected_cells_dataset(
    idomain: GridDataArray,
    grid: xu.Ugrid2d,
    edge_index: np.ndarray,
    edge_values: typing.Dict,
) -> xr.Dataset:
    """
    Converts a cell edge grid with values defined on the edges to a dataset with the cell ids of the connected cells,
    the layer of the cells and the value of the edge. The connected cells are returned in cellid notation e.g.(row,
    column) for structured grid, (mesh2d_nFaces) for unstructured grids.

    Parameters
    ----------
    idomain: GridDataArray
        active domain
    grid: xu.Ugrid2d,
        unstructured grid containing the edge to cell array
    edge_index: np.ndarray
        indices of the edges for which the edge values will be converted to values in the connected cells
    edge_values: typing.Dict
        dictionary containing the value name and the edge values that are applied on the edges identified by the
        edge_index

    Returns
        a dataset containing:
            - cell_id1
            - cell_id2
            - layer
            - value name
    -------

    """
    barrier_dataset = _derive_connected_cell_ids(idomain, grid, edge_index)

    for name, values in edge_values.items():
        barrier_dataset[name] = xr.DataArray(
            values,
            dims=["layer", "edge_index"],
            coords={
                "edge_index": edge_index,
                "layer": values.coords["layer"],
            },
        )

    barrier_dataset = (
        barrier_dataset.stack(cell_id=("layer", "edge_index"), create_index=False)
        .drop_vars("edge_index")
        .reset_coords()
    )

    return barrier_dataset.dropna("cell_id")


class BarrierType(Enum):
    HydraulicCharacteristic = 0
    Multiplier = 1
    Resistance = 2


class HorizontalFlowBarrierBase(BoundaryCondition, abc.ABC):
    _pkg_id = "hfb"

    _period_data = ()
    _init_schemata = {}
    _write_schemata = {}

    _regrid_method = {}

    def __init__(
        self,
        geometry: gpd.GeoDataFrame,
        print_input: bool = False,
    ) -> None:
        super().__init__(locals())
        self.dataset["print_input"] = print_input

        self.dataset = self.dataset.merge(geometry.to_xarray())

    def render(self, directory, pkgname, globaltimes, binary):
        raise NotImplementedError(
            f"""{self.__class__.__name__} is a grid-agnostic package and does not have a render method. To render the
            package, first convert to a Modflow6 package by calling pkg.to_mf6_pkg()"""
        )

    def _netcdf_encoding(self):
        return {"geometry": {"dtype": "str"}}

    @classmethod
    def from_file(cls, path, **kwargs):
        instance = super().from_file(path, **kwargs)
        instance.dataset["geometry"] = shapely.wkt.loads(instance.dataset["geometry"])

        return instance

    def to_mf6_pkg(
        self,
        idomain: GridDataArray,
        top: GridDataArray,
        bottom: GridDataArray,
        k: GridDataArray,
    ) -> Mf6HorizontalFlowBarrier:
        """
        Write package to Modflow 6 package.

        Based on the model grid, top and bottoms, the layers in which the barrier belong are computed. If the
        barrier only partially occupies a layer an effective resistance or hydraulic conductivity for that layer is
        calculated. This calculation is skipped for the Multiplier type.

        Parameters
        ----------
        idomain: GridDataArray
             Grid with active cells.
        top: GridDataArray
            Grid with top of model layers.
        bottom: GridDataArray
            Grid with bottom of model layers.
        k: GridDataArray
            Grid with hydraulic conductivities.

        Returns
        -------

        """
        top, bottom, k = self.__broadcast_to_full_domain(idomain, top, bottom, k)
        unstructured_grid, top, bottom, k = (
            self.__to_unstructured(idomain, top, bottom, k)
            if isinstance(idomain, xr.DataArray)
            else [idomain, top, bottom, k]
        )
        snapped_dataset, edge_index = self.__snap_to_grid(idomain)

        edge_index = self.__remove_invalid_edges(unstructured_grid, edge_index)

        if self._get_barrier_type() is BarrierType.Multiplier:
            fraction = self.__compute_barrier_layer_overlap_fraction(
                snapped_dataset, edge_index, top, bottom
            )

            barrier_values = (
                fraction.where(fraction)
                * snapped_dataset[self._get_variable_name()].values[edge_index]
            )
        else:
            barrier_values = self.__effective_value(
                snapped_dataset, edge_index, top, bottom, k
            )

        barrier_values = self.__remove_edge_values_connected_to_inactive_cells(
            barrier_values, unstructured_grid, edge_index
        )

        barrier_dataset = to_connected_cells_dataset(
            idomain,
            unstructured_grid.ugrid.grid,
            edge_index,
            {
                "hydraulic_characteristic": self.__to_hydraulic_characteristic(
                    barrier_values
                )
            },
        )

        barrier_dataset["print_input"] = self.dataset["print_input"].values.item()

        return Mf6HorizontalFlowBarrier(**barrier_dataset)

    def __effective_value(
        self,
        snapped_dataset: xu.UgridDataset,
        edge_index: np.ndarray,
        top: xu.UgridDataArray,
        bottom: xu.UgridDataArray,
        k: xu.UgridDataArray,
    ) -> xr.DataArray:
        """
        Computes the effective value of a barrier that partially overlaps a cell in the z direction.
        A barrier always lies on an edge in the xy-plane, however in doesn't have to fully extend in the z-direction to
        cover the entire layer. This method computes the effective resistance in that case.

                        Barrier
        ......................................  ▲     ▲
        .                @@@@                .  |     |
        .                @Rb@                .  | Lb  |
        .    Cell1       @@@@     Cell2      .  ▼     | H
        .                :  :                .        |
        .                :  :                .        |
        .................:..:.................        ▼
                k1                    k2

        The effective value of a partially emerged barrier in a layer is computed by:
        c_total = 1.0 / (fraction / Rb + (1.0 - fraction) / c_aquifer)
        c_aquifer = 1.0 / k_mean = 1.0 / ((k1 + k2) / 2.0)
        fraction = Lb / H

        """
        left, right = snapped_dataset.ugrid.grid.edge_face_connectivity[edge_index].T
        k_mean = HorizontalFlowBarrierBase.__mean_left_and_right(k, left, right)

        resistance = self.__to_resistance(
            snapped_dataset[self._get_variable_name()]
        ).values[edge_index]

        fraction = self.__compute_barrier_layer_overlap_fraction(
            snapped_dataset, edge_index, top, bottom
        )

        c_aquifer = 1.0 / k_mean
        inverse_c = (fraction / resistance) + ((1.0 - fraction) / c_aquifer)
        c_total = 1.0 / inverse_c

        return self.__from_resistance(c_total)

    @staticmethod
    def __compute_barrier_layer_overlap_fraction(
        snapped_dataset: xu.UgridDataset,
        edge_index: np.ndarray,
        top: xu.UgridDataArray,
        bottom: xu.UgridDataArray,
    ):
        left, right = snapped_dataset.ugrid.grid.edge_face_connectivity[edge_index].T
        top_mean = HorizontalFlowBarrierBase.__mean_left_and_right(top, left, right)
        bottom_mean = HorizontalFlowBarrierBase.__mean_left_and_right(
            bottom, left, right
        )

        n_layer, n_edge = top_mean.shape
        layer_bounds = np.empty((n_edge, n_layer, 2), dtype=float)
        layer_bounds[..., 0] = bottom_mean.values.T
        layer_bounds[..., 1] = top_mean.values.T

        hfb_bounds = np.empty((n_edge, n_layer, 2), dtype=float)
        hfb_bounds[..., 0] = (
            snapped_dataset["zbottom"].values[edge_index].reshape(n_edge, 1)
        )
        hfb_bounds[..., 1] = (
            snapped_dataset["ztop"].values[edge_index].reshape(n_edge, 1)
        )

        overlap = HorizontalFlowBarrierBase.__vectorized_overlap(
            hfb_bounds, layer_bounds
        )
        height = layer_bounds[..., 1] - layer_bounds[..., 0]
        # Avoid runtime warnings when diving by 0:
        height[height <= 0] = np.nan
        fraction = (overlap / height).T

        return xr.ones_like(top_mean) * fraction

    def __to_resistance(self, value: xu.UgridDataArray) -> xu.UgridDataArray:
        match self._get_barrier_type():
            case BarrierType.HydraulicCharacteristic:
                return 1.0 / value
            case BarrierType.Multiplier:
                return -1.0 / value
            case BarrierType.Resistance:
                return value

        raise ValueError(r"Unknown barrier type {barrier_type}")

    def __from_resistance(self, resistance: xr.DataArray) -> xr.DataArray:
        match self._get_barrier_type():
            case BarrierType.HydraulicCharacteristic:
                return 1.0 / resistance
            case BarrierType.Multiplier:
                return -1.0 / resistance
            case BarrierType.Resistance:
                return resistance

        raise ValueError(r"Unknown barrier type {barrier_type}")

    def __to_hydraulic_characteristic(self, value: xr.DataArray) -> xr.DataArray:
        match self._get_barrier_type():
            case BarrierType.HydraulicCharacteristic:
                return value
            case BarrierType.Multiplier:
                return -1.0 * value
            case BarrierType.Resistance:
                return 1.0 / value

        raise ValueError(r"Unknown barrier type {barrier_type}")

    @staticmethod
    def __mean_left_and_right(
        cell_values: xu.UgridDataArray, left: np.ndarray, right: np.ndarray
    ) -> xr.Dataset:
        """
        This method computes the mean value of cell pairs. The left array specifies the first cell, the right array
        the second cells. The mean is computed by (first_cell+second_cell/2.0)

        Parameters
        ----------
        cell_values: xu.UgridDataArray
            The array containing the data values of all the cells
        left :
            The array containing indices to the first cells
        right :
            The array containing indices to the second cells

        Returns
            The means of the cells
        -------

        """
        facedim = cell_values.ugrid.grid.face_dimension
        uda_left = cell_values.ugrid.obj.isel({facedim: left}).drop_vars(facedim)
        uda_right = cell_values.ugrid.obj.isel({facedim: right}).drop_vars(facedim)

        return xr.concat((uda_left, uda_right), dim="two").mean("two")

    @staticmethod
    def __vectorized_overlap(bounds_a: np.ndarray, bounds_b: np.ndarray):
        """
        Vectorized overlap computation. Returns the overlap of 2 vectors along the same axis.
        If there is no overlap zero will be returned.

                b1
                ▲
          a1    |
          ▲     |
          |     |
          |     ▼
          ▼     b0
          a0

        To compute the overlap of the 2 vectors the maximum of a0,b0, is subtracted from the minimum of a1,b1.

        Compare with:

        overlap = max(0, min(a[1], b[1]) - max(a[0], b[0]))
        """
        return np.maximum(
            0.0,
            np.minimum(bounds_a[..., 1], bounds_b[..., 1])
            - np.maximum(bounds_a[..., 0], bounds_b[..., 0]),
        )

    @abc.abstractmethod
    def _get_barrier_type(self) -> BarrierType:
        raise NotImplementedError

    @abc.abstractmethod
    def _get_variable_name(self) -> str:
        raise NotImplementedError

    def clip_box(
        self,
        time_min=None,
        time_max=None,
        layer_min=None,
        layer_max=None,
        x_min=None,
        x_max=None,
        y_min=None,
        y_max=None,
        state_for_boundary=None,
    ) -> "HorizontalFlowBarrierBase":
        """
        Clip a package by a bounding box (time, layer, y, x).

        Slicing intervals may be half-bounded, by providing None:

        * To select 500.0 <= x <= 1000.0:
          ``clip_box(x_min=500.0, x_max=1000.0)``.
        * To select x <= 1000.0: ``clip_box(x_min=None, x_max=1000.0)``
          or ``clip_box(x_max=1000.0)``.
        * To select x >= 500.0: ``clip_box(x_min = 500.0, x_max=None.0)``
          or ``clip_box(x_min=1000.0)``.

        Parameters
        ----------
        time_min: optional
        time_max: optional
        z_min: optional, float
        z_max: optional, float
        x_min: optional, float
        x_max: optional, float
        y_min: optional, float
        y_max: optional, float

        Returns
        -------
        sliced : Package
        """
        cls = type(self)
        new = cls.__new__(cls)
        new.dataset = copy.deepcopy(self.dataset)
        return new

    @staticmethod
    def __broadcast_to_full_domain(
        idomain: GridDataArray,
        top: GridDataArray,
        bottom: GridDataArray,
        k: GridDataArray,
    ) -> typing.Tuple[GridDataArray, GridDataArray, GridDataArray]:
        bottom = idomain * bottom
        top = (
            idomain * top
            if hasattr(top, "coords") and "layer" in top.coords
            else HorizontalFlowBarrierBase.__create_top(bottom, top)
        )
        k = idomain * k

        return top, bottom, k

    @staticmethod
    def __create_top(bottom: GridDataArray, top: GridDataArray) -> GridDataArray:
        new_top = zeros_like(bottom)
        new_top[0] = top
        new_top[1:] = bottom[0:-1].values

        return new_top

    @staticmethod
    def __to_unstructured(
        idomain: xr.DataArray, top: xr.DataArray, bottom: xr.DataArray, k: xr.DataArray
    ) -> Tuple[
        xu.UgridDataArray, xu.UgridDataArray, xu.UgridDataArray, xu.UgridDataArray
    ]:
        unstruct = xu.UgridDataArray.from_structured(idomain)
        top = xu.UgridDataArray.from_structured(top)
        bottom = xu.UgridDataArray.from_structured(bottom)
        k = xu.UgridDataArray.from_structured(k)

        return unstruct, top, bottom, k

    def __snap_to_grid(
        self, idomain: GridDataArray
    ) -> Tuple[xu.UgridDataset, np.ndarray]:
        barrier_dataframe = self.dataset[
            [self._get_variable_name(), "geometry", "ztop", "zbottom"]
        ].to_dataframe()

        snapped_dataset, _ = xu.snap_to_grid(
            barrier_dataframe, grid=idomain, max_snap_distance=0.5
        )
        edge_index = np.argwhere(
            snapped_dataset[self._get_variable_name()].notnull().values
        ).ravel()

        return snapped_dataset, edge_index

    @staticmethod
    def __remove_invalid_edges(
        unstructured_grid: xu.UgridDataArray, edge_index: np.ndarray
    ) -> np.ndarray:
        """
        Remove invalid edges indices. An edge is considered invalid when:
        - it lies on an exterior boundary (face_connectivity equals the grid fill value)
        - The corresponding connected cells are inactive
        """
        grid = unstructured_grid.ugrid.grid
        face_dimension = unstructured_grid.ugrid.grid.face_dimension
        face_connectivity = grid.edge_face_connectivity[edge_index]

        valid_edges = (face_connectivity != grid.fill_value).all(axis=1)

        connected_cells = -np.ones((len(edge_index), 2))
        connected_cells[valid_edges, 0] = (
            unstructured_grid.sel(layer=1)
            .loc[{face_dimension: face_connectivity[valid_edges, 0]}]
            .values
        )
        connected_cells[valid_edges, 1] = (
            unstructured_grid.sel(layer=1)
            .loc[{face_dimension: face_connectivity[valid_edges, 1]}]
            .values
        )

        valid = (connected_cells > 0).all(axis=1)

        return edge_index[valid]

    @staticmethod
    def __remove_edge_values_connected_to_inactive_cells(
        values, unstructured_grid: xu.UgridDataArray, edge_index: np.ndarray
    ):
        face_dimension = unstructured_grid.ugrid.grid.face_dimension

        face_connectivity = unstructured_grid.ugrid.grid.edge_face_connectivity[
            edge_index
        ]
        connected_cells_left = unstructured_grid.loc[
            {face_dimension: face_connectivity[:, 0]}
        ]
        connected_cells_right = unstructured_grid.loc[
            {face_dimension: face_connectivity[:, 1]}
        ]

        return values.where(
            (connected_cells_left.drop(face_dimension) > 0)
            & (connected_cells_right.drop(face_dimension) > 0)
        )


class HorizontalFlowBarrierHydraulicCharacteristic(HorizontalFlowBarrierBase):
    """
     Horizontal Flow Barrier (HFB) package

    Input to the Horizontal Flow Barrier (HFB) Package is read from the file
    that has type "HFB6" in the Name File. Only one HFB Package can be
    specified for a GWF model.
    https://water.usgs.gov/water-resources/software/MODFLOW-6/mf6io_6.2.2.pdf

    Parameters
    ----------
    geometry: gpd.GeoDataFrame
        Dataframe that describes:
         - geometry: the geometries of the barriers,
         - hydraulic_characteristic: the hydraulic characteristic of the barriers
         - ztop: the top z-value of the barriers
         - zbottom: the bottom z-value of the barriers
    print_input: bool

    Examples
    --------

    >> barrier_x = [-1000.0, 0.0, 1000.0]
    >> barrier_y = [500.0, 250.0, 500.0]
    >> barrier_gdf = gpd.GeoDataFrame(
    >>     geometry=[shapely.linestrings(barrier_x, barrier_y),],
    >>     data={
    >>         "hydraulic_characteristic": [1e-3,],
    >>         "ztop": [10.0,],
    >>         "zbottom": [0.0,],
    >>     },
    >> )
    >>
    >> hfb = imod.mf6.HorizontalFlowBarrierResistance(barrier_gdf)

    """

    def __init__(
        self,
        geometry: gpd.GeoDataFrame,
        print_input=False,
    ):
        super().__init__(geometry, print_input)

    def _get_barrier_type(self):
        return BarrierType.HydraulicCharacteristic

    def _get_variable_name(self) -> str:
        return "hydraulic_characteristic"


class HorizontalFlowBarrierMultiplier(HorizontalFlowBarrierBase):
    """
     Horizontal Flow Barrier (HFB) package

    Input to the Horizontal Flow Barrier (HFB) Package is read from the file
    that has type "HFB6" in the Name File. Only one HFB Package can be
    specified for a GWF model.
    https://water.usgs.gov/water-resources/software/MODFLOW-6/mf6io_6.2.2.pdf

    If parts of the barrier overlap a layer the multiplier is applied to the entire layer.

    Parameters
    ----------
    geometry: gpd.GeoDataFrame
        Dataframe that describes:
         - geometry: the geometries of the barriers,
         - multiplier: the multiplier of the barriers
         - ztop: the top z-value of the barriers
         - zbottom: the bottom z-value of the barriers
    print_input: bool

    Examples
    --------

    >> barrier_x = [-1000.0, 0.0, 1000.0]
    >> barrier_y = [500.0, 250.0, 500.0]
    >> barrier_gdf = gpd.GeoDataFrame(
    >>     geometry=[shapely.linestrings(barrier_x, barrier_y),],
    >>     data={
    >>         "multiplier": [1.5,],
    >>         "ztop": [10.0,],
    >>         "zbottom": [0.0,],
    >>     },
    >> )
    >>
    >> hfb = imod.mf6.HorizontalFlowBarrierResistance(barrier_gdf)

    """

    def __init__(
        self,
        geometry: gpd.GeoDataFrame,
        print_input=False,
    ):
        super().__init__(geometry, print_input)

    def _get_barrier_type(self):
        return BarrierType.Multiplier

    def _get_variable_name(self) -> str:
        return "multiplier"


class HorizontalFlowBarrierResistance(HorizontalFlowBarrierBase):
    """
    Horizontal Flow Barrier (HFB) package

    Input to the Horizontal Flow Barrier (HFB) Package is read from the file
    that has type "HFB6" in the Name File. Only one HFB Package can be
    specified for a GWF model.
    https://water.usgs.gov/water-resources/software/MODFLOW-6/mf6io_6.2.2.pdf

    Parameters
    ----------
    geometry: gpd.GeoDataFrame
        Dataframe that describes:
         - geometry: the geometries of the barriers,
         - resistance: the resistance of the barriers
         - ztop: the top z-value of the barriers
         - zbottom: the bottom z-value of the barriers
    print_input: bool

    Examples
    --------

    >> barrier_x = [-1000.0, 0.0, 1000.0]
    >> barrier_y = [500.0, 250.0, 500.0]
    >> barrier_gdf = gpd.GeoDataFrame(
    >>     geometry=[shapely.linestrings(barrier_x, barrier_y),],
    >>     data={
    >>         "resistance": [1e3,],
    >>         "ztop": [10.0,],
    >>         "zbottom": [0.0,],
    >>     },
    >> )
    >>
    >> hfb = imod.mf6.HorizontalFlowBarrierResistance(barrier_gdf)


    """

    def __init__(
        self,
        geometry: gpd.GeoDataFrame,
        print_input=False,
    ):
        super().__init__(geometry, print_input)

    def _get_barrier_type(self):
        return BarrierType.Resistance

    def _get_variable_name(self) -> str:
        return "resistance"<|MERGE_RESOLUTION|>--- conflicted
+++ resolved
@@ -12,18 +12,8 @@
 from fastcore.dispatch import typedispatch
 
 from imod.mf6.boundary_condition import BoundaryCondition
-<<<<<<< HEAD
-from imod.schemata import (
-    AnyValueSchema,
-    CoordsSchema,
-    DimsSchema,
-    DTypeSchema,
-    IndexesSchema,
-)
-=======
 from imod.mf6.mf6_hfb_adapter import Mf6HorizontalFlowBarrier
 from imod.typing.grid import GridDataArray, zeros_like
->>>>>>> c4237784
 
 
 @typedispatch
