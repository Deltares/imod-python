import pathlib
<<<<<<< HEAD
from dataclasses import asdict
from typing import List, Optional
=======
from typing import Any, List
>>>>>>> 8de3ac11

import numpy as np

import imod
from imod.logging import init_log_decorator, standard_log_decorator
from imod.mf6.interfaces.imaskingsettings import IMaskingSettings
from imod.mf6.interfaces.iregridpackage import IRegridPackage
from imod.mf6.package import Package
<<<<<<< HEAD
from imod.mf6.regrid.regrid_schemes import DiscretizationRegridMethod, RegridMethodType
from imod.mf6.utilities.grid import create_smallest_target_grid
from imod.mf6.utilities.imod5_converter import convert_ibound_to_idomain
from imod.mf6.utilities.regrid import (
    RegridderWeightsCache,
    _regrid_package_data,
)
=======
from imod.mf6.regrid.regrid_schemes import DiscretizationRegridMethod
>>>>>>> 8de3ac11
from imod.mf6.validation import DisBottomSchema
from imod.schemata import (
    ActiveCellsConnectedSchema,
    AllValueSchema,
    AnyValueSchema,
    DimsSchema,
    DTypeSchema,
    IdentityNoDataSchema,
    IndexesSchema,
    UniqueValuesSchema,
    ValidationError,
)
from imod.typing.grid import GridDataArray


class StructuredDiscretization(Package, IRegridPackage, IMaskingSettings):
    """
    Discretization information for structered grids is specified using the file.
    (DIS6) Only one discretization input file (DISU6, DISV6 or DIS6) can be
    specified for a model.
    https://water.usgs.gov/water-resources/software/MODFLOW-6/mf6io_6.0.4.pdf#page=35

    Parameters
    ----------
    top: array of floats (xr.DataArray)
        is the top elevation for each cell in the top model layer.
    bottom: array of floats (xr.DataArray)
        is the bottom elevation for each cell.
    idomain: array of integers (xr.DataArray)
        Indicates the existence status of a cell. Horizontal discretization
        information will be derived from the x and y coordinates of the
        DataArray. If the idomain value for a cell is 0, the cell does not exist
        in the simulation. Input and output values will be read and written for
        the cell, but internal to the program, the cell is excluded from the
        solution. If the idomain value for a cell is 1, the cell exists in the
        simulation. if the idomain value for a cell is -1, the cell does not
        exist in the simulation. Furthermore, the first existing cell above will
        be connected to the first existing cell below. This type of cell is
        referred to as a "vertical pass through" cell.
    validate: {True, False}
        Flag to indicate whether the package should be validated upon
        initialization. This raises a ValidationError if package input is
        provided in the wrong manner. Defaults to True.
    """

    _pkg_id = "dis"
    _init_schemata = {
        "top": [
            DTypeSchema(np.floating),
            DimsSchema("y", "x") | DimsSchema(),
            IndexesSchema(),
        ],
        "bottom": [
            DTypeSchema(np.floating),
            DimsSchema("layer", "y", "x") | DimsSchema("layer"),
            IndexesSchema(),
        ],
        "idomain": [
            DTypeSchema(np.integer),
            DimsSchema("layer", "y", "x"),
            IndexesSchema(),
        ],
    }
    _write_schemata = {
        "idomain": (
            ActiveCellsConnectedSchema(is_notnull=("!=", 0)),
            AnyValueSchema(">", 0),
        ),
        "top": (
            AllValueSchema(">", "bottom", ignore=("idomain", "==", -1)),
            IdentityNoDataSchema(other="idomain", is_other_notnull=(">", 0)),
            # No need to check coords: dataset ensures they align with idomain.
        ),
        "bottom": (DisBottomSchema(other="idomain", is_other_notnull=(">", 0)),),
    }

    _grid_data = {"top": np.float64, "bottom": np.float64, "idomain": np.int32}
    _keyword_map = {"bottom": "botm"}
    _template = Package._initialize_template(_pkg_id)
    _regrid_method = DiscretizationRegridMethod()

    @property
    def skip_variables(self) -> List[str]:
        return ["bottom"]

    @init_log_decorator()
    def __init__(self, top, bottom, idomain, validate: bool = True):
        dict_dataset = {
            "idomain": idomain,
            "top": top,
            "bottom": bottom,
        }
        super().__init__(dict_dataset)
        self._validate_init_schemata(validate)

    def _delrc(self, dx):
        """
        dx means dx or dy
        """
        if isinstance(dx, (int, float)):
            return f"constant {dx}"
        elif isinstance(dx, np.ndarray):
            arrstr = str(dx)[1:-1]
            return f"internal\n    {arrstr}"
        else:
            raise ValueError(f"Unhandled type of {dx}")

    def render(self, directory, pkgname, globaltimes, binary):
        disdirectory = pathlib.Path(directory) / pkgname
        d: dict[str, Any] = {}
        x = self.dataset["idomain"].coords["x"]
        y = self.dataset["idomain"].coords["y"]
        dx, xmin, _ = imod.util.spatial.coord_reference(x)
        dy, ymin, _ = imod.util.spatial.coord_reference(y)

        d["xorigin"] = xmin
        d["yorigin"] = ymin
        d["nlay"] = self.dataset["idomain"].coords["layer"].size
        d["nrow"] = y.size
        d["ncol"] = x.size
        d["delr"] = self._delrc(np.abs(dx))
        d["delc"] = self._delrc(np.abs(dy))
        _, d["top"] = self._compose_values(
            self["top"], disdirectory, "top", binary=binary
        )
        d["botm_layered"], d["botm"] = self._compose_values(
            self["bottom"], disdirectory, "botm", binary=binary
        )
        d["idomain_layered"], d["idomain"] = self._compose_values(
            self["idomain"], disdirectory, "idomain", binary=binary
        )

        return self._template.render(d)

    def _validate(self, schemata, **kwargs):
        # Insert additional kwargs
        kwargs["bottom"] = self["bottom"]
        errors = super()._validate(schemata, **kwargs)

<<<<<<< HEAD
        return errors

    @classmethod
    @standard_log_decorator()
    def from_imod5_data(
        cls,
        imod5_data: dict[str, dict[str, GridDataArray]],
        regridder_types: Optional[RegridMethodType] = None,
    ) -> "StructuredDiscretization":
        """
        Construct package from iMOD5 data, loaded with the
        :func:`imod.formats.prj.open_projectfile_data` function.

        Method regrids all variables to a target grid with the smallest extent
        and smallest cellsize available in all the grids. Consequently it
        converts iMODFLOW data to MODFLOW 6 data.

        .. note::

            The method expects the iMOD5 model to be fully 3D, not quasi-3D.

        Parameters
        ----------
        imod5_data: dict
            Dictionary with iMOD5 data. This can be constructed from the
            :func:`imod.formats.prj.open_projectfile_data` method.
        regridder_types: RegridMethodType, optional
            Optional dataclass with regridder types for a specific variable.
            Use this to override default regridding methods.

        Returns
        -------
        Modflow 6 StructuredDiscretization package.

        """
        data = {
            "idomain": imod5_data["bnd"]["ibound"].astype(np.int32),
            "top": imod5_data["top"]["top"],
            "bottom": imod5_data["bot"]["bottom"],
        }

        target_grid = create_smallest_target_grid(*data.values())

        if regridder_types is None:
            regridder_settings = asdict(cls.get_regrid_methods(), dict_factory=dict)
        else:
            regridder_settings = asdict(regridder_types, dict_factory=dict)
        regrid_context = RegridderWeightsCache()

        new_package_data = _regrid_package_data(
            data, target_grid, regridder_settings, regrid_context
        )

        # Validate iMOD5 data
        UniqueValuesSchema([-1, 0, 1]).validate(imod5_data["bnd"]["ibound"])
        if not np.all(
            new_package_data["top"][1:].data == new_package_data["bottom"][:-1].data
        ):
            raise ValidationError(
                "Model discretization not fully 3D. Make sure TOP[n+1] matches BOT[n]"
            )

        thickness = new_package_data["top"] - new_package_data["bottom"]
        new_package_data["idomain"] = convert_ibound_to_idomain(
            new_package_data["idomain"], thickness
        )

        # TOP 3D -> TOP 2D
        # Assume iMOD5 data provided as fully 3D and not Quasi-3D
        new_package_data["top"] = new_package_data["top"].sel(layer=1, drop=True)

        return cls(**new_package_data)
=======
        return errors
>>>>>>> 8de3ac11
<|MERGE_RESOLUTION|>--- conflicted
+++ resolved
@@ -1,10 +1,6 @@
 import pathlib
-<<<<<<< HEAD
 from dataclasses import asdict
-from typing import List, Optional
-=======
-from typing import Any, List
->>>>>>> 8de3ac11
+from typing import Any, List, Optional
 
 import numpy as np
 
@@ -13,7 +9,6 @@
 from imod.mf6.interfaces.imaskingsettings import IMaskingSettings
 from imod.mf6.interfaces.iregridpackage import IRegridPackage
 from imod.mf6.package import Package
-<<<<<<< HEAD
 from imod.mf6.regrid.regrid_schemes import DiscretizationRegridMethod, RegridMethodType
 from imod.mf6.utilities.grid import create_smallest_target_grid
 from imod.mf6.utilities.imod5_converter import convert_ibound_to_idomain
@@ -21,9 +16,6 @@
     RegridderWeightsCache,
     _regrid_package_data,
 )
-=======
-from imod.mf6.regrid.regrid_schemes import DiscretizationRegridMethod
->>>>>>> 8de3ac11
 from imod.mf6.validation import DisBottomSchema
 from imod.schemata import (
     ActiveCellsConnectedSchema,
@@ -163,7 +155,6 @@
         kwargs["bottom"] = self["bottom"]
         errors = super()._validate(schemata, **kwargs)
 
-<<<<<<< HEAD
         return errors
 
     @classmethod
@@ -235,7 +226,4 @@
         # Assume iMOD5 data provided as fully 3D and not Quasi-3D
         new_package_data["top"] = new_package_data["top"].sel(layer=1, drop=True)
 
-        return cls(**new_package_data)
-=======
-        return errors
->>>>>>> 8de3ac11
+        return cls(**new_package_data)