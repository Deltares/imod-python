--- conflicted
+++ resolved
@@ -1,20 +1,12 @@
 import pathlib
-<<<<<<< HEAD
 from copy import deepcopy
-from typing import Optional, Tuple
-=======
 from typing import List, Optional, Tuple
->>>>>>> 2bc8f4ba
 
 import numpy as np
 
 import imod
-<<<<<<< HEAD
 from imod.logging import init_log_decorator, standard_log_decorator
-=======
-from imod.logging import init_log_decorator
 from imod.mf6.interfaces.imaskingsettings import IMaskingSettings
->>>>>>> 2bc8f4ba
 from imod.mf6.interfaces.iregridpackage import IRegridPackage
 from imod.mf6.package import Package
 from imod.mf6.utilities.grid import create_smallest_target_grid
