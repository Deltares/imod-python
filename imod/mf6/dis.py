--- conflicted
+++ resolved
@@ -36,17 +36,10 @@
     _template = Package._initialize_template(_pkg_id)
 
     def __init__(self, top, bottom, idomain):
-<<<<<<< HEAD
         super(__class__, self).__init__(locals())
         self.dataset["idomain"] = idomain
         self.dataset["top"] = top
         self.dataset["bottom"] = bottom
-=======
-        super().__init__()
-        self["idomain"] = idomain
-        self["bottom"] = bottom
-        self["top"] = top
->>>>>>> 760876be
 
     def _delrc(self, dx):
         """
@@ -60,13 +53,8 @@
         else:
             raise ValueError(f"Unhandled type of {dx}")
 
-<<<<<<< HEAD
-    def render(self, directory, pkgname, *args, **kwargs):
+    def render(self, directory, pkgname, globaltimes, binary):
         disdirectory = directory / pkgname
-=======
-    def render(self, directory, pkgname, globaltimes, binary):
-        disdirectory = directory / "dis"
->>>>>>> 760876be
         d = {}
         x = self.dataset["idomain"].coords["x"]
         y = self.dataset["idomain"].coords["y"]
@@ -80,13 +68,9 @@
         d["ncol"] = x.size
         d["delr"] = self._delrc(np.abs(dx))
         d["delc"] = self._delrc(np.abs(dy))
-<<<<<<< HEAD
-        _, d["top"] = self._compose_values(self.dataset["top"], disdirectory, "top")
-=======
         _, d["top"] = self._compose_values(
             self["top"], disdirectory, "top", binary=binary
         )
->>>>>>> 760876be
         d["botm_layered"], d["botm"] = self._compose_values(
             self["bottom"], disdirectory, "botm", binary=binary
         )
