--- conflicted
+++ resolved
@@ -123,13 +123,8 @@
     _auxiliary_data = {"concentration": "species"}
 
     _regrid_method = {
-<<<<<<< HEAD
-        "conductance": (RegridderType.OVERLAP, "geometric_mean"),
-        "stage": (RegridderType.OVERLAP, "mean"),
-=======
         "stage": (RegridderType.OVERLAP, "mean"),
         "conductance": (RegridderType.RELATIVEOVERLAP, "conductance"),
->>>>>>> 8d105aaa
         "bottom_elevation": (RegridderType.OVERLAP, "mean"),
         "concentration": (RegridderType.OVERLAP, "mean"),
     }
