--- conflicted
+++ resolved
@@ -810,11 +810,7 @@
 
 def _read_package_ipf(
     block_content: Dict[str, Any], periods: Dict[str, datetime]
-<<<<<<< HEAD
-) -> Tuple[List[Dict[str, Any]], List[datetime]]:
-=======
 ) -> Tuple[Dict[str, Dict], List[datetime]]:
->>>>>>> cd89fc45
     out = defaultdict(IpfResult)
     repeats = []
 
@@ -896,11 +892,7 @@
         out[path.stem].has_associated = has_associated
         out[path.stem].append(df, layer, time, factor, addition)
 
-<<<<<<< HEAD
-    out_dict_ls: list[dict] = {key: asdict(o) for key, o in out.items()}
-=======
     out_dict_ls: dict[str, dict] = {key: asdict(o) for key, o in out.items()}
->>>>>>> cd89fc45
     repeats = sorted(repeats)
     return out_dict_ls, repeats
 
