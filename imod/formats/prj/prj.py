--- conflicted
+++ resolved
@@ -521,27 +521,10 @@
         raise type(e)(f"{e}. Error thrown while opening file: {path}")
 
 
-<<<<<<< HEAD
-def _create_arithmetic_dataarray(
-    headers: List[Dict[str, Any]], key: str, dim: str
-) -> xr.DataArray:
-    return xr.DataArray(
-        data=[header[key] for header in headers],
-        dims=(dim,),
-        coords={dim: [header[dim] for header in headers]},
-    )
-
-
-def _create_datarray_from_paths(
-    paths: List[str], headers: List[Dict[str, Any]], dim: str
-) -> xr.DataArray:
-    factor = _create_arithmetic_dataarray(headers, "factor", dim)
-    addition = _create_arithmetic_dataarray(headers, "addition", dim)
-=======
 def _get_array_transformation_parameters(
     headers: List[Dict[str, Any]], key: str, dim: str
 ) -> xr.DataArray:
-    if dim in headers[0].keys():
+    if dim  in headers[0].keys():
         return xr.DataArray(
             data=[header[key] for header in headers],
             dims=(dim,),
@@ -556,7 +539,6 @@
 ) -> xr.DataArray:
     factor = _get_array_transformation_parameters(headers, "factor", dim)
     addition = _get_array_transformation_parameters(headers, "addition", dim)
->>>>>>> 97d85b2d
     da = _try_read_with_func(
         imod.formats.array_io.reading._load,
         paths,
@@ -570,13 +552,8 @@
 def _create_dataarray_from_values(
     values: List[float], headers: List[Dict[str, Any]], dim: str
 ):
-<<<<<<< HEAD
-    factor = _create_arithmetic_dataarray(headers, "factor", dim)
-    addition = _create_arithmetic_dataarray(headers, "addition", dim)
-=======
     factor = _get_array_transformation_parameters(headers, "factor", dim)
     addition = _get_array_transformation_parameters(headers, "addition", dim)
->>>>>>> 97d85b2d
     coords = _merge_coords(headers)
     firstdims = headers[0]["dims"]
     shape = [len(coord) for coord in coords.values()]
@@ -608,23 +585,14 @@
 
     if paths_valid and values_valid:
         # Both lists contain entries: mixed case.
-<<<<<<< HEAD
-        dap = _create_datarray_from_paths(paths_valid, headers_paths, dim=dim)
-        dav = _create_dataarray_from_values(values_valid, headers_values)
-=======
         dap = _create_dataarray_from_paths(paths_valid, headers_paths, dim=dim)
         dav = _create_dataarray_from_values(values_valid, headers_values, dim=dim)
->>>>>>> 97d85b2d
         dap.name = "tmp"
         dav.name = "tmp"
         da = xr.merge((dap, dav), join="outer")["tmp"]
     elif paths_valid:
         # Only paths provided
-<<<<<<< HEAD
-        da = _create_datarray_from_paths(paths_valid, headers_paths, dim=dim)
-=======
         da = _create_dataarray_from_paths(paths_valid, headers_paths, dim=dim)
->>>>>>> 97d85b2d
     elif values_valid:
         # Only scalar values provided
         da = _create_dataarray_from_values(values_valid, headers_values, dim=dim)
