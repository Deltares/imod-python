--- conflicted
+++ resolved
@@ -594,53 +594,6 @@
         # Only scalar values provided
         da = _create_dataarray_from_values(values_valid, headers_values, dim=dim)
 
-<<<<<<< HEAD
-    da = apply_factor_and_addition(headers, da)
-    return da
-
-
-def apply_factor_and_addition(headers, da):
-    if not ("layer" in da.coords or "time" in da.dims):
-        factor = headers[0]["factor"]
-        addition = headers[0]["addition"]
-        da = da * factor + addition
-    elif "layer" in da.coords and "time" not in da.dims:
-        da = apply_factor_and_addition_per_layer(headers, da)
-    else:
-        header_per_time = defaultdict(list)
-        for time in da.coords["time"].values:
-            for header in headers:
-                if np.datetime64(header["time"]) == time:
-                    header_per_time[time].append(header)
-                    break
-        counter = 0
-        for time in da.coords["time"]:
-            print(f"=================={time}")
-            counter = counter + 1
-            if counter > 100:
-                exit()
-            da.loc[{"time": time}] = apply_factor_and_addition(
-                header_per_time[np.datetime64(time.values)],
-                da.sel(time=time, drop=True),
-            )
-    return da
-
-
-def apply_factor_and_addition_per_layer(headers, da):
-    layer = da.coords["layer"].values
-    header_per_layer = {}
-    for header in headers:
-        if header["layer"] in header_per_layer.keys():
-            raise ValueError("error in project file: layer repetition")
-        header_per_layer[header["layer"]] = header
-    addition_values = [header_per_layer[lay]["addition"] for lay in layer]
-    factor_values = [header_per_layer[lay]["factor"] for lay in layer]
-    if not (all([f == 1.0 for f in factor_values]) and all([a == 0.0 for a in addition_values])):
-        addition = xr.DataArray(addition_values, coords={"layer": layer}, dims=("layer"))
-        factor = xr.DataArray(factor_values, coords={"layer": layer}, dims=("layer",))
-        da = da * factor + addition
-=======
->>>>>>> e3e8f0ce
     return da
 
 
@@ -791,12 +744,7 @@
         for i, (paths, headers, values) in enumerate(
             zip(system_paths.values(), system_headers.values(), system_values.values())
         ):
-<<<<<<< HEAD
-            print(f"=============={i}")
-            das[i][variable] = _create_dataarray(paths, headers, values)
-=======
             das[i][variable] = _create_dataarray(paths, headers, values, dim="time")
->>>>>>> e3e8f0ce
 
     repeats = sorted(all_repeats)
     return das, repeats
