import abc
import pathlib
import warnings

import jinja2
import numpy as np
import xarray as xr

import imod
from imod import util
from imod.wq import timeutil


class Package(abc.ABC):
    """
    Base package for the different SEAWAT packages.
    Every package contains a ``_pkg_id`` for identification.
    Used to check for duplicate entries, or to group multiple systems together
    (riv, ghb, drn).

    The ``_template`` attribute is the template for a section of the runfile.
    This is filled in based on the metadata from the DataArrays that are within
    the Package.

    The ``_keywords`` attribute is a dictionary that's used to replace
    keyword argument by integer arguments for SEAWAT.
    """

    @classmethod
    def from_file(cls, path, **kwargs):
        """
        Loads an imod-wq package from a file (currently only netcdf and zarr are supported).
        Note that it is expected that this file was saved with imod.wq.Package.save(),
        as the checks upon package initialization are not done again!

        Parameters
        ----------
        path : str, pathlib.Path
            Path to the file.
        **kwargs : keyword arguments
            Arbitrary keyword arguments forwarded to ``xarray.open_dataset()``, or
            ``xarray.open_zarr()``.
        Refer to the examples.

        Returns
        -------
        package : imod.wq.Package
            Returns a package with data loaded from file.

        Examples
        --------

        To load a package from a file, e.g. a River package:

        >>> river = imod.wq.River.from_file("river.nc")

        For large datasets, you likely want to process it in chunks. You can
        forward keyword arguments to ``xarray.open_dataset()`` or
        ``xarray.open_zarr()``:

        >>> river = imod.wq.River.from_file("river.nc", chunks={"time": 1})

        Refer to the xarray documentation for the possible keyword arguments.
        """

        # Throw error if user tries to use old functionality
        if "cache" in kwargs:
            if kwargs["cache"] is not None:
                raise NotImplementedError(
                    "Caching functionality in pkg.from_file() is removed."
                )

        path = pathlib.Path(path)

        # See https://stackoverflow.com/a/2169191
        # We expect the data in the netcdf has been saved a a package
        # thus the checks run by __init__ and __setitem__ do not have
        # to be called again.
        return_cls = cls.__new__(cls)

        if path.suffix in (".zip", ".zarr"):
            # TODO: seems like a bug? Remove str() call if fixed in xarray/zarr
            return_cls.dataset = xr.open_zarr(str(path), **kwargs)
        else:
            return_cls.dataset = xr.open_dataset(path, **kwargs)

        return return_cls

    def __init__(self):
        self.dataset = xr.Dataset()

    def __setitem__(self, key, value):
        if isinstance(value, xr.DataArray):
            if "z" in value.dims:
                if "layer" not in value.coords:
                    raise ValueError(
                        'Coordinate "layer" must be present in DataArrays with a "z" dimension'
                    )
                value = value.swap_dims({"z": "layer"})
            if "layer" in value.dims:
                value = value.dropna(dim="layer", how="all")
        self.dataset.__setitem__(key, value)

    def __getitem__(self, key):
        return self.dataset.__getitem__(key)

    def isel(self):
        raise NotImplementedError(
            f"Selection on packages not yet supported. "
            f"To make a selection on the xr.Dataset, call {self._pkg_id}.dataset.isel instead. "
            f"You can create a new package with a selection by calling {__class__.__name__}(**{self._pkg_id}.dataset.isel(**selection))"
        )

    def sel(self):
        raise NotImplementedError(
            f"Selection on packages not yet supported. "
            f"To make a selection on the xr.Dataset, call {self._pkg_id}.dataset.sel instead. "
            f"You can create a new package with a selection by calling {__class__.__name__}(**{self._pkg_id}.dataset.sel(**selection))"
        )

    def _replace_keyword(self, d, key):
        """
        Method to replace a readable keyword value by the corresponding cryptic
        integer value that SEAWAT demands.

        Dict ``d`` is updated in place.

        Parameters
        ----------
        d : dict
            Updated in place.
        key : str
            key of value in dict ``d`` to replace.
        """
        keyword = d[key][()]  # Get value from 0d np.array
        value = self._keywords[key][keyword]
        d[key] = value

    def _render(self, *args, **kwargs):
        """
        Rendering method for simple keyword packages (vdf, pcg).

        Returns
        -------
        rendered : str
            The rendered runfile part for a single boundary condition system.
        """
        d = {
            k: v.values for k, v in self.dataset.data_vars.items()
        }  # pylint: disable=no-member
        if hasattr(self, "_keywords"):
            for key in self._keywords.keys():
                self._replace_keyword(d, key)
        return self._template.format(**d)

    def _compose(self, d, pattern=None):
        # d : dict
        # pattern : string or re.pattern
        return util.compose(d, pattern).as_posix()

    def _compress_idflayers(self, values, range_path):
        """
        Compresses explicit layers into ranges

        Saves on number of lines, makes the runfile smaller, and imod-wq faster.
        """
        layers = np.array(list(values.keys()))
        if len(layers) == 1:
            return values

        breaks = np.argwhere(np.diff(layers) != 1)
        if breaks.size == 0:
            start = layers[0]
            end = layers[-1]
            return {f"{start}:{end}": range_path}
        starts = [0] + list(breaks[:, 0] + 1)
        ends = list(breaks[:, 0]) + [len(layers) - 1]

        compressed = {}
        for start_index, end_index in zip(starts, ends):
            start = layers[start_index]
            end = layers[end_index]
            if start == end:
                compressed[f"{start}"] = values[start]
            else:
                compressed[f"{start}:{end}"] = range_path

        return compressed

    def _compose_values_layer(
        self, varname, directory, nlayer, time=None, da=None, compress=True
    ):
        """
        Composes paths to files, or gets the appropriate scalar value for
        a single variable in a dataset.

        Parameters
        ----------
        varname : str
            variable name of the DataArray
        directory : str
            Path to working directory, where files will be written.
            Necessary to generate the paths for the runfile.
        time : datetime like, optional
            Time corresponding to the value.
        da : xr.DataArray, optional
            In some cases fetching the DataArray by varname is not desired.
            It can be passed directly via this optional argument.
        compress : boolean
            Whether or not to compress the layers using the imod-wq macros.
            Should be disabled for time-dependent input.

        Returns
        -------
        values : dict
            Dictionary containing the {layer number: path to file}.
            Alternatively: {layer number: scalar value}. The layer number may be
            a wildcard (e.g. '?').
        """
        pattern = "{name}"

        values = {}
        if da is None:
            da = self.dataset[varname]

        d = {"directory": directory, "name": varname, "extension": ".idf"}

        if "species" in da.coords:
            d["species"] = da.coords["species"].values
            pattern += "_c{species}"

        if time is not None:
            d["time"] = time
            pattern += "_{time:%Y%m%d%H%M%S}"

        # Scalar value or not?
        # If it's a scalar value we can immediately write
        # otherwise, we have to write a file path
        if "y" not in da.coords and "x" not in da.coords:
            idf = False
        else:
            idf = True

        if "layer" not in da.coords:
            if idf:
                # Special case concentration
                # Using "?" results in too many sinks and sources according to imod-wq.
                pattern += "{extension}"
                if hasattr(self, "_ssm_layers"):
                    for layer in self._ssm_layers:
                        d["layer"] = layer
                        values[layer] = self._compose(d, pattern=pattern)
                else:
                    values["?"] = self._compose(d, pattern=pattern)
            else:
                # Special case concentration
                # Using "?" results in too many sinks and sources according to imod-wq.
                if hasattr(self, "_ssm_layers"):
                    for layer in self._ssm_layers:
                        values[layer] = da.values[()]
                    values = self._compress_values(values)
                else:
                    values["?"] = da.values[()]

        else:
            pattern += "_l{layer}{extension}"
            for layer in np.atleast_1d(da.coords["layer"].values):
                if idf:
                    d["layer"] = layer
                    values[layer] = self._compose(d, pattern=pattern)
                else:
                    if "layer" in da.dims:
                        values[layer] = da.sel(layer=layer).values[()]
                    else:
                        values[layer] = da.values[()]

        # Compress the runfile contents using the imod-wq macros
        if "layer" in da.dims:
            if idf and da["layer"].size == nlayer:
                # Compose does not accept non-integers, so use 0, then replace
                d["layer"] = 0
                token_path = util.compose(d, pattern=pattern).as_posix()
                token_path = token_path.replace("_l0", "_l$")
                values = {"$": token_path}
            elif idf and compress:
                # Compose does not accept non-integers, so use 0, then replace
                d["layer"] = 0
                range_path = util.compose(d, pattern=pattern).as_posix()
                range_path = range_path.replace("_l0", "_l:")
                values = self._compress_idflayers(values, range_path)
            elif compress:
                values = self._compress_values(values)

        return values

    def _compress_values(self, values):
        """
        Compress repeated values into fewer lines, aimed at imod-wq macros.
        """
        keys = list(values.keys())
        values = np.array(list(values.values()))
        n = len(values)
        # Try fast method first
        try:
            index_ends = np.argwhere(np.diff(values) != 0)
        except np.core._exceptions.UFuncTypeError:
            # Now try a fully general method
            index_ends = []
            for i in range(n - 1):
                if values[i] != values[i + 1]:
                    index_ends.append(i)
            index_ends = np.array(index_ends)

        index_ends = np.append(index_ends, n - 1)
        index_starts = np.insert(index_ends[:-1] + 1, 0, 0)
        compressed = {}
        for start_index, end_index in zip(index_starts, index_ends):
            s = keys[start_index]
            e = keys[end_index]
            value = values[start_index]
            if s == e:
                compressed[f"{s}"] = value
            else:
                compressed[f"{s}:{e}"] = value
        return compressed

    def _compose_values_time(self, varname, globaltimes):
        da = self.dataset[varname]
        values = {}

        if "time" in da.coords:
            package_times = da.coords["time"].values

            starts_ends = timeutil.forcing_starts_ends(package_times, globaltimes)
            for itime, start_end in enumerate(starts_ends):
                # TODO: this now fails on a non-dim time too
                # solution roughly the same as for layer above?
                values[start_end] = da.isel(time=itime).values[()]
        else:
            values["?"] = da.values[()]

        values = self._compress_values(values)
        return values

    def save(self, directory):
        for name, da in self.dataset.data_vars.items():  # pylint: disable=no-member
            if "y" in da.coords and "x" in da.coords:
                path = pathlib.Path(directory).joinpath(name)
                imod.idf.save(path, da)

    def _check_positive(self, varnames):
        for var in varnames:
            # Take care with nan values
            if (self.dataset[var] < 0).any():
                raise ValueError(f"{var} in {self} must be positive")

    def _check_range(self, varname, lower, upper):
        # TODO: this isn't used anywhere so far.
        warn = False
        msg = ""
        if (self.dataset[varname] < lower).any():
            warn = True
            msg += f"{varname} in {self}: values lower than {lower} detected. "
        if (self.dataset[varname] > upper).any():
            warn = True
            msg += f"{varname} in {self}: values higher than {upper} detected."
        if warn:
            warnings.warn(msg, RuntimeWarning)

    def _check_location_consistent(self, varnames):
        dims = set(self.dataset.dims)
        is_scalar = {}
        for var in varnames:
            scalar = (self.dataset[var].shape == ()) or not any(
                dim in self.dataset[var].dims for dim in ["time", "layer", "y", "x"]
            )
            if not scalar:  # skip scalar value
                dims = dims.intersection(self.dataset[var].dims)
            is_scalar[var] = scalar

        is_nan = True
        for var in varnames:
            if not is_scalar[var]:  # skip scalar values
                # dimensions cannot change for in-place operations
                # reduce to lowest set of dimension (e.g. just x and y)
                var_dims = set(self.dataset[var].dims)
                reduce_dims = var_dims.difference(dims)
                # Inplace boolean operator
                is_nan &= np.isnan(self.dataset[var]).all(dim=reduce_dims)

        for var in varnames:
            if not is_scalar[var]:  # skip scalar values
                if (np.isnan(self.dataset[var]) ^ is_nan).any():
                    raise ValueError(
                        f"{var} in {self} is not consistent with all variables in: "
                        f"{', '.join(varnames)}. nan values do not line up."
                    )

    def _netcdf_path(self, directory, pkgname):
        """create path for netcdf, this function is also used to create paths to use inside the qgis projectfiles"""
        return directory / pkgname / f"{self._pkg_id}.nc"

    def write_netcdf(self, directory, pkgname, aggregate_layers=False):
        """Write to netcdf. Useful for generating .qgs projectfiles to view model input.
        These files cannot be used to run a modflow model.

        Parameters
        ----------
        directory : Path
            directory of qgis project

        pkgname : str
            package name

        aggregate_layers : bool
            If True, aggregate layers by taking the mean, i.e. ds.mean(dim="layer")

        Returns
        -------
        has_dims : list of str
            list of variables that have an x and y dimension.

        """

        has_dims = []
        for varname in self.dataset.data_vars.keys():  # pylint:disable=no-member
            if all(i in self.dataset[varname].dims for i in ["x", "y"]):
                has_dims.append(varname)

        spatial_ds = self.dataset[has_dims]

        if aggregate_layers and ("layer" in spatial_ds.dims):
            spatial_ds = spatial_ds.mean(dim="layer")

        if "time" not in spatial_ds:
            # Hack to circumvent this issue:
            # https://github.com/lutraconsulting/MDAL/issues/300
            spatial_ds = spatial_ds.assign_coords(
                time=np.array("1970-01-01", dtype=np.datetime64)
            ).expand_dims(dim="time")

        path = self._netcdf_path(directory, pkgname)
        path.parent.mkdir(exist_ok=True, parents=True)

        spatial_ds.to_netcdf(path)
        return has_dims


class BoundaryCondition(Package, abc.ABC):
    """
    Base package for (transient) boundary conditions:
    * recharge
    * general head boundary
    * constant head
    * river
    * drainage
    """

    _template = jinja2.Template(
        "    {%- for name, dictname in mapping -%}"
        "        {%- for time, timedict in dicts[dictname].items() -%}"
        "            {%- for layer, value in timedict.items() %}\n"
        "    {{name}}_p{{time}}_s{{system_index}}_l{{layer}} = {{value}}\n"
        "            {%- endfor -%}\n"
        "        {%- endfor -%}"
        "    {%- endfor -%}"
    )
    _ssm_template = jinja2.Template(
        "{%- for species, timedict in concentration.items() -%}"
        "    {%- for time, layerdict in timedict.items() -%}"
        "       {%- for layer, value in layerdict.items() %}\n"
        "    c{{pkg_id}}_t{{species}}_p{{time}}_l{{layer}} = {{value}}\n"
        "        {%- endfor -%}"
        "    {%- endfor -%}"
        "{%- endfor -%}"
    )

    def add_timemap(self, *args, **kwargs):
        import warnings

        warnings.warn(
            "add_timemap is deprecated: use repeat_stress instead", FutureWarning
        )
        self.repeat_stress(*args, **kwargs)

    def _repeat_stress(self, varname, value, use_cftime):
        if value is not None:
            if varname not in self.dataset.data_vars:
                raise ValueError(
                    f"{varname} does not occur in {self}\n cannot repeat stress"
                )
            if "time" not in self.dataset[varname].coords:
                raise ValueError(
                    f"{varname} in {self}\n does not have dimension time, cannot repeat stress."
                )

            # Replace both key and value by the right datetime type
            d = {
                timeutil.to_datetime(k, use_cftime): timeutil.to_datetime(v, use_cftime)
                for k, v in value.items()
            }
            self.dataset[varname].attrs["stress_repeats"] = d

    def _compose_values_timelayer(
        self, varname, globaltimes, directory, nlayer, da=None
    ):
        """
        Composes paths to files, or gets the appropriate scalar value for
        a single variable in a dataset.

        Parameters
        ----------
        varname : str
            variable name of the DataArray
        globaltimes : list, np.array
            Holds the global times, i.e. the combined unique times of
            every boundary condition that are used to define the stress
            periods.
            The times of the BoundaryCondition do not have to match all
            the global times. When a globaltime is not present in the
            BoundaryCondition, the value of the first previous available time is
            filled in. The effective result is a forward fill in time.
        directory : str
            Path to working directory, where files will be written.
            Necessary to generate the paths for the runfile.
        da : xr.DataArray, optional
            In some cases fetching the DataArray by varname is not desired.
            It can be passed directly via this optional argument.

        Returns
        -------
        values : dict
            Dictionary containing the {stress period number: {layer number: path
            to file}}. Alternatively: {stress period number: {layer number: scalar
            value}}.
            The stress period number and layer number may be wildcards (e.g. '?').
        """

        values = {}

        if da is None:
            da = self.dataset[varname]

        if "time" in da.coords:
            da_times = da.coords["time"].values
            if "stress_repeats" in da.attrs:
                stress_repeats_keys = np.array(list(da.attrs["stress_repeats"].keys()))
                stress_repeats_values = np.array(
                    list(da.attrs["stress_repeats"].values())
                )
                package_times, inds = np.unique(
                    np.concatenate([da_times, stress_repeats_keys]), return_index=True
                )
                # Times to write in the runfile
                runfile_times = np.concatenate([da_times, stress_repeats_values])[inds]
            else:
                runfile_times = package_times = da_times

            starts_ends = timeutil.forcing_starts_ends(package_times, globaltimes)

            for time, start_end in zip(runfile_times, starts_ends):
                # Check whether any range occurs in the input.
                # If does does, compress should be False
                compress = not (":" in start_end)
                values[start_end] = self._compose_values_layer(
                    varname,
                    directory,
                    nlayer=nlayer,
                    time=time,
                    da=da,
                    compress=compress,
                )

        else:
            values["?"] = self._compose_values_layer(
                varname, directory, nlayer=nlayer, da=da
            )

        return values

    def _max_active_n(self, varname, nlayer, nrow, ncol):
        """
        Determine the maximum active number of cells that are active
        during a stress period.

        Parameters
        ----------
        varname : str
            name of the variable to use to calculate the maximum number of
            active cells. Generally conductance.
        shape : tuple of ints
            nlay, nrow, ncol taken from ibound.
        """
        # First compute active number of cells
        if "time" in self.dataset[varname].coords:
            nmax = int(self.dataset[varname].groupby("time").count(xr.ALL_DIMS).max())
        else:
<<<<<<< HEAD
            nmax = int(self.dataset[varname].count())
        if not "layer" in self.dataset.coords:  # Then it applies to every layer
=======
            nmax = int(self[varname].count())
        if "layer" not in self.coords:  # Then it applies to every layer
>>>>>>> 22317592
            nmax *= nlayer
        self._cellcount = nmax  # Store cellcount so it can be re-used for ssm.
        self._ssm_cellcount = nmax

        # Second, compute active number of sinks and sources
        # overwite _ssm_cellcount if more specific info is available.
        if "concentration" in self.dataset.data_vars:
            da = self["concentration"]

            if "species" in da.coords:
                nspecies = da.coords["species"].size
            else:
                nspecies = 1

            if "y" not in da.coords and "x" not in da.coords:
                # It's not idf data, but scalar instead
                if "layer" in self.dataset.coords:
                    # Store layers for rendering
                    da_nlayer = self.dataset.coords["layer"].size
                    if da_nlayer == nlayer:
                        # Insert wildcard
                        self._ssm_layers = ["?"]
                    else:
                        self._ssm_layers = self.dataset.coords["layer"].values
                        nlayer = da_nlayer
                # Sinks and sources are applied everywhere
                # in contrast to other inputs
                nmax = nlayer * nrow * ncol

            self._ssm_cellcount = nmax * nspecies

        return nmax

    def _render(self, directory, globaltimes, system_index, nlayer):
        """
        Parameters
        ----------
        directory : str
            Path to working directory, where files will be written.
            Necessary to generate the paths for the runfile.
        globaltimes : list, np.array
            Holds the global times, i.e. the combined unique times of
            every boundary condition that are used to define the stress
            periods.
        system_index : int
            Drainage, River, and GeneralHeadBoundary support multiple systems.
            This is the number that ends up in the runfile for a given
            BoundaryCondition object.
            Note that MT3DMS does not fully support multiple systems, and only
            the first system can act as source of species.

        Returns
        -------
        rendered : str
            The rendered runfile part for a single boundary condition system.
        """
        mapping = tuple(
            [(k, v) for k, v in self._mapping if v in self.dataset.data_vars]
        )
        d = {"mapping": mapping, "system_index": system_index}
        dicts = {}

        for varname in self.dataset.data_vars.keys():  # pylint: disable=no-member
            if varname == "concentration":
                continue
            dicts[varname] = self._compose_values_timelayer(
                varname, globaltimes, directory, nlayer=nlayer
            )

        d["dicts"] = dicts

        return self._template.render(d)

    def _render_ssm(self, directory, globaltimes, nlayer):
        """
        Parameters
        ----------
        directory : str
            Path to working directory, where files will be written.
            Necessary to generate the paths for the runfile.
        globaltimes : list, np.array
            Holds the global times, i.e. the combined unique times of
            every boundary condition that are used to define the stress
            periods.

        Returns
        -------
        rendered : str
            The rendered runfile SSM part for a single boundary condition system.
        """

        if "concentration" not in self.dataset.data_vars:
            return ""

        d = {"pkg_id": self._pkg_id}
        if "species" in self.dataset["concentration"].coords:
            concentration = {}
            for species in self.dataset["concentration"]["species"].values:
                concentration[species] = self._compose_values_timelayer(
                    varname="concentration",
                    da=self.dataset["concentration"].sel(species=species),
                    globaltimes=globaltimes,
                    directory=directory,
                    nlayer=nlayer,
                )
        else:
            concentration = {
                1: self._compose_values_timelayer(
                    varname="concentration",
                    da=self.dataset["concentration"],
                    globaltimes=globaltimes,
                    directory=directory,
                    nlayer=nlayer,
                )
            }
        d["concentration"] = concentration

        return self._ssm_template.render(d)<|MERGE_RESOLUTION|>--- conflicted
+++ resolved
@@ -595,13 +595,8 @@
         if "time" in self.dataset[varname].coords:
             nmax = int(self.dataset[varname].groupby("time").count(xr.ALL_DIMS).max())
         else:
-<<<<<<< HEAD
-            nmax = int(self.dataset[varname].count())
-        if not "layer" in self.dataset.coords:  # Then it applies to every layer
-=======
             nmax = int(self[varname].count())
         if "layer" not in self.coords:  # Then it applies to every layer
->>>>>>> 22317592
             nmax *= nlayer
         self._cellcount = nmax  # Store cellcount so it can be re-used for ssm.
         self._ssm_cellcount = nmax
