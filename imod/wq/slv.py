--- conflicted
+++ resolved
@@ -270,20 +270,13 @@
         is the relaxation parameter used. Usually, RELAX = 1.0, but for some
         problems a value of 0.99, 0.98, or 0.97 will reduce the number of
         iterations required for convergence.
-<<<<<<< HEAD
         Default value: 0.98.
-    partition: {"uniform"}, optional
+    partition: {"uniform", "rcb"}, optional
         Partitioning option (PARTOPT).
-        Default value: "uniform".
-    solver: {"bicgstab"}, optional
-=======
-        Default value: 0.98
-    partition: {"uniform", "rcb"}, optional
-        Partitioning option (PARTOPT). 
         "uniform" partitions the model domain into equally sized subdomains. 
         "rcb" (Recursive Coordinate Bisection) uses a 2D pointer grid with weights to partition the model domain. 
+        Default value: "uniform".
     solver: {"bicgstab", "gmres", "gcr"}, optional
->>>>>>> 5b3038de
         Flag indicating the linear solver to be used (ISOLVER).
         Default value: "bicgstab"
     preconditioner: {"ilu"}, optional
@@ -291,18 +284,13 @@
         Devault value: "ilu".
     debug: {True, False}, optional
         Debug option.
-<<<<<<< HEAD
         Default value: False.
-
-=======
-        Default value: False
     pointer_grid: string, optional
         Path to a 2D pointer grid used when partition = "rcb".
         
         Note that even though the iMOD-SEAWAT helpfile states .idf is accepted, it is not.
         This pointer grid should be a .asc (without a header), with the following format for each row:
             ("{:8.2f}  " * (len(row)-1) + "{:8.2f}\n").format(*tuple(row.values))
->>>>>>> 5b3038de
     """
 
     _pkg_id = "pkst"
