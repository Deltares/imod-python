--- conflicted
+++ resolved
@@ -94,13 +94,8 @@
             active cells. Not used for well, here for polymorphism.
         nlayer, nrow, ncol : int
         """
-<<<<<<< HEAD
-        nmax = np.unique(self.dataset["id_name"]).size
-        if not "layer" in self.dataset.coords:  # Then it applies to every layer
-=======
         nmax = np.unique(self["id_name"]).size
         if "layer" not in self.coords:  # Then it applies to every layer
->>>>>>> 22317592
             nmax *= nlayer
         self._cellcount = nmax
         self._ssm_cellcount = nmax
