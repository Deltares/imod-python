﻿import jinja2
import numpy as np
import scipy.ndimage.morphology
import xarray as xr

from imod.wq.pkgbase import Package
from imod import util


class BasicFlow(Package):
    """
    The Basic package is used to specify certain data used in all models.
    These include:
    1. the locations of acitve, inactive, and specified head in cells,
    2. the head stored in inactive cells, 
    3. the initial head in all cells, and
    4. the top and bottom of the aquifer
    The number of layers (NLAY) is automatically calculated using the IBOUND.
    Thickness is calculated using the specified tops en bottoms.
    The Basic package input file is required in all models.

    Parameters
    ----------
    ibound: array of int (xr.DataArray)
        is the boundary variable. One value is read for every model cell.
        Values are read a layer at the time.
        If IBOUND(J,I,K) < 0, cell J,I,K has a constant head.
        If IBOUND(J,I,K) = 0, cell J,I,K is inactive.
        If IBOUND(J,I,K) > 0, cell J,I,K is active.
    top: float or array of floats (xr.DataArray)
        is the top elevation of layer 1. For the common situation in which the
        top layer represents a water-table aquifer, it may be reasonable to set
        Top equal to land-surface elevation.
    bottom: float or array of floats (xr.DataArray)
        is the bottom elevation of a model layer or a Quasi-3d confining bed.
    starting_head: float or array of floats (xr.DataArray)
        is initial (starting) head—that is, head at the beginning of the
        simulation (STRT). starting_head must be specified for all simulations,
        including steady-state simulations. One value is read for every model
        cell. Usually, these values are read a layer at a time.
    inactive_head: float, optional
        is the value of head to be assigned to all inactive (no flow) cells
        (IBOUND = 0) throughout the simulation (HNOFLO). Because head at
        inactive cells is unused in model calculations, this does not affect
        model results but serves to identify inactive cells when head is
        printed. This value is also used as drawdown at inactive cells if the
        drawdown option is used. Even if the user does not anticipate having
        inactive cells, a value for inactive_head must be entered.
        Default value is 1.0e30.
    """

    __slots__ = ("ibound", "top", "bottom", "starting_head", "inactive_head")
    _pkg_id = "bas6"
    _template = jinja2.Template(
        "[bas6]\n"
        "    {%- for layer, value in ibound.items() %}\n"
        "    ibound_l{{layer}} = {{value}}\n"
        "    {%- endfor %}\n"
        "    hnoflo = {{inactive_head}}\n"
        "    {%- for layer, value in starting_head.items() %}\n"
        "    strt_l{{layer}} = {{value}}\n"
        "    {%- endfor -%}"
    )

    def __init__(self, ibound, top, bottom, starting_head, inactive_head=1.0e30):
        self._check_ibound(ibound)
        super(__class__, self).__init__()
        self["ibound"] = ibound
        self["top"] = top
        self["bottom"] = bottom
        self["starting_head"] = starting_head
        self["inactive_head"] = inactive_head
        # TODO: create dx, dy if they don't exist?

    def _check_ibound(self, ibound):
        if not isinstance(ibound, xr.DataArray):
            raise ValueError
        if not len(ibound.shape) == 3:
            raise ValueError

    def _render(self, directory, *args, **kwargs):
        """
        Renders part of runfile that ends up under [bas] section.
        """
        d = {}
        for varname in ("ibound", "starting_head"):
            d[varname] = self._compose_values_layer(varname, directory)
        d["inactive_head"] = self["inactive_head"].values

        return self._template.render(d)

    def _compose_top(self, directory):
        """
        Composes paths to file, or gets the appropriate scalar value for
        a top of model domain.

        Parameters
        ----------
        directory : str
        """
        da = self["top"]
        if "x" in da.coords and "y" in da.coords:
            if not len(da.shape) == 2:
                raise ValueError("Top should either be 2d or a scalar value")
            d = {}
            d["name"] = "top"
            d["directory"] = directory
            d["extension"] = ".idf"
            value = self._compose(d)
        else:
            if not da.shape == ():
                raise ValueError("Top should either be 2d or a scalar value")
            value = float(da)
        return value

    @staticmethod
    def _cellsizes(dx):
        ncell = dx.size
        index_ends = np.argwhere(np.diff(dx) != 0.0) + 1
        index_ends = np.append(index_ends, ncell)
        index_starts = np.insert(index_ends[:-1], 0, 0) + 1

        d = {}
        for s, e in zip(index_starts, index_ends):
            value = abs(float(dx[s - 1]))
            if s == e:
                d[str(s)] = value
            else:
                d[f"{s}:{e}"] = value
        return d

    def _render_dis(self, directory):
        """
        Renders part of runfile that ends up under [dis] section.
        """
        d = {}
        d["top"] = self._compose_top(directory)
        d["bottom"] = self._compose_values_layer("bottom", directory)
        d["nlay"], d["nrow"], d["ncol"] = self["ibound"].shape
        # TODO: check dx > 0, dy < 0?
        # TODO: add non-equidistant support
        if "dx" not in self or "dy" not in self:  # assume equidistant
            dx, _, _ = util.coord_reference(self["x"])
            dy, _, _ = util.coord_reference(self["y"])
        else:
            dx = self.coords["dx"]
            dy = self.coords["dy"]

<<<<<<< HEAD
        if isinstance(dy, (float, int)) or dy.shape in ((), (1,)):
            d["dy"] = {"?": abs(float(dy))}
        else:
            d["dy"] = self._cellsizes(dy)

        if isinstance(dx, (float, int)) or dx.shape in ((), (1,)):
            d["dx"] = {"?": abs(float(dx))}
        else:
            d["dx"] = self._cellsizes(dx)
=======
        try:
            d["dx"] = abs(float(dx))
        except TypeError:
            dx0 = dx[0]
            if not np.allclose(dx, dx0):
                raise ValueError("x must be equidistant")
            d["dx"] = abs(float(dx0))
        try:
            d["dy"] = abs(float(dy))
        except TypeError:
            dy0 = dy[0]
            if not np.allclose(dy, dy0):
                raise ValueError("y must be equidistant")
            d["dy"] = abs(float(dy0))

        d["confining_bed_below"] = confining_bed_below
>>>>>>> c78b9a04

        # Non-time dependent part of dis
        # Can be inferred from ibound
        _dis_template = jinja2.Template(
            "[dis]\n"
            "    nlay = {{nlay}}\n"
            "    nrow = {{nrow}}\n"
            "    ncol = {{ncol}}\n"
            "    {%- for row, value in dy.items() %}\n"
            "    delc_r{{row}} = {{value}}\n"
            "    {%- endfor %}\n"
            "    {%- for col, value in dx.items() %}\n"
            "    delr_c{{col}} = {{value}}\n"
            "    {%- endfor %}\n"
            "    top = {{top}}\n"
            "    {%- for layer, value in bottom.items() %}\n"
            "    botm_l{{layer}} = {{value}}\n"
            "    {%- endfor %}\n"
            "    laycbd_l? = 0"
        )

        return _dis_template.render(d)

    def thickness(self):
        """
        Computes layer thickness from top and bottom data.

        Returns
        -------
        thickness : xr.DataArray
        """
        th = xr.concat(
            [
                self["top"] - self["bottom"].sel(layer=1),
                -1.0 * self["bottom"].diff("layer"),
            ],
            dim="layer",
        )
        return th

    def _pkgcheck(self, ibound=None):
        if (self["top"] < self["bottom"]).any():
            raise ValueError(f"top should be larger than bottom in {self}")

        active_cells = self["ibound"] != 0
        if (active_cells & np.isnan(self["starting_head"])).any():
            raise ValueError(
                f"Active cells in ibound may not have a nan value in starting_head in {self}"
            )

        _, nlabels = scipy.ndimage.label(active_cells.values)
        if nlabels > 1:
            raise ValueError(
                f"{nlabels} disconnected model domain detected in the ibound in {self}"
            )<|MERGE_RESOLUTION|>--- conflicted
+++ resolved
@@ -146,7 +146,6 @@
             dx = self.coords["dx"]
             dy = self.coords["dy"]
 
-<<<<<<< HEAD
         if isinstance(dy, (float, int)) or dy.shape in ((), (1,)):
             d["dy"] = {"?": abs(float(dy))}
         else:
@@ -156,24 +155,6 @@
             d["dx"] = {"?": abs(float(dx))}
         else:
             d["dx"] = self._cellsizes(dx)
-=======
-        try:
-            d["dx"] = abs(float(dx))
-        except TypeError:
-            dx0 = dx[0]
-            if not np.allclose(dx, dx0):
-                raise ValueError("x must be equidistant")
-            d["dx"] = abs(float(dx0))
-        try:
-            d["dy"] = abs(float(dy))
-        except TypeError:
-            dy0 = dy[0]
-            if not np.allclose(dy, dy0):
-                raise ValueError("y must be equidistant")
-            d["dy"] = abs(float(dy0))
-
-        d["confining_bed_below"] = confining_bed_below
->>>>>>> c78b9a04
 
         # Non-time dependent part of dis
         # Can be inferred from ibound
