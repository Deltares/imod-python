import warnings

import numpy as np
import xarray as xr
import xugrid as xu

import imod


def locate_points_unstructured(uda, **points):
    # Unstructured grids always require to be tested both on x and y coordinates
    # to see if points are within bounds.
    for coord in ["x", "y"]:
        if coord not in points.keys():
            raise KeyError(
                f"Missing {coord} in point coordinates."
                "Unstructured grids require both an x and y coordinate to locate points."
            )
    xy = np.column_stack([points["x"], points["y"]])
    return uda.ugrid.grid.locate_points(xy)


def points_in_bounds(da, **points):
    """
    Returns whether points specified by keyword arguments fall within the bounds
    of ``da``.

    Parameters
    ----------
    da : xr.DataArray
    points : keyword arguments of coordinate=values
        keyword arguments specifying coordinate and values. Please refer to the
        examples.

    Returns
    -------
    in_bounds : np.array of bools

    Examples
    --------
    Create the DataArray, then use the keyword arguments to define along which
    coordinate to check whether the points are within bounds.

    >>> nrow, ncol = 3, 4
    >>> data = np.arange(12.0).reshape(nrow, ncol)
    >>> coords = {"x": [0.5, 1.5, 2.5, 3.5], "y": [2.5, 1.5, 0.5]}
    >>> dims = ("y", "x")
    >>> da = xr.DataArray(data, coords, dims)
    >>> x = [0.4, 2.6]
    >>> points_in_bounds(da, x=x)

    This works for an arbitrary number of coordinates:

    >>> y = [1.3, 2.7]
    >>> points_in_bounds(da, x=x, y=y)

    """
    # check sizes
    shapes = {}
    for coord, value in points.items():
        arr = np.atleast_1d(value)
        points[coord] = arr
        shape = arr.shape
        if not len(shape) == 1:
            raise ValueError(
                f"Coordinate {coord} is not one-dimensional, but has shape: {shape}"
            )
        shapes[coord] = shape
    if not len(set(shapes.values())) == 1:
        msg = "\n".join([f"{coord}: {shape}" for coord, shape in shapes.items()])
        raise ValueError(f"Shapes of coordinates do match each other:\n{msg}")

    if isinstance(da, xu.UgridDataArray):
        index = locate_points_unstructured(da, **points)
        # locate_points makes cells outside grid -1
        in_bounds = index > 0
    else:
        # Re-use shape state from loop above
        in_bounds = np.full(shape, True)
        for key, x in points.items():
            da_x = da.coords[key]
            _, xmin, xmax = imod.util.coord_reference(da_x)
            # Inplace bitwise operator
            in_bounds &= (x >= xmin) & (x < xmax)

    return in_bounds


def check_points_in_bounds(da, points, out_of_bounds):
    inside = points_in_bounds(da, **points)
    # Error handling
    msg = "Not all points are located within the bounds of the DataArray"
    if not inside.all():
        if out_of_bounds == "raise":
            raise ValueError(msg)
        elif out_of_bounds == "warn":
            warnings.warn(msg)
        elif out_of_bounds == "ignore":
            points = {dim: x[inside] for dim, x in points.items()}
        else:
            raise ValueError(
                f"Unrecognized option {out_of_bounds} for out_of_bounds, "
                "should be one of: error, warn, ignore."
            )

    return points, inside


def _get_indices_1d(da, coordname, x):
    x = np.atleast_1d(x)
    x_decreasing = da.indexes[coordname].is_monotonic_decreasing
    dx, xmin, _ = imod.util.coord_reference(da.coords[coordname])

    ncell = da[coordname].size
    # Compute edges
    xs = np.full(ncell + 1, xmin)
    # Turn dx into array
    if isinstance(dx, float):
        dx = np.full(ncell, dx)
    # Always increasing
    if x_decreasing:
        xs[1:] += np.abs(dx[::-1]).cumsum()
    else:
        xs[1:] += np.abs(dx).cumsum()

    # From np.searchsorted docstring:
    # Find the indices into a sorted array a such that, if the corresponding
    # elements in v were inserted before the indices, the order of a would
    # be preserved.
    ixs = np.searchsorted(xs, x, side="right")

    # Take care of decreasing coordinates
    if x_decreasing:
        ixs = ncell - ixs
    else:
        ixs = ixs - 1

    return ixs


def points_indices(da, out_of_bounds="raise", **points):
    """
    Get the indices for points as defined by the arrays x and y.

    Not all points may be located in the bounds of the DataArray. By default,
    this function raises an error. This behavior can be controlled with the
    ``out_of_bounds`` argument. If ``out_of_bounds`` is set to "warn" or
    "ignore", out of bounds point are removed. Which points have been removed
    is visible in the ``index`` coordinate of the resulting selection.

    Parameters
    ----------
    da : xr.DataArray
    out_of_bounds : {"raise", "warn", "ignore"}, default: "raise"
        What to do if the points are not located in the bounds of the
        DataArray:
        - "raise": raise an exception
        - "warn": raise a warning, and ignore the missing points
        - "ignore": ignore the missing points
    points : keyword arguments of coordinates and values

    Returns
    -------
    indices : dict of {coordinate: xr.DataArray with indices}

    Examples
    --------

    To extract values:

    >>> x = [1.0, 2.2, 3.0]
    >>> y = [4.0, 5.6, 7.0]
    >>> indices = imod.select.points_indices(da, x=x, y=y)
    >>> ind_y = indices["y"]
    >>> ind_x = indices["x"]
    >>> selection = da.isel(x=ind_x, y=ind_y)

    Or shorter, using dictionary unpacking:

    >>> indices = imod.select.points_indices(da, x=x, y=y)
    >>> selection = da.isel(**indices)

    To set values (in a new array), the following will do the trick:

    >>> empty = xr.full_like(da, np.nan)
    >>> empty.data[indices["y"].values, indices["x"].values] = values_to_set

    Unfortunately, at the time of writing, xarray's .sel method does not
    support setting values yet. The method here works for both numpy and dask
    arrays, but you'll have to manage dimensions yourself!

    The ``imod.select.points_set_values()`` function will take care of the
    dimensions.
    """
<<<<<<< HEAD
    # TODO: Skip points_in_bounds for unstructured grids and throw error later.
    inside = points_in_bounds(da, **points)
    # Error handling
    if not inside.all():
        raise ValueError("Not all points are within the bounds of the DataArray")

    indices = {}
    if isinstance(da, xu.UgridDataArray):
        ind_arr = locate_points_unstructured(da, **points)
        ind_da = xr.DataArray(
            ind_arr, coords={"index": np.arange(ind_arr.size)}, dims=("index",)
        )
        face_dim = da.ugrid.grid.face_dimension
        indices[face_dim] = ind_da
    else:
        for coordname, value in points.items():
            ind_da = xr.DataArray(_get_indices_1d(da, coordname, value), dims=["index"])
            ind_da["index"] = np.arange(ind_da.size)
            indices[coordname] = ind_da
=======
    points, inside = check_points_in_bounds(da, points, out_of_bounds)
    index = np.arange(len(inside))[inside]
    indices = {}
    for coordname, value in points.items():
        ind_da = xr.DataArray(_get_indices_1d(da, coordname, value), dims=["index"])
        ind_da["index"] = index
        indices[coordname] = ind_da
>>>>>>> c162ab31

    return indices


def points_values(da, out_of_bounds="error", **points):
    """
    Get values from specified points.

    This function will raise a ValueError if the points fall outside of the
    bounds of the DataArray to avoid ambiguous behavior. Use the
    ``imod.select.points_in_bounds`` function to detect these points.

    Parameters
    ----------
    da : xr.DataArray
    out_of_bounds : {"raise", "warn", "ignore"}, default: "raise"
        What to do if the points are not located in the bounds of the
        DataArray:
        - "raise": raise an exception
        - "warn": raise a warning, and ignore the missing points
        - "ignore": ignore the missing points
    points : keyword arguments of coordinate=values
        keyword arguments specifying coordinate and values.
    Returns
    -------
    selection : xr.DataArray

    Examples
    --------

    >>> x = [1.0, 2.2, 3.0]
    >>> y = [4.0, 5.6, 7.0]
    >>> selection = imod.select.points_values(da, x=x, y=y)

    """
    iterable_points = {}
    for coordname, value in points.items():
        if not isinstance(da, xu.UgridDataArray) and (coordname not in da.coords):
            raise ValueError(f'DataArray has no coordinate "{coordname}"')
        # contents must be iterable
        iterable_points[coordname] = np.atleast_1d(value)

    indices = imod.select.points.points_indices(
        da, out_of_bounds=out_of_bounds, **iterable_points
    )
    selection = da.isel(**indices)

    return selection


def points_set_values(da, values, out_of_bounds="raise", **points):
    """
    Set values at specified points.

    This function will raise a ValueError if the points fall outside of the
    bounds of the DataArray to avoid ambiguous behavior. Use the
    ``imod.select.points_in_bounds`` function to detect these points.

    Parameters
    ----------
    da : xr.DataArray
    values : (int, float) or array of (int, float)
    out_of_bounds : {"raise", "warn", "ignore"}, default: "raise"
        What to do if the points are not located in the bounds of the
        DataArray:
        - "raise": raise an exception
        - "warn": raise a warning, and ignore the missing points
        - "ignore": ignore the missing points
    points : keyword arguments of coordinate=values
        keyword arguments specifying coordinate and values.

    Returns
    -------
    da : xr.DataArray
        DataArray with values set at the point locations.

    Examples
    --------

    >>> x = [1.0, 2.2, 3.0]
    >>> y = [4.0, 5.6, 7.0]
    >>> values = [10.0, 11.0, 12.0]
    >>> out = imod.select.points_set_values(da, values, x=x, y=y)

    """
    points, inside = check_points_in_bounds(da, points, out_of_bounds)
    if not isinstance(values, (bool, float, int, str)):  # then it might be an array
        if len(values) != len(inside):
            raise ValueError(
                "Shape of ``values`` does not match shape of coordinates."
                f"Shape of values: {values.shape}; shape of coordinates: {inside.shape}."
            )
        # Make sure a list or tuple is indexable by inside.
        values = np.atleast_1d(values)[inside]

    # Avoid side-effects just in case
    # Load into memory, so values can be set efficiently via numpy indexing.
    da = da.copy(deep=True).load()

    sel_indices = {}
    for coordname in points.keys():
        if coordname not in da.coords:
            raise ValueError(f'DataArray has no coordinate "{coordname}"')
        underlying_dims = da.coords[coordname].dims
        if len(underlying_dims) != 1:
            raise ValueError(f"Coordinate {coordname} is not one-dimensional")
        # Use the first and only element of underlying_dims
        sel_indices[underlying_dims[0]] = _get_indices_1d(
            da, coordname, points[coordname]
        )

    # Collect indices in the right order
    indices = []
    for dim in da.dims:
        indices.append(sel_indices.get(dim, slice(None, None)))

    # Set values in dask or numpy array
    da.data[tuple(indices)] = values
    return da<|MERGE_RESOLUTION|>--- conflicted
+++ resolved
@@ -192,12 +192,7 @@
     The ``imod.select.points_set_values()`` function will take care of the
     dimensions.
     """
-<<<<<<< HEAD
-    # TODO: Skip points_in_bounds for unstructured grids and throw error later.
-    inside = points_in_bounds(da, **points)
-    # Error handling
-    if not inside.all():
-        raise ValueError("Not all points are within the bounds of the DataArray")
+    points, inside = check_points_in_bounds(da, points, out_of_bounds)
 
     indices = {}
     if isinstance(da, xu.UgridDataArray):
@@ -208,19 +203,11 @@
         face_dim = da.ugrid.grid.face_dimension
         indices[face_dim] = ind_da
     else:
+        index = np.arange(len(inside))[inside]
         for coordname, value in points.items():
             ind_da = xr.DataArray(_get_indices_1d(da, coordname, value), dims=["index"])
-            ind_da["index"] = np.arange(ind_da.size)
+            ind_da["index"] = index
             indices[coordname] = ind_da
-=======
-    points, inside = check_points_in_bounds(da, points, out_of_bounds)
-    index = np.arange(len(inside))[inside]
-    indices = {}
-    for coordname, value in points.items():
-        ind_da = xr.DataArray(_get_indices_1d(da, coordname, value), dims=["index"])
-        ind_da["index"] = index
-        indices[coordname] = ind_da
->>>>>>> c162ab31
 
     return indices
 
