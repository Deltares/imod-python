--- conflicted
+++ resolved
@@ -7,7 +7,7 @@
 ``.imshow()`` methods to plot them directly.
 """
 
-<<<<<<< HEAD
+from imod.visualize.spatial import imshow_topview, plot_map, read_imod_legend
 from imod.visualize.cross_sections import cross_section
 from imod.visualize.pyvista import (
     GridAnimation3D,
@@ -15,8 +15,4 @@
     line_3d,
     StaticGridAnimation3D,
 )
-from imod.visualize.spatial import plot_map, read_imod_legend
-=======
-from imod.visualize.spatial import imshow_topview, plot_map, read_imod_legend
-from imod.visualize.cross_sections import cross_section
->>>>>>> 633702e4
+from imod.visualize.spatial import plot_map, read_imod_legend