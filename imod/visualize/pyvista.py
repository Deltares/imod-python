--- conflicted
+++ resolved
@@ -37,11 +37,6 @@
 
 import numba
 import numpy as np
-<<<<<<< HEAD
-=======
-import xarray as xr
-import pandas as pd
->>>>>>> 2578d336
 import scipy.ndimage.morphology
 import tqdm
 import xarray as xr
