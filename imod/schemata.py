--- conflicted
+++ resolved
@@ -503,7 +503,6 @@
             )
 
 
-<<<<<<< HEAD
 class NUniqueValueSchema(BaseSchema):
     """
     Schema to validate if amount of unique values is correct.
@@ -516,7 +515,9 @@
         if len(np.unique(obj)) > self.length:
             raise ValidationError(
                 f"Amount of unique values exceeds limit of {self.length}"
-=======
+            )
+
+
 class UniqueValuesSchema(BaseSchema):
     def __init__(self, other_value: list) -> None:
         """
@@ -529,7 +530,6 @@
         if not np.all(np.isin(unique_values, self.other_value)):
             raise ValidationError(
                 f"Unique values not matching: {self.other_value}, got unique values: {unique_values}"
->>>>>>> 879d5214
             )
 
 
