--- conflicted
+++ resolved
@@ -109,18 +109,9 @@
 
     if "dz" not in top_bot:
         top_bot["dz"] = top_bot["top"] - top_bot["bot"]
-<<<<<<< HEAD
 
     # assert all dz positive - Issue #140
     if not np.all(top_bot["dz"].values[~np.isnan(top_bot["dz"].values)] >= 0):
-=======
-    # dz between layers is 0.5*dz_up + 0.5*dz_down
-    dz_m = top_bot.dz.rolling(layer=2, min_periods=2).mean()
-    dz_m = dz_m.shift(layer=-1)
-
-    # assert all dz positive - Issue #140
-    if not np.all(dz_m.values[~np.isnan(dz_m.values)] >= 0):
->>>>>>> 22bdc1a2
         raise ValueError("All dz values should be positive")
 
     # absolute velocities (m/d)
@@ -128,15 +119,10 @@
     abs_v_y = np.abs(qs_y / porosity)
     abs_v_z = np.abs(qs_z / porosity)
 
-    # dt of constituents (d)
-    dt_x = R / (abs_v_x / top_bot.dx)
-    dt_y = R / (abs_v_y / np.abs(top_bot.dy))
-<<<<<<< HEAD
-    dt_z = R / (abs_v_z / top_bot.dz)
-    dt_z = dt_z.where(~np.isinf(dt_z))
-=======
-    dt_z = R / (abs_v_z / dz_m)
->>>>>>> 22bdc1a2
+    # dt of constituents (d), set zero velocities to nans
+    dt_x = R / (abs_v_x.where(abs_v_x > 0) / top_bot.dx)
+    dt_y = R / (abs_v_y.where(abs_v_y > 0) / np.abs(top_bot.dy))
+    dt_z = R / (abs_v_z.where(abs_v_z > 0) / top_bot.dz)
 
     # overall dt due to advection criterion (d)
     dt = 1.0 / (1.0 / dt_x + 1.0 / dt_y + 1.0 / dt_z)
