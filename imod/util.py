--- conflicted
+++ resolved
@@ -172,36 +172,22 @@
     """
     haslayer = "layer" in d
     hastime = "time" in d
-<<<<<<< HEAD
-=======
-    if hastime:
-        time = d["time"]
-        if time == "steady-state":
-            d["timestr"] = time
-        else:
-            if isinstance(time, np.datetime64):
-                # The following line is because numpy.datetime64[ns] does not
-                # support converting to datetime, but returns an integer instead.
-                # This solution is 20 times faster than using pd.to_datetime()
-                d["timestr"] = (
-                    time.astype("datetime64[us]").item().strftime("%Y%m%d%H%M%S")
-                )
-            else:
-                d["timestr"] = time.strftime("%Y%m%d%H%M%S")
->>>>>>> c2f07940
 
     if pattern is None:
         if hastime:
             time = d["time"]
-            if isinstance(time, np.datetime64):
-                # The following line is because numpy.datetime64[ns] does not
-                # support converting to datetime, but returns an integer instead.
-                # This solution is 20 times faster than using pd.to_datetime()
-                d["timestr"] = (
-                    time.astype("datetime64[us]").item().strftime("%Y%m%d%H%M%S")
-                )
+            if time == "steady-state":
+                d["timestr"] = time
             else:
-                d["timestr"] = time.strftime("%Y%m%d%H%M%S")
+                if isinstance(time, np.datetime64):
+                    # The following line is because numpy.datetime64[ns] does not
+                    # support converting to datetime, but returns an integer instead.
+                    # This solution is 20 times faster than using pd.to_datetime()
+                    d["timestr"] = (
+                        time.astype("datetime64[us]").item().strftime("%Y%m%d%H%M%S")
+                    )
+                else:
+                    d["timestr"] = time.strftime("%Y%m%d%H%M%S")
 
         if haslayer:
             d["layer"] = int(d["layer"])
@@ -217,12 +203,15 @@
     else:
         if hastime:
             time = d["time"]
-            # Change time to datetime.datetime
-            if isinstance(time, np.datetime64):
-                d["time"] = time.item()
-            elif isinstance(time, cftime.datetime):
-                # Take first six elements of timetuple and convert to datetime
-                d["time"] = datetime.datetime(*time.timetuple()[:6])
+            if time == "steady-state":
+                d["timestr"] = time
+            else:
+                # Change time to datetime.datetime
+                if isinstance(time, np.datetime64):
+                    d["time"] = time.item()
+                elif isinstance(time, cftime.datetime):
+                    # Take first six elements of timetuple and convert to datetime
+                    d["time"] = datetime.datetime(*time.timetuple()[:6])
         s = pattern.format(**d)
 
     if "directory" in d:
