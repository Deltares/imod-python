--- conflicted
+++ resolved
@@ -81,37 +81,6 @@
         return a, attrs
 
 
-<<<<<<< HEAD
-def _get_reference(a):
-    """Extract spatial reference from DataArray coordinates."""
-    x = a.x.values
-    y = a.y.values
-    ncol = x.size
-    nrow = y.size
-    dxs = np.diff(x)
-    dys = np.diff(y)
-    dx = dxs[0]
-    dy = dys[0]
-    assert np.allclose(dxs, dx, atol=1.e-8), "DataArray has to be equidistant along x."
-    assert np.allclose(dys, dy, atol=1.e-8), "DataArray has to be equidistant along y."
-    xmin = x.min() - 0.5 * abs(dx)  # as xarray used midpoint coordinates
-    ymax = y.max() + 0.5 * abs(dy)
-    xmax = xmin + ncol * abs(dx)
-    ymin = ymax - nrow * abs(dy)
-    return dx, xmin, xmax, dy, ymin, ymax
-
-
-def transform(a):
-    """
-    Extract the spatial reference information from the DataArray coordinates,
-    into an Affine.affine object for writing to rasterio supported formats.
-    """
-    dx, xmin, xmax, dy, ymin, ymax = _get_reference(a)
-    return Affine(dx, 0.0, xmin, 0.0, dy, ymax)
-
-
-=======
->>>>>>> 1f19300d
 def memmap(path):
     """Make a memory map of a single IDF file
     
@@ -507,13 +476,8 @@
         )
         f.write(pack("i", ncol))
         f.write(pack("i", nrow))
-<<<<<<< HEAD
-        # IDF supports only incrementing x, and decrementing y
-        dx, xmin, xmax, dy, ymin, ymax = _get_reference(a)
-=======
         # IDF supports only incrementing x, and decrementing y 
         dx, xmin, xmax, dy, ymin, ymax = util.spatial_reference(a)
->>>>>>> 1f19300d
         if dy > 0.0:
             a.values = np.flip(a.values, axis=0)
         if dx < 0.0:
