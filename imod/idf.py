import collections
import glob
import itertools
import pathlib
import re
import struct
import warnings

import dask
import numpy as np
import pandas as pd
import xarray as xr

import imod
from imod import util

# Make sure we can still use the built-in function...
f_open = open


def header(path, pattern):
    """Read the IDF header information into a dictionary"""
    attrs = util.decompose(path, pattern)
    with f_open(path, "rb") as f:
        reclen_id = struct.unpack("i", f.read(4))[0]  # Lahey RecordLength Ident.
        if reclen_id != 1271:
            raise ValueError(f"Not a supported IDF file: {path}")
        ncol = struct.unpack("i", f.read(4))[0]
        nrow = struct.unpack("i", f.read(4))[0]
        attrs["xmin"] = struct.unpack("f", f.read(4))[0]
        attrs["xmax"] = struct.unpack("f", f.read(4))[0]
        attrs["ymin"] = struct.unpack("f", f.read(4))[0]
        attrs["ymax"] = struct.unpack("f", f.read(4))[0]
        # dmin and dmax are recomputed during writing
        f.read(4)  # dmin, minimum data value present
        f.read(4)  # dmax, maximum data value present
        nodata = struct.unpack("f", f.read(4))[0]
        attrs["nodata"] = nodata
        # flip definition here such that True means equidistant
        # equidistant IDFs
        ieq = not struct.unpack("?", f.read(1))[0]
        itb = struct.unpack("?", f.read(1))[0]
        f.read(2)  # not used

        if ieq:
            # dx and dy are stored positively in the IDF
            # dy is made negative here to be consistent with the nonequidistant case
            attrs["dx"] = struct.unpack("f", f.read(4))[0]
            attrs["dy"] = -struct.unpack("f", f.read(4))[0]

        if itb:
            attrs["top"] = struct.unpack("f", f.read(4))[0]
            attrs["bot"] = struct.unpack("f", f.read(4))[0]

        if not ieq:
            # dx and dy are stored positive in the IDF, but since the difference between
            # successive y coordinates is negative, it is made negative here
            attrs["dx"] = np.fromfile(f, np.float32, ncol)
            attrs["dy"] = -np.fromfile(f, np.float32, nrow)

        # These are derived, remove after using them downstream
        attrs["headersize"] = f.tell()
        attrs["ncol"] = ncol
        attrs["nrow"] = nrow

    return attrs


def _all_equal(seq, elem):
    """Raise an error if not all elements of a list are equal"""
    if not seq.count(seq[0]) == len(seq):
        raise ValueError(f"All {elem} must be the same, found: {set(seq)}")


def _check_cellsizes(cellsizes):
    """
    Checks if cellsizes match, raises ValueError otherwise

    Parameters
    ----------
    cellsizes : list of tuples
        tuples may contain:
        * two floats, dx and dy, for equidistant files
        * two ndarrays, dx and dy, for nonequidistant files

    Returns
    -------
    None
    """
    msg = "Cellsizes of IDFs do not match"
    if len(cellsizes) == 1:
        return None
    try:
        if not (cellsizes.count(cellsizes[0]) == len(cellsizes)):
            raise ValueError(msg)
    except ValueError:  # contains ndarrays
        try:
            # all ndarrays
            dx0, dy0 = cellsizes[0]
            for dx, dy in cellsizes[1:]:
                if np.allclose(dx0, dx) and np.allclose(dy0, dy):
                    pass
                else:
                    raise ValueError(msg)
        except ValueError:
            # some ndarrays, some floats
            # create floats for comparison with allclose
            try:
                dx = cellsizes[0][0][0]
                dy = cellsizes[0][1][0]
            except TypeError:
                dx = cellsizes[0][0]
                dy = cellsizes[0][1]
            # comparison
            for cellsize in cellsizes:
                # Unfortunately this allocates by broadcasting dx and dy
                if not np.allclose(cellsize[0], dx):
                    raise ValueError(msg)
                if not np.allclose(cellsize[1], dy):
                    raise ValueError(msg)


def _sort_time_layer(header):
    """Key to sort headers by time and layer

    Works regardless of whether time and layer is present in the header,
    by returning the sortable but constant 0 if it is not. Not that this
    requires that all headers in the list either have or don't have time
    or layer. This is ensured by _all_or_nothing.
    """
    time = header.get("time", 0)
    layer = header.get("layer", 0)
    return time, layer


def _has_dim(seq):
    """Check if either 0 or all None are present

    Returns
    -------
    True if no None in seq, False if all None, error otherwise
    """
    nones = [x is None for x in seq]
    if any(nones):
        if all(nones):
            return False
        else:
            raise ValueError("Either 0 or all None allowed")
    return True


def _to_nan(a, nodata):
    """Change all nodata values in the array to NaN"""
    # it needs to be NaN for xarray to deal with it properly
    # no need to store the nodata value if it is always NaN
    if np.isnan(nodata):
        return a
    else:
        isnodata = np.isclose(a, nodata)
        a[isnodata] = np.nan
        return a


def _read(path, headersize, nrow, ncol, nodata):
    """
    Read a single IDF file to a numpy.ndarray

    Parameters
    ----------
    path : str or Path
        Path to the IDF file to be read
    headersize : int
        byte size of header
    nrow : int
    ncol : int
    nodata : np.float32

    Returns
    -------
    numpy.ndarray
        A float32 numpy.ndarray with shape (nrow, ncol) of the values
        in the IDF file. On opening all nodata values are changed
        to NaN in the numpy.ndarray.
    """
    with f_open(path, "rb") as f:
        f.seek(headersize)
        a = np.reshape(np.fromfile(f, np.float32, nrow * ncol), (nrow, ncol))
    return _to_nan(a, nodata)


def read(path, pattern=None):
    """
    Read a single IDF file to a numpy.ndarray

    Parameters
    ----------
    path : str or Path
        Path to the IDF file to be read
    pattern : str, regex pattern, optional
        If the filenames do match default naming conventions of
        {name}_{time}_l{layer}, a custom pattern can be defined here either
        as a string, or as a compiled regular expression pattern. Please refer
        to the examples for `imod.idf.open`.

    Returns
    -------
    numpy.ndarray
        A float32 numpy.ndarray with shape (nrow, ncol) of the values
        in the IDF file. On opening all nodata values are changed
        to NaN in the numpy.ndarray.
    dict
        A dict with all metadata.
    """

    attrs = header(path, pattern)
    headersize = attrs.pop("headersize")
    nrow = attrs.pop("nrow")
    ncol = attrs.pop("ncol")
    nodata = attrs.pop("nodata")
    return _read(path, headersize, nrow, ncol, nodata), attrs


def _dask(path, memmap=False, attrs=None, pattern=None):
    """
    Read a single IDF file to a dask.array

    Parameters
    ----------
    path : str or Path
        Path to the IDF file to be read
    attrs : dict, optional
        A dict as returned by imod.idf.header, this function is called if not supplied.
        Used to minimize unneeded filesystem calls.
    pattern : str, regex pattern, optional
        If the filenames do match default naming conventions of
        {name}_{time}_l{layer}, a custom pattern can be defined here either
        as a string, or as a compiled regular expression pattern. Please refer
        to the examples in `imod.idf.open`.

    Returns
    -------
    dask.array
        A float32 dask.array with shape (nrow, ncol) of the values
        in the IDF file. On opening all nodata values are changed
        to NaN in the dask.array.
    dict
        A dict with all metadata.
    """

    if isinstance(path, str):
        path = pathlib.Path(path)

    if memmap:
        warnings.warn("memmap option is removed", FutureWarning)

    if attrs is None:
        attrs = header(path, pattern)
    # If we don't unpack, it seems we run into trouble with the dask array later
    # on, probably because attrs isn't immutable. This works fine instead.
    headersize = attrs.pop("headersize")
    nrow = attrs["nrow"]
    ncol = attrs["ncol"]
    nodata = attrs.pop("nodata")
    # Dask delayed caches the input arguments. If the working directory changes
    # before .compute(), the file cannot be found if the path is relative.
    abspath = path.resolve()
    # dask.delayed requires currying
    a = dask.delayed(imod.idf._read)(abspath, headersize, nrow, ncol, nodata)
    x = dask.array.from_delayed(a, shape=(nrow, ncol), dtype=np.float32)
    return x, attrs


def dataarray(path, memmap=False, pattern=None):
    """
    Read a single IDF file to a xarray.DataArray

    The function imod.idf.open is more general and can load multiple layers
    and/or timestamps at once.

    Parameters
    ----------
    path : str or Path
        Path to the IDF file to be read
    memmap : bool, optional
        Whether to use a memory map to the file, or an in memory
        copy. Default is to use a memory map.

    Returns
    -------
    xarray.DataArray
        A float32 xarray.DataArray of the values in the IDF file.
        All metadata needed for writing the file to IDF or other formats
        using imod.rasterio are included in the xarray.DataArray.attrs.
    """
    warnings.warn(
        "imod.idf.dataarray is deprecated, use imod.idf.open instead", FutureWarning
    )
    return _load([path], False, pattern)


def load(path, memmap=False, use_cftime=False):
    """
    load is deprecated. Check the documentation for `imod.idf.open` instead.
    """
    warnings.warn("load is deprecated, use imod.idf.open instead.", FutureWarning)
    return open(path, memmap, use_cftime)


# Open IDFs for multiple times and/or layers into one DataArray
def open(path, memmap=False, use_cftime=False, pattern=None):
    r"""
    Open one or more IDF files as an xarray.DataArray.

    In accordance with xarray's design, `open` loads the data of IDF files
    lazily. This means the data of the IDFs are not loaded into memory until the
    data is needed. This allows for easier handling of large datasets, and
    more efficient computations.

    Parameters
    ----------
    path : str, Path or list
        This can be a single file, 'head_l1.idf', a glob pattern expansion,
        'head_l*.idf', or a list of files, ['head_l1.idf', 'head_l2.idf'].
        Note that each file needs to be of the same name (part before the
        first underscore) but have a different layer and/or timestamp,
        such that they can be combined in a single xarray.DataArray.
    use_cftime : bool, optional
        Use `cftime.DatetimeProlepticGregorian` instead of `np.datetime64[ns]`
        for the time axis.

        Dates are normally encoded as `np.datetime64[ns]`; however, if dates
        fall before 1678 or after 2261, they are automatically encoded as
        `cftime.DatetimeProlepticGregorian` objects rather than
        `np.datetime64[ns]`.
    pattern : str, regex pattern, optional
        If the filenames do match default naming conventions of
        {name}_{time}_l{layer}, a custom pattern can be defined here either
        as a string, or as a compiled regular expression pattern. See the
        examples below.

    Returns
    -------
    xarray.DataArray
        A float32 xarray.DataArray of the values in the IDF file(s).
        All metadata needed for writing the file to IDF or other formats
        using imod.rasterio are included in the xarray.DataArray.attrs.

    Examples
    --------
    Open an IDF file:

    >>> da = imod.idf.open("example.idf")

    Open an IDF file, relying on default naming conventions to identify
    layer:

    >>> da = imod.idf.open("example_l1.idf")

    Open an IDF file, relying on default naming conventions to identify layer
    and time:
    
    >>> head = imod.idf.open("head_20010101_l1.idf")

    Open multiple IDF files, in this case files for the year 2001 for all
    layers, again relying on default conventions for naming:

    >>> head = imod.idf.open("head_2001*_l*.idf")

    The same, this time explicitly specifying `name`, `time`, and `layer`:

    >>> head = imod.idf.open("head_2001*_l*.idf", pattern="{name}_{time}_l{layer}")

    The format string pattern will only work on tidy paths, where variables are
    separated by underscores. You can also pass a compiled regex pattern.
    Make sure to include the `re.IGNORECASE` flag since all paths are lowered.

    >>> import re
    >>> pattern = re.compile(r"(?P<name>[\w]+)L(?P<layer>[\d+]*)", re.IGNORECASE)
    >>> head = imod.idf.open("headL11", pattern=pattern)

    However, this requires constructing regular expressions, which is
    generally a fiddly process. Regex notation is also impossible to
    remember. The website https://regex101.com is a nice help. Alternatively,
    the most pragmatic solution may be to just rename your files.
    """
    if memmap:
        warnings.warn("memmap option is removed", FutureWarning)

    if isinstance(path, list):
        return _load(path, use_cftime, pattern)
    elif isinstance(path, pathlib.Path):
        path = str(path)

    paths = [pathlib.Path(p) for p in glob.glob(path)]
    n = len(paths)
    if n == 0:
        raise FileNotFoundError(f"Could not find any files matching {path}")
    return _load(paths, use_cftime, pattern)


def open_subdomains(path, use_cftime, pattern=None):
    """
    Combine IDF files of multiple subdomains.

    Parameters
    ----------
    path : str, Path or list
    use_cftime : bool, optional
    pattern : str, regex pattern, optional

    Returns
    -------
    xarray.DataArray

    """
    if isinstance(path, pathlib.Path):
        path = str(path)
    paths = glob.glob(path)
    n = len(paths)
    if n == 0:
        raise FileNotFoundError(f"Could not find any files matching {path}")

    subdomain_pattern = re.compile(r"_p(\d{3})", re.IGNORECASE)
    # There are no real benefits to itertools.groupby in this case, as there's
    # no benefit to using a (lazy) iterator in this case.
    grouped = collections.defaultdict(list)
    for p in paths:
        number = subdomain_pattern.search(p).group(1)
        grouped[number].append(pathlib.Path(p))

    # This pattern will ignore the subdomain part
    if pattern is None:
        pattern = r"{name}_{time}_l{layer}_p\d+"

    subdomains = [
        open(pathlist, False, use_cftime=use_cftime, pattern=pattern)
        for pathlist in grouped.values()
    ]

    # Sortby y-coordinate, since xarray.merge automatically sorts all
    # coordinates in ascending order
    # See issue: https://github.com/pydata/xarray/issues/2947
    combined = xr.merge(subdomains).sortby("y", ascending=False)

    return combined


def _load(paths, use_cftime, pattern):
    """Combine a list of paths to IDFs to a single xarray.DataArray"""
    # this function also works for single IDFs

    headers_unsorted = [imod.idf.header(p, pattern) for p in paths]
    names_unsorted = [h["name"] for h in headers_unsorted]
    _all_equal(names_unsorted, "names")

    # sort headers and paths by time then layer
    zipped = zip(headers_unsorted, paths)
    zipped_sorted = sorted(zipped, key=lambda pair: _sort_time_layer(pair[0]))
    headers, paths = map(list, zip(*zipped_sorted))

    times = [c.get("time", None) for c in headers]
    layers = [c.get("layer", None) for c in headers]
    bounds = [(h["xmin"], h["xmax"], h["ymin"], h["ymax"]) for h in headers]
    cellsizes = [(h["dx"], h["dy"]) for h in headers]

    hastime = _has_dim(times)
    haslayer = _has_dim(layers)
    _all_equal(bounds, "bounding boxes")
    _check_cellsizes(cellsizes)

    # create coordinates
    coords = util._xycoords(bounds[0], cellsizes[0])
    dims = ["y", "x"]
    # order matters here due to inserting dims
    if haslayer:
        coords["layer"] = np.unique(layers)
        dims.insert(0, "layer")
    if hastime:
        times, use_cftime = util._convert_datetimes(times, use_cftime)
        if use_cftime:
            coords["time"] = xr.CFTimeIndex(np.unique(times))
        else:
            coords["time"] = np.unique(times)
        dims.insert(0, "time")

    # avoid calling imod.idf.header again here with attrs keyword
    dask_arrays = [
        imod.idf._dask(path, attrs=attrs)[0] for (path, attrs) in zip(paths, headers)
    ]

    if hastime and haslayer:
        # first stack layers per timestep, then stack that
        # this order has to match the dims
        dask_timesteps = []
        # for this groupby the argument needs to be presorted, which is done above
        for _, g in itertools.groupby(zip(dask_arrays, times), key=lambda z: z[1]):
            # a list of dask arrays belonging to a single timestep (all layers)
            dask_list = [t[0] for t in g]
            # stack with dask, adding a new dimension to the front
            dask_timestep = dask.array.stack(dask_list, axis=0)
            dask_timesteps.append(dask_timestep)

        dask_array = dask.array.stack(dask_timesteps, axis=0)
    elif hastime or haslayer:
        dask_array = dask.array.stack(dask_arrays, axis=0)
    else:
        dask_array = dask_arrays[0]

    return xr.DataArray(dask_array, coords, dims, name=names_unsorted[0])


def open_dataset(globpath, memmap=False, use_cftime=False, pattern=None):
    """
    Open a set of IDFs to a dict of xarray.DataArrays.

    Compared to imod.idf.open, this function lets you open multiple parameters
    at once (for example kh values and starting heads of a model), which will
    each be a separate entry in a dictionary, with as key the parameter name,
    and as value the xarray.DataArray.

    Parameters
    ----------
    globpath : str or Path
        A glob pattern expansion such as `'model/**/*.idf'`, which recursively
        finds all IDF files under the model directory. Note that files with
        the same name (part before the first underscore) wil be combined into
        a single xarray.DataArray.
    use_cftime : bool, optional
        Use `cftime.DatetimeProlepticGregorian` instead of `np.datetime64[ns]`
        for the time axis.

        Dates are normally encoded as `np.datetime64[ns]`; however, if dates
        fall before 1679 or after 2262, they are automatically encoded as
        `cftime.DatetimeProlepticGregorian` objects rather than
        `np.datetime64[ns]`.
    pattern : str, regex pattern, optional
        If the filenames do match default naming conventions of
        {name}_{time}_l{layer}, a custom pattern can be defined here either
        as a string, or as a compiled regular expression pattern. Please refer
        to the examples for `imod.idf.open`.

    Returns
    -------
    collections.OrderedDict
        Dictionary of str (parameter name) to xarray.DataArray.
        All metadata needed for writing the file to IDF or other formats
        using imod.rasterio are included in the xarray.DataArray.attrs.
    """
    if memmap:
        warnings.warn("memmap option is removed", FutureWarning)

    # convert since for Path.glob non-relative patterns are unsupported
    if isinstance(globpath, pathlib.Path):
        globpath = str(globpath)

    paths = [pathlib.Path(p) for p in glob.glob(globpath, recursive=True)]

    n = len(paths)
    if n == 0:
        raise FileNotFoundError("Could not find any files matching {}".format(globpath))
    # group the DataArrays together using their name
    # note that directory names are ignored, and in case of duplicates, the last one wins
    names = [util.decompose(path, pattern)["name"] for path in paths]
    unique_names = list(np.unique(names))
    d = collections.OrderedDict()
    for n in unique_names:
        d[n] = []  # prepare empty lists to append to
    for p, n in zip(paths, names):
        d[n].append(p)

    # load each group into a DataArray
    das = [_load(v, use_cftime, pattern) for v in d.values()]

    # store each DataArray under it's own name in a dictionary
    dd = collections.OrderedDict()
    for da in das:
        dd[da.name] = da
    # Initially I wanted to return a xarray Dataset here,
    # but then realised that it is not always aligned, and therefore not possible, see
    # https://github.com/pydata/xarray/issues/1471#issuecomment-313719395
    # It is not aligned when some parameters only have a non empty subset of a dimension,
    # such as L2 + L3. This dict provides a similar interface anyway. If a Dataset is constructed
    # from unaligned DataArrays it will make copies of the data, which we don't want.
    return dd


def _top_bot_dicts(a):
    """Returns a dictionary with the top and bottom per layer"""
    top = np.atleast_1d(a.attrs["top"]).astype(np.float64)
    bot = np.atleast_1d(a.attrs["bot"]).astype(np.float64)
    if not top.shape == bot.shape:
        raise ValueError('"top" and "bot" attrs should have the same shape')
    if "layer" in a.coords:
        layers = np.atleast_1d(a.coords["layer"].values)
        if not top.shape == layers.shape:
            raise ValueError('"top" attr shape does not match shape of layer dimension')
        d_top = {laynum: t for laynum, t in zip(layers, top)}
        d_bot = {laynum: b for laynum, b in zip(layers, bot)}
    else:
        if not top.shape == (1,):
            raise ValueError(
                'if "layer" is not a coordinate, "top"'
                ' and "bot" attrs should hold only one value'
            )
        d_top = {"no_layer": top[0]}
        d_bot = {"no_layer": bot[0]}
    return d_top, d_bot


<<<<<<< HEAD
# write DataArrays to IDF
def save(path, a, nodata=1.0e20, pattern=None):
=======
def save(path, a, nodata=1.0e20):
>>>>>>> c2f07940
    """
    Write a xarray.DataArray to one or more IDF files

    If the DataArray only has `y` and `x` dimensions, a single IDF file is
    written, like the `imod.idf.write` function. This function is more general
    and also supports `time` and `layer` dimensions. It will split these up,
    give them their own filename according to the conventions in
    `imod.util.compose`, and write them each.

    Parameters
    ----------
    path : str or Path
        Path to the IDF file to be written. This function decides on the
        actual filename(s) using conventions, so it only takes the directory and
        name from this parameter.
    a : xarray.DataArray
        DataArray to be written. It needs to have dimensions ('y', 'x'), and 
        optionally `layer` and `time`.
    nodata : float, optional
        Nodata value in the saved IDF files. Xarray uses nan values to represent
        nodata, but these tend to work unreliably in iMOD(FLOW).
        Defaults to a value of 1.0e20.
    pattern : str
        Format string which defines how to create the filenames. See examples.

    Example
    -------
    Consider a DataArray `da` that has dimensions 'layer', 'y' and 'x', with the
    'layer' dimension consisting of layer 1 and 2::

        save('path/to/head', da)

    This writes the following two IDF files: 'path/to/head_l1.idf' and
    'path/to/head_l2.idf'.


    It is possible to generate custom filenames using a format string. The
    default filenames would be generated by the following format string:

        save("example", pattern="{name}_l{layer}{extension}")

    If you desire zero-padded numbers that show up neatly sorted in a
    file manager, you may specify:

        save("example", pattern="{name}_l{layer:02d}{extension}")
    
    In this case, a 0 will be padded for single digit numbers ('1' will become
    '01').
    
    To get a date with dashes, use the following pattern:
        
        "{name}_{time:%Y-%m-%d}_l{layer}{extension}"

    """
    if not isinstance(a, xr.DataArray):
        raise TypeError("Data to save must be an xarray.DataArray")

    if isinstance(path, str):
        path = pathlib.Path(path)

    if path.suffix != "":
        raise ValueError(
            "`imod.idf.save` generates time, layer, and file extension for the path."
            " Use `imod.idf.write` instead to write a single IDF file with a fully"
            " specified path."
        )

    # A more flexible schema might be required to support additional variables
    # such as species, for concentration. The straightforward way is by giving
    # a format string, e.g.: {name}_{time}_l{layer}
    # Find the vars in curly braces, and validate with da.coords
    d = {"extension": ".idf", "name": path.stem, "directory": path.parent}
    d["directory"].mkdir(exist_ok=True, parents=True)

    # handle the case where they are not a dim but are a coord
    # i.e. you only have one layer but you did a.assign_coords(layer=1)
    # in this case we do want _l1 in the IDF file name
    check_coords = ["layer", "time"]
    for coord in check_coords:
        if (coord in a.coords) and not (coord in a.dims):
            if coord == "time":
                # .item() gives an integer for datetime64[ns], so convert first.
                val = a.coords[coord].values
                if not (val == "steady-state").all():
                    val = a.coords[coord].values.astype("datetime64[us]").item()
            else:
                val = a.coords[coord].item()
            d[coord] = val

    # Allow tops and bottoms to be written for voxel like IDFs.
    has_topbot = False
    if "top" in a.attrs and "bot" in a.attrs:
        has_topbot = True
        d_top, d_bot = _top_bot_dicts(a)

    # stack all non idf dims into one new idf dimension,
    # over which we can then iterate to write all individual idfs
    extradims = _extra_dims(a)
    if extradims:
        stacked = a.stack(idf=extradims)
        for coordvals, a_yx in list(stacked.groupby("idf")):
            # set the right layer/timestep/etc in the dict to make the filename
            d.update(dict(zip(extradims, coordvals)))
            fn = util.compose(d, pattern)
            if has_topbot:
                layer = d.get("layer", "no_layer")
                a_yx.attrs["top"] = d_top[layer]
                a_yx.attrs["bot"] = d_bot[layer]
            write(fn, a_yx, nodata)
    else:
        # no extra dims, only one IDF
        fn = util.compose(d, pattern)
        write(fn, a, nodata)


def _extra_dims(a):
    dims = filter(lambda dim: dim not in ("y", "x"), a.dims)
    return list(dims)


def write(path, a, nodata=1.0e20):
    """
    Write a 2D xarray.DataArray to a IDF file

    Parameters
    ----------
    path : str or Path
        Path to the IDF file to be written
    a : xarray.DataArray
        DataArray to be written. It needs to have exactly a.dims == ('y', 'x').
    nodata : float, optional
        Nodata value in the saved IDF files. Xarray uses nan values to represent
        nodata, but these tend to work unreliably in iMOD(FLOW).
        Defaults to a value of 1.0e20.

    """
    if not isinstance(a, xr.DataArray):
        raise TypeError("Data to write must be an xarray.DataArray")
    if not a.dims == ("y", "x"):
        raise ValueError("Dimensions must be exactly ('y', 'x').")

    with f_open(path, "wb") as f:
        f.write(struct.pack("i", 1271))  # Lahey RecordLength Ident.
        nrow = a.y.size
        ncol = a.x.size
        attrs = a.attrs
        itb = isinstance(attrs.get("top", None), (int, float)) and isinstance(
            attrs.get("bot", None), (int, float)
        )
        f.write(struct.pack("i", ncol))
        f.write(struct.pack("i", nrow))
        dx, xmin, xmax, dy, ymin, ymax = util.spatial_reference(a)
        # IDF supports only incrementing x, and decrementing y
        if (np.atleast_1d(dx) < 0.0).all():
            raise ValueError("dx must be positive")
        if (np.atleast_1d(dy) > 0.0).all():
            raise ValueError("dy must be negative")

        f.write(struct.pack("f", xmin))
        f.write(struct.pack("f", xmax))
        f.write(struct.pack("f", ymin))
        f.write(struct.pack("f", ymax))
        f.write(struct.pack("f", float(a.min())))  # dmin
        f.write(struct.pack("f", float(a.max())))  # dmax
        f.write(struct.pack("f", nodata))

        if isinstance(dx, float) and isinstance(dy, float):
            ieq = True  # equidistant
            f.write(struct.pack("?", not ieq))  # ieq
        else:
            ieq = False  # nonequidistant
            f.write(struct.pack("?", not ieq))  # ieq

        f.write(struct.pack("?", itb))
        f.write(struct.pack("xx"))  # not used
        if ieq:
            f.write(struct.pack("f", dx))
            f.write(struct.pack("f", -dy))
        if itb:
            f.write(struct.pack("f", attrs["top"]))
            f.write(struct.pack("f", attrs["bot"]))
        if not ieq:
            a.coords["dx"].values.astype(np.float32).tofile(f)
            (-a.coords["dy"].values).astype(np.float32).tofile(f)
        # convert to a numpy.ndarray of float32
        if a.dtype != np.float32:
            a = a.astype(np.float32)
        a = a.fillna(nodata)
        a.values.tofile(f)<|MERGE_RESOLUTION|>--- conflicted
+++ resolved
@@ -607,12 +607,7 @@
     return d_top, d_bot
 
 
-<<<<<<< HEAD
-# write DataArrays to IDF
 def save(path, a, nodata=1.0e20, pattern=None):
-=======
-def save(path, a, nodata=1.0e20):
->>>>>>> c2f07940
     """
     Write a xarray.DataArray to one or more IDF files
 
