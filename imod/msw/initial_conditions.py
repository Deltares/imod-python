import pathlib
import shutil

from imod.mf6.interfaces.iregridpackage import IRegridPackage
from imod.msw.fixed_format import VariableMetaData
from imod.msw.pkgbase import MetaSwapPackage


class InitialConditionsEquilibrium(MetaSwapPackage, IRegridPackage):
    """
    Use an equilibrium profile to initialize the model.

    This class is responsible for the file `init_svat.inp`
    """

    _regrid_method = {}

    _file_name = "init_svat.inp"
    _option = "Equilibrium"
    _metadata_dict: dict = {}

    def __init__(self):
        super().__init__()

    def _render(self, file, *args):
        file.write(self._option + "\n")


class InitialConditionsRootzonePressureHead(MetaSwapPackage, IRegridPackage):
    """
    Use the pF-value of the root zone pressure head as initial condition.

    This class is responsible for the file `init_svat.inp`

    Parameters
    ----------
    initial_pF: float
        Initial pF value to be used for all soil columns.
    """

    _file_name = "init_svat.inp"
    _option = "Rootzone_pF"
    _metadata_dict = {
        "initial_pF": VariableMetaData(6, 0.0, 6.0, float),
    }
    _regrid_method = {}

    def __init__(self, initial_pF=2.2):
        super().__init__()
        self.dataset["initial_pF"] = initial_pF

    def _render(self, file, *args):
        file.write(self._option + "\n")

        dataframe = self.dataset.assign_coords(index=[0]).to_dataframe()

        self.write_dataframe_fixed_width(file, dataframe)


class InitialConditionsPercolation(MetaSwapPackage, IRegridPackage):
    """
    The precipitation intensity at the starting time (iybg, tdbg in
    PARA_SIM.INP) is used for initializing the percolation flux in the profiles.
    This type of initialization is normally done separately from the actual run,
    using a specially prepared meteo-input file. After letting the model reach
    near equilibrium by letting it run for a number of years, the saved state is
    used for the initialization of subsequent runs.

    This class is responsible for the file `init_svat.inp`
    """

    _file_name = "init_svat.inp"
    _option = "MeteoInputP"
<<<<<<< HEAD
    _metadata_dict = {}
    _regrid_method = {}
=======
    _metadata_dict: dict = {}
>>>>>>> b65e6bf0

    def __init__(self):
        super().__init__()

    def _render(self, file, *args):
        file.write(self._option + "\n")


class InitialConditionsSavedState(MetaSwapPackage):
    """
    Use saved state of a previous MetaSWAP run as initial condition.

    This class is responsible for the file `init_svat.inp`

    Parameters
    ----------
    saved_state: Path or str
        Path to a previously saved state. This file will be copied to
        init_svat.inp.

    """

    _file_name = "init_svat.inp"
    _option = "Saved_State"
    _metadata_dict: dict = {}

    def __init__(self, saved_state):
        super().__init__()
        self.saved_state = saved_state

    def write(self, directory, *args):
        directory = pathlib.Path(directory)
        filename = directory / self._file_name

        shutil.copyfile(self.saved_state, filename)<|MERGE_RESOLUTION|>--- conflicted
+++ resolved
@@ -71,12 +71,8 @@
 
     _file_name = "init_svat.inp"
     _option = "MeteoInputP"
-<<<<<<< HEAD
-    _metadata_dict = {}
+    _metadata_dict: dict = {}
     _regrid_method = {}
-=======
-    _metadata_dict: dict = {}
->>>>>>> b65e6bf0
 
     def __init__(self):
         super().__init__()
