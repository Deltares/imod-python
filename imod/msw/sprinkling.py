from typing import TextIO

import numpy as np
import pandas as pd
import xarray as xr

from imod.mf6.dis import StructuredDiscretization
from imod.mf6.interfaces.iregridpackage import IRegridPackage
from imod.mf6.mf6_wel_adapter import Mf6Wel
from imod.msw.fixed_format import VariableMetaData
from imod.msw.pkgbase import MetaSwapPackage
from imod.msw.regrid.regrid_schemes import SprinklingRegridMethod
from imod.typing import IntArray
<<<<<<< HEAD

=======
>>>>>>> b47a3652


class Sprinkling(MetaSwapPackage, IRegridPackage):
    """
    This contains the sprinkling capacities of links between SVAT units and
    groundwater/surface water locations.

    This class is responsible for the file `scap_svat.inp`

    Parameters
    ----------
    max_abstraction_groundwater: array of floats (xr.DataArray)
        Describes the maximum abstraction of groundwater to SVAT units in m3 per
        day. This array must not have a subunit coordinate.
    max_abstraction_surfacewater: array of floats (xr.DataArray)
        Describes the maximum abstraction of surfacewater to SVAT units in m3
        per day. This array must not have a subunit coordinate.
    """

    _file_name = "scap_svat.inp"
    _metadata_dict = {
        "svat": VariableMetaData(10, 1, 99999999, int),
        "max_abstraction_groundwater_mm_d": VariableMetaData(8, None, None, str),
        "max_abstraction_surfacewater_mm_d": VariableMetaData(8, None, None, str),
<<<<<<< HEAD
        "max_abstraction_groundwater_m3_d": VariableMetaData(8, 0.0, 1e9, float),
        "max_abstraction_surfacewater_m3_d": VariableMetaData(8, 0.0, 1e9, float),
        "svat_groundwater": VariableMetaData(10, 1, 99999999, int),
=======
        "max_abstraction_groundwater": VariableMetaData(8, 0.0, 1e9, float),
        "max_abstraction_surfacewater": VariableMetaData(8, 0.0, 1e9, float),
        "svat_groundwater": VariableMetaData(10, None, None, str),
>>>>>>> b47a3652
        "layer": VariableMetaData(6, 1, 9999, int),
        "trajectory": VariableMetaData(10, None, None, str),
    }

<<<<<<< HEAD
    _with_subunit = (
        "max_abstraction_groundwater_m3_d",
        "max_abstraction_surfacewater_m3_d",
=======
    _with_subunit = ()
    _without_subunit = (
        "max_abstraction_groundwater",
        "max_abstraction_surfacewater",
>>>>>>> b47a3652
    )
    _without_subunit = ()

    _to_fill = (
        "max_abstraction_groundwater_mm_d",
        "max_abstraction_surfacewater_mm_d",
        "trajectory",
    )

    _regrid_method = SprinklingRegridMethod()

    def __init__(
        self,
        max_abstraction_groundwater: xr.DataArray,
        max_abstraction_surfacewater: xr.DataArray,
    ):
        super().__init__()
        self.dataset["max_abstraction_groundwater"] = max_abstraction_groundwater
        self.dataset["max_abstraction_surfacewater"] = max_abstraction_surfacewater

        self._pkgcheck()

    def _render(
        self,
        file: TextIO,
        index: IntArray,
        svat: xr.DataArray,
        mf6_dis: StructuredDiscretization,
        mf6_well: Mf6Wel,
    ):
<<<<<<< HEAD
        def ravel_per_subunit(array: xr.DataArray) -> np.ndarray:
            # per defined well element, all subunits
            array_out = array.to_numpy()[:, well_row, well_column].ravel()
            # per defined well element, per defined subunits
            return array_out[np.isfinite(array_out)]
            
        if not isinstance(mf6_well, Mf6Wel):
            raise TypeError(rf"well not of type 'Mf6Wel', got '{type(mf6_well)}'")
            
        well_cellid = mf6_well["cellid"]
        if len(well_cellid.coords["dim_cellid"]) != 3:
            raise TypeError("Coupling to unstructured grids is not supported.")
        
        well_layer = well_cellid.sel(dim_cellid="layer").data
        well_row = well_cellid.sel(dim_cellid="row").data - 1
        well_column = well_cellid.sel(dim_cellid="column").data - 1
        max_rate_per_svat = self.dataset["max_abstraction_groundwater_m3_d"].where(
            svat > 0
        )
        layer_per_svat = xr.full_like(max_rate_per_svat, np.nan)
        layer_per_svat[:, well_row, well_column] = well_layer

        layer_source = ravel_per_subunit(
            layer_per_svat.where(max_rate_per_svat > 0)
        ).astype(dtype=np.int32)
        svat_source_target = ravel_per_subunit(
            svat.where(max_rate_per_svat > 0)
        ).astype(dtype=np.int32)

        data_dict = {
            "svat": svat_source_target,
            "layer": layer_source,
            "svat_groundwater": svat_source_target,
        }

        for var in self._with_subunit:
            array = self.dataset[var].where(max_rate_per_svat > 0).to_numpy()
            array = array[np.isfinite(array)]
            data_dict[var] = array
=======
        if not isinstance(mf6_well, Mf6Wel):
            raise TypeError(rf"well not of type 'Mf6Wel', got '{type(mf6_well)}'")

        well_cellid = mf6_well["cellid"]
        if len(well_cellid.coords["dim_cellid"]) != 3:
            raise TypeError("Coupling to unstructured grids is not supported.")

        well_layer = well_cellid.sel(dim_cellid="layer").data
        well_row = well_cellid.sel(dim_cellid="row").data - 1
        well_column = well_cellid.sel(dim_cellid="column").data - 1

        n_subunit = svat["subunit"].size

        well_svat = svat.data[:, well_row, well_column]
        well_active = well_svat != 0

        # Tile well_layers for each subunit
        layer = np.tile(well_layer, (n_subunit, 1))

        data_dict = {"svat": well_svat[well_active], "layer": layer[well_active]}

        for var in self._without_subunit:
            well_arr = self.dataset[var].data[well_row, well_column]
            well_arr = np.tile(well_arr, (n_subunit, 1))
            data_dict[var] = well_arr[well_active]
>>>>>>> b47a3652

        for var in self._to_fill:
            data_dict[var] = ""

        dataframe = pd.DataFrame(
            data=data_dict, columns=list(self._metadata_dict.keys())
        )

        self._check_range(dataframe)

        return self.write_dataframe_fixed_width(file, dataframe)<|MERGE_RESOLUTION|>--- conflicted
+++ resolved
@@ -11,10 +11,7 @@
 from imod.msw.pkgbase import MetaSwapPackage
 from imod.msw.regrid.regrid_schemes import SprinklingRegridMethod
 from imod.typing import IntArray
-<<<<<<< HEAD
 
-=======
->>>>>>> b47a3652
 
 
 class Sprinkling(MetaSwapPackage, IRegridPackage):
@@ -39,29 +36,16 @@
         "svat": VariableMetaData(10, 1, 99999999, int),
         "max_abstraction_groundwater_mm_d": VariableMetaData(8, None, None, str),
         "max_abstraction_surfacewater_mm_d": VariableMetaData(8, None, None, str),
-<<<<<<< HEAD
-        "max_abstraction_groundwater_m3_d": VariableMetaData(8, 0.0, 1e9, float),
-        "max_abstraction_surfacewater_m3_d": VariableMetaData(8, 0.0, 1e9, float),
-        "svat_groundwater": VariableMetaData(10, 1, 99999999, int),
-=======
         "max_abstraction_groundwater": VariableMetaData(8, 0.0, 1e9, float),
         "max_abstraction_surfacewater": VariableMetaData(8, 0.0, 1e9, float),
-        "svat_groundwater": VariableMetaData(10, None, None, str),
->>>>>>> b47a3652
+        "svat_groundwater": VariableMetaData(10, 1, 99999999, int),
         "layer": VariableMetaData(6, 1, 9999, int),
         "trajectory": VariableMetaData(10, None, None, str),
     }
 
-<<<<<<< HEAD
     _with_subunit = (
-        "max_abstraction_groundwater_m3_d",
-        "max_abstraction_surfacewater_m3_d",
-=======
-    _with_subunit = ()
-    _without_subunit = (
         "max_abstraction_groundwater",
         "max_abstraction_surfacewater",
->>>>>>> b47a3652
     )
     _without_subunit = ()
 
@@ -92,12 +76,16 @@
         mf6_dis: StructuredDiscretization,
         mf6_well: Mf6Wel,
     ):
-<<<<<<< HEAD
         def ravel_per_subunit(array: xr.DataArray) -> np.ndarray:
             # per defined well element, all subunits
             array_out = array.to_numpy()[:, well_row, well_column].ravel()
             # per defined well element, per defined subunits
             return array_out[np.isfinite(array_out)]
+            raise TypeError("Coupling to unstructured grids is not supported.")
+
+        well_layer = well_cellid.sel(dim_cellid="layer").data
+        well_row = well_cellid.sel(dim_cellid="row").data - 1
+        well_column = well_cellid.sel(dim_cellid="column").data - 1
             
         if not isinstance(mf6_well, Mf6Wel):
             raise TypeError(rf"well not of type 'Mf6Wel', got '{type(mf6_well)}'")
@@ -132,33 +120,6 @@
             array = self.dataset[var].where(max_rate_per_svat > 0).to_numpy()
             array = array[np.isfinite(array)]
             data_dict[var] = array
-=======
-        if not isinstance(mf6_well, Mf6Wel):
-            raise TypeError(rf"well not of type 'Mf6Wel', got '{type(mf6_well)}'")
-
-        well_cellid = mf6_well["cellid"]
-        if len(well_cellid.coords["dim_cellid"]) != 3:
-            raise TypeError("Coupling to unstructured grids is not supported.")
-
-        well_layer = well_cellid.sel(dim_cellid="layer").data
-        well_row = well_cellid.sel(dim_cellid="row").data - 1
-        well_column = well_cellid.sel(dim_cellid="column").data - 1
-
-        n_subunit = svat["subunit"].size
-
-        well_svat = svat.data[:, well_row, well_column]
-        well_active = well_svat != 0
-
-        # Tile well_layers for each subunit
-        layer = np.tile(well_layer, (n_subunit, 1))
-
-        data_dict = {"svat": well_svat[well_active], "layer": layer[well_active]}
-
-        for var in self._without_subunit:
-            well_arr = self.dataset[var].data[well_row, well_column]
-            well_arr = np.tile(well_arr, (n_subunit, 1))
-            data_dict[var] = well_arr[well_active]
->>>>>>> b47a3652
 
         for var in self._to_fill:
             data_dict[var] = ""
