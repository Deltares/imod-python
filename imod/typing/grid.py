--- conflicted
+++ resolved
@@ -407,12 +407,9 @@
 ) -> bool:
     # Returns True if the grid is planar. It has then a layer coordinate with
     # length 1 and value 0, or an empty layer coordinate axis, or no layer coordinate at all
-<<<<<<< HEAD
-=======
     # and it should have either x, y coordinates or cellface/edge coordinates.
     if not is_spatial_grid(grid):
         return False
->>>>>>> b32d07f4
     if "layer" not in grid.coords:
         return True
     if grid["layer"].shape == ():
