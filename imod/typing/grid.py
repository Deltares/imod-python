--- conflicted
+++ resolved
@@ -314,8 +314,7 @@
 
 
 @typedispatch
-<<<<<<< HEAD
-def get_spatial_dimension_names( grid: object)-> list[str]:
+def get_spatial_dimension_names(grid: object) -> list[str]:
     return []
 
 @typedispatch
@@ -333,8 +332,4 @@
 
 @typedispatch
 def get_grid_geometry_hash( grid: object)-> int:
-    raise ValueError("get_grid_geometry_hash not supported for this object.")
-=======
-def get_spatial_dimension_names(grid: object) -> list[str]:
-    return []
->>>>>>> a11e6f05
+    raise ValueError("get_grid_geometry_hash not supported for this object.")