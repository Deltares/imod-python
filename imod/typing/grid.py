<<<<<<< HEAD
from typing import Sequence, TypeAlias, Union

=======
>>>>>>> a91b7479
import numpy as np
import xarray as xr
import xugrid as xu
from fastcore.dispatch import typedispatch

from imod.prepare import polygonize


@typedispatch
def zeros_like(grid: xr.DataArray, *args, **kwargs):
    return xr.zeros_like(grid, *args, **kwargs)


@typedispatch
def zeros_like(grid: xu.UgridDataArray, *args, **kwargs):
    return xu.zeros_like(grid, *args, **kwargs)


@typedispatch
def ones_like(grid: xr.DataArray, *args, **kwargs):
    return xr.ones_like(grid, *args, **kwargs)


@typedispatch
def ones_like(grid: xu.UgridDataArray, *args, **kwargs):
    return xu.ones_like(grid, *args, **kwargs)


@typedispatch
def nan_like(grid: xr.DataArray, *args, **kwargs):
    return xr.full_like(grid, fill_value=np.nan, dtype=np.float32, *args, **kwargs)


@typedispatch
def nan_like(grid: xu.UgridDataArray, *args, **kwargs):
    return xu.full_like(grid, fill_value=np.nan, dtype=np.float32, *args, **kwargs)


@typedispatch
<<<<<<< HEAD
def is_unstructured(grid: xu.UgridDataArray) -> bool:
    return True


@typedispatch
def is_unstructured(grid: xr.DataArray) -> bool:
    return False


def merge(objects: Sequence[xr.DataArray], *args, **kwargs) -> xr.Dataset:
    start_type = type(objects[0])
    homogeneous = all([isinstance(o, start_type) for o in objects])
    if not homogeneous:
        raise RuntimeError("only hommogeneous sequences can be merged")
    if isinstance(objects[0], xr.DataArray):
        return xr.merge(objects, *args, **kwargs)
    if isinstance(objects[0], xu.UgridDataArray):
        return xu.merge_partitions(objects, *args, **kwargs)
    raise NotImplementedError(f"merging not supported for type {type(objects[0])}")
=======
def bounding_polygon(active: xr.DataArray):
    """Return bounding polygon of active cells"""
    # Force inactive cells to NaN.
    to_polygonize = active.where(active, other=np.nan)
    return polygonize(to_polygonize)


@typedispatch
def bounding_polygon(active: xu.UgridDataArray):
    """Return bounding polygon of active cells"""
    return active.ugrid.grid.bounding_polygon()
>>>>>>> a91b7479
<|MERGE_RESOLUTION|>--- conflicted
+++ resolved
@@ -1,8 +1,4 @@
-<<<<<<< HEAD
 from typing import Sequence, TypeAlias, Union
-
-=======
->>>>>>> a91b7479
 import numpy as np
 import xarray as xr
 import xugrid as xu
@@ -42,7 +38,6 @@
 
 
 @typedispatch
-<<<<<<< HEAD
 def is_unstructured(grid: xu.UgridDataArray) -> bool:
     return True
 
@@ -62,7 +57,8 @@
     if isinstance(objects[0], xu.UgridDataArray):
         return xu.merge_partitions(objects, *args, **kwargs)
     raise NotImplementedError(f"merging not supported for type {type(objects[0])}")
-=======
+    
+@typedispatch
 def bounding_polygon(active: xr.DataArray):
     """Return bounding polygon of active cells"""
     # Force inactive cells to NaN.
@@ -73,5 +69,4 @@
 @typedispatch
 def bounding_polygon(active: xu.UgridDataArray):
     """Return bounding polygon of active cells"""
-    return active.ugrid.grid.bounding_polygon()
->>>>>>> a91b7479
+    return active.ugrid.grid.bounding_polygon()