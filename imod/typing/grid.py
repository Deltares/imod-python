--- conflicted
+++ resolved
@@ -242,13 +242,8 @@
     return active_clipped.ugrid.grid.bounding_polygon()
 
 
-<<<<<<< HEAD
-@typedispatch  # type: ignore [no-redef]
+@typedispatch
 def is_spatial_2D(array: xr.DataArray | xr.Dataset) -> bool:
-=======
-@typedispatch
-def is_spatial_2D(array: xr.DataArray) -> bool:
->>>>>>> b54125d4
     """Return True if the array contains data in at least 2 spatial dimensions"""
     coords = array.coords
     dims = array.dims
@@ -257,13 +252,8 @@
     return has_spatial_coords & has_spatial_dims
 
 
-<<<<<<< HEAD
-@typedispatch  # type: ignore [no-redef]
+@typedispatch  # type: ignore[no-redef]
 def is_spatial_2D(array: xu.UgridDataArray | xu.UgridDataset) -> bool:  # noqa: F811
-=======
-@typedispatch  # type: ignore[no-redef]
-def is_spatial_2D(array: xu.UgridDataArray) -> bool:  # noqa: F811
->>>>>>> b54125d4
     """Return True if the array contains data associated to cell faces"""
     face_dim = array.ugrid.grid.face_dimension
     dims = array.dims
