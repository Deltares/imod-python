--- conflicted
+++ resolved
@@ -75,7 +75,6 @@
     return active.ugrid.grid.bounding_polygon()
 
 
-<<<<<<< HEAD
 @typedispatch
 def is_spatial_2D(array: xr.DataArray) -> bool:
     """Return True if the array contains data in at least 2 spatial dimensions"""
@@ -85,8 +84,17 @@
     has_spatial_dims = "x" in dims and "y" in dims
     return has_spatial_coords & has_spatial_dims
 
-
-@typedispatch
+# Typedispatching doesn't work based on types of list elements, therefore to
+# isinstance testing
+def concat(grid_ls: list[GridDataArray | GridDataset], *args, **kwargs):
+    if isinstance(grid_ls[0], (xu.UgridDataArray, xu.UgridDataset)):
+        return xu.concat(grid_ls, *args, **kwargs)
+    elif isinstance(grid_ls[0], (xr.DataArray, xr.Dataset)):
+        return xr.concat(grid_ls, *args, **kwargs)
+    else:
+        raise TypeError(
+            f"Expected type UgridDataArray or DataArray, received {type(grid_ls[0])}"
+        )
 def is_spatial_2D(array: xu.UgridDataArray) -> bool:
     """Return True if the array contains data associated to cell faces"""
     face_dim = array.ugrid.grid.face_dimension
@@ -97,8 +105,6 @@
     return has_spatial_dims & has_spatial_coords
 
 
-=======
->>>>>>> 7c879ae4
 # Typedispatching doesn't work based on types of list elements, therefore to
 # isinstance testing
 def concat(grid_ls: list[GridDataArray | GridDataset], *args, **kwargs):
