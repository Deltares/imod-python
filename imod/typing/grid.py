--- conflicted
+++ resolved
@@ -75,7 +75,6 @@
     return active.ugrid.grid.bounding_polygon()
 
 
-<<<<<<< HEAD
 @typedispatch
 def is_spatial_2D(array: xr.DataArray) -> bool:
     """Return True if the array contains data in at least 2 spatial dimensions"""
@@ -95,7 +94,8 @@
     has_spatial_coords = face_dim in coords
     has_spatial_dims = face_dim in dims
     return has_spatial_dims & has_spatial_coords
-=======
+
+
 # Typedispatching doesn't work based on types of list elements, therefore to
 # isinstance testing
 def concat(grid_ls: list[GridDataArray | GridDataset], *args, **kwargs):
@@ -106,5 +106,4 @@
     else:
         raise TypeError(
             f"Expected type UgridDataArray or DataArray, received {type(grid_ls[0])}"
-        )
->>>>>>> f265a00d
+        )