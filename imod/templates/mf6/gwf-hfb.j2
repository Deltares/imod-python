--- conflicted
+++ resolved
@@ -6,11 +6,6 @@
   maxhfb {{maxbound}}
 end dimensions
 
-<<<<<<< HEAD
-{% for i, file in periods.items() %}begin period {{i}}
-  open/close {{file}}
-=======
 {% for i, path in periods.items() %}begin period {{i}}
   open/close {{path}}{% if binary %} (binary){% endif %}
->>>>>>> 760876be
 end period{% endfor %}