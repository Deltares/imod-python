--- conflicted
+++ resolved
@@ -1,14 +1,10 @@
 begin options
-<<<<<<< HEAD
   save_flows
-{% if auxiliary is defined -%}  auxiliary {{auxiliary}}
-=======
-{% if auxiliary is defined %}  auxiliary {{auxiliary|join(" ")}}
->>>>>>> e9af6cb3
-{% endif -%}
 {%- if print_input is defined -%}  print_input
 {% endif -%}
 {%- if print_flows is defined -%}  print_flows
+{% endif -%}
+{%- if save_flows is defined -%}  save_flows
 {% endif -%}
 {%- if cell_averaging is defined -%}  cell_averaging {{cell_averaging}}
 {% endif -%}
