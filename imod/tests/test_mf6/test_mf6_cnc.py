--- conflicted
+++ resolved
@@ -126,13 +126,8 @@
         save_flows=True,
     )
     with tempfile.TemporaryDirectory() as output_dir:
-<<<<<<< HEAD
         write_context = WriteContext(simulation_directory=output_dir)
-        write_context.output_directory = output_dir
-=======
-        write_context = WriteContext()
         write_context.current_output_directory = output_dir
->>>>>>> 1c8ab714
         cnc.write("cnc", globaltimes, write_context)
         with open(output_dir + "/cnc/cnc-0.dat", "r") as f:
             data = f.read()
