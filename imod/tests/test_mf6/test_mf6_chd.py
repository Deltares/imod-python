import pathlib
import tempfile
import textwrap

import numpy as np
import pytest
import xarray as xr

import imod
from imod.mf6.write_context import WriteContext
from imod.schemata import ValidationError


@pytest.fixture()
def head():
    nlay = 3
    nrow = 15
    ncol = 15
    shape = (nlay, nrow, ncol)

    dx = 5000.0
    dy = -5000.0
    xmin = 0.0
    xmax = dx * ncol
    ymin = 0.0
    ymax = abs(dy) * nrow
    dims = ("layer", "y", "x")

    layer = np.array([1, 2, 3])
    y = np.arange(ymax, ymin, dy) + 0.5 * dy
    x = np.arange(xmin, xmax, dx) + 0.5 * dx
    coords = {"layer": layer, "y": y, "x": x}

    # Discretization data
    idomain = xr.DataArray(np.ones(shape), coords=coords, dims=dims)

    # Constant head
    head = xr.full_like(idomain, np.nan).sel(layer=[1, 2])
    head[...] = np.nan
    head[..., 0] = 0.0

    return head


def test_render(head):
    directory = pathlib.Path("mymodel")
    globaltimes = np.array(["2000-01-01"], dtype="datetime64[ns]")

    chd = imod.mf6.ConstantHead(
        head, print_input=True, print_flows=True, save_flows=True
    )
    actual = chd.render(directory, "chd", globaltimes, True)

    expected = textwrap.dedent(
        """\
        begin options
          print_input
          print_flows
          save_flows
        end options

        begin dimensions
          maxbound 30
        end dimensions

        begin period 1
          open/close mymodel/chd/chd.bin (binary)
        end period
        """
    )
    assert actual == expected


def test_from_file(head, tmp_path):
    directory = pathlib.Path("mymodel")
    globaltimes = np.array(["2000-01-01"], dtype="datetime64[ns]")

    chd = imod.mf6.ConstantHead(
        head, print_input=True, print_flows=True, save_flows=True
    )
    path = tmp_path / "chd.nc"
    chd.dataset.to_netcdf(path)
    chd2 = imod.mf6.ConstantHead.from_file(path)
    actual = chd2.render(directory, "chd", globaltimes, False)

    expected = textwrap.dedent(
        """\
        begin options
          print_input
          print_flows
          save_flows
        end options

        begin dimensions
          maxbound 30
        end dimensions

        begin period 1
          open/close mymodel/chd/chd.dat
        end period
        """
    )
    assert actual == expected


def test_wrong_dtype(head):
    with pytest.raises(ValidationError):
        imod.mf6.ConstantHead(
            head.astype(np.int16), print_input=True, print_flows=True, save_flows=True
        )


pytest.mark.usefixtures("head_fc", "concentration_fc")


def test_render_concentration(head_fc, concentration_fc):
    directory = pathlib.Path("mymodel")
    globaltimes = np.array(
        [
            "2000-01-01",
            "2000-01-02",
            "2000-01-03",
        ],
        dtype="datetime64[ns]",
    )

    chd = imod.mf6.ConstantHead(
        head_fc,
        concentration_fc,
        "AUX",
        print_input=True,
        print_flows=True,
        save_flows=True,
    )

    actual = chd.render(directory, "chd", globaltimes, False)

    expected = textwrap.dedent(
        """\
        begin options
          auxiliary salinity temperature
          print_input
          print_flows
          save_flows
        end options

        begin dimensions
          maxbound 0
        end dimensions

        begin period 1
          open/close mymodel/chd/chd-0.dat
        end period
        begin period 2
          open/close mymodel/chd/chd-1.dat
        end period
        begin period 3
          open/close mymodel/chd/chd-2.dat
        end period
        """
    )
    assert actual == expected


pytest.mark.usefixtures("head_fc", "concentration_fc")


def test_write_concentration_period_data(head_fc, concentration_fc):
    globaltimes = np.array(
        [
            "2000-01-01",
            "2000-01-02",
            "2000-01-03",
        ],
        dtype="datetime64[ns]",
    )
    head_fc[:] = 1
    concentration_fc[:] = 2
    chd = imod.mf6.ConstantHead(
        head_fc,
        concentration_fc,
        "AUX",
        print_input=True,
        print_flows=True,
        save_flows=True,
    )
    with tempfile.TemporaryDirectory() as output_dir:
<<<<<<< HEAD
        write_context = WriteContext(simulation_directory=output_dir)
        write_context.output_directory = output_dir
=======
        write_context = WriteContext()
        write_context.current_output_directory = output_dir
>>>>>>> 1c8ab714
        chd.write("chd", globaltimes, write_context)
        with open(output_dir + "/chd/chd-0.dat", "r") as f:
            data = f.read()
            assert (
                data.count("2") == 1755
            )  # the number 2 is in the concentration data, and in the cell indices.<|MERGE_RESOLUTION|>--- conflicted
+++ resolved
@@ -185,13 +185,8 @@
         save_flows=True,
     )
     with tempfile.TemporaryDirectory() as output_dir:
-<<<<<<< HEAD
         write_context = WriteContext(simulation_directory=output_dir)
-        write_context.output_directory = output_dir
-=======
-        write_context = WriteContext()
         write_context.current_output_directory = output_dir
->>>>>>> 1c8ab714
         chd.write("chd", globaltimes, write_context)
         with open(output_dir + "/chd/chd-0.dat", "r") as f:
             data = f.read()
