import sys

import numpy as np
import pandas as pd
import pytest
import xarray as xr

import imod


@pytest.fixture(scope="module")
def uzf_model():
    # Initiate model
    gwf_model = imod.mf6.GroundwaterFlowModel(newton = True)

    # Create discretication
    shape = nlay, nrow, ncol = 7, 9, 9
    nper = 48
    time = pd.date_range("2018-01-01", periods=nper, freq="H")

    dx = 1000.0
    dy = -1000.0
    dz = np.array([0.5, 0.5, 0.5, 2, 10, 30, 100])
    xmin = 0.0
    xmax = dx * ncol
    ymin = 0.0
    ymax = abs(dy) * nrow
    dims = ("layer", "y", "x")

    layer = np.arange(1, nlay + 1)
    y = np.arange(ymax, ymin, dy) + 0.5 * dy
    x = np.arange(xmin, xmax, dx) + 0.5 * dx
    coords = {"layer": layer, "y": y, "x": x}

    like = xr.DataArray(np.ones(shape), coords=coords, dims=dims)
    idomain = like.astype(np.int32)
    idomain[:, slice(0, 3), slice(0, 3)] = 0

    top = 0.0
    bottom = xr.DataArray(
        np.cumsum(layer * -1 * dz), coords={"layer": layer}, dims="layer"
    )

    gwf_model["dis"] = imod.mf6.StructuredDiscretization(
        idomain=idomain, top=top, bottom=bottom
    )

    # Create constant head
    head = xr.full_like(like, np.nan)
    head[..., 0] = -2.0
    head[..., -1] = -2.0
    head = head.where(idomain == 1)
    head = head.expand_dims(time=time)

    gwf_model["chd"] = imod.mf6.ConstantHead(
        head, print_input=True, print_flows=True, save_flows=True
    )

    # Create nodeproperty flow
    icelltype = xr.full_like(idomain, 0)
    k = 10.0
    k33 = 1.0
    gwf_model["npf"] = imod.mf6.NodePropertyFlow(
        icelltype=icelltype,
        k=k,
        k33=k33,
        variable_vertical_conductance=False, # cant be true when newton is active
        dewatered=False,
        perched=False,
        save_flows=True,
    )

    # Create unsaturated zone
    uzf_units = idomain.sel(
        layer=slice(1, 4)
    ).copy()  # Copy because sel returns a view.

    window = 3

    for i, r in enumerate(range(int(ncol / window))):
        start = r * window
        end = start + window + 1
        uzf_units[..., slice(start, end)] = i + 1

    uzf_units = uzf_units.where(idomain != 0)

    # Create data unsaturated zone
    uds = {}

    ones_shape = uzf_units.where(np.isnan(uzf_units), 1.0)
    ones_shape_time = (
        xr.DataArray(np.ones(time.shape), coords={"time": time}, dims=("time",))
        * ones_shape
    )

    uds["kv_sat"] = uzf_units * 1.5
    uds["theta_sat"] = uzf_units * 0.1 + 0.1
    uds["theta_res"] = uzf_units * 0.05
    uds["theta_init"] = uzf_units * 0.08
    uds["epsilon"] = ones_shape * 7.0
    uds["surface_depression_depth"] = xr.where(ones_shape.layer == 1,ones_shape * top + 0.1, ones_shape * 0.0)

    uds["infiltration_rate"] = (ones_shape_time * 0.003).where(ones_shape_time.layer == 1)
    uds["et_pot"] = (
        xr.DataArray(
            (np.sin(np.linspace(0, 1, num=nper) * 2 * np.pi) + 1) * 0.5 * 0.003,
            coords={"time": time},
            dims=("time",),
        )
        * ones_shape_time
    ).where(ones_shape_time.layer == 1)
    uds["extinction_depth"] = (ones_shape_time * -10.0).where(ones_shape_time.layer == 1)

<<<<<<< HEAD
    uds[
        "simulate_groundwater_seepage"
    ] = True 
=======
    uds["simulate_groundwater_seepage"] = (
        False  # Model doesn't converge if set to True....
    )
>>>>>>> 7554f1db

    gwf_model["uzf"] = imod.mf6.UnsaturatedZoneFlow(**uds)

    # Create initial conditions
    shd = -2.0

    gwf_model["ic"] = imod.mf6.InitialConditions(start=shd)

    # Storage
    gwf_model["sto"] = imod.mf6.SpecificStorage(1e-5, 0.1, True, 0)

    # Set output control
    gwf_model["oc"] = imod.mf6.OutputControl(save_head="all", save_budget="all")

    # Attach it to a simulation
    simulation = imod.mf6.Modflow6Simulation("test")
    simulation["GWF_1"] = gwf_model
    # Define solver settings
    simulation["solver"] = imod.mf6.SolutionPresetComplex(modelnames=["GWF_1"])
    # Collect time discretization
    simulation.create_time_discretization(additional_times=time)

    return simulation


@pytest.mark.skipif(sys.version_info < (3, 7), reason="capture_output added in 3.7")
def test_simulation_write(uzf_model, tmp_path):
    simulation = uzf_model
    modeldir = tmp_path / "uzf_model"
    simulation.write(modeldir)
    with imod.util.cd(modeldir):
        simulation.run()
        head = imod.mf6.open_hds("GWF_1/GWF_1.hds", "GWF_1/dis.dis.grb")
        assert head.dims == ("time", "layer", "y", "x")
        assert head.shape == (47, 7, 9, 9)
        meanhead = head.mean().values
        mean_answer = -1.54998241
        assert np.allclose(meanhead, mean_answer)<|MERGE_RESOLUTION|>--- conflicted
+++ resolved
@@ -111,15 +111,11 @@
     ).where(ones_shape_time.layer == 1)
     uds["extinction_depth"] = (ones_shape_time * -10.0).where(ones_shape_time.layer == 1)
 
-<<<<<<< HEAD
+    uds["simulate_groundwater_seepage"] = (
+        False  # Model doesn't converge if set to True....
     uds[
         "simulate_groundwater_seepage"
     ] = True 
-=======
-    uds["simulate_groundwater_seepage"] = (
-        False  # Model doesn't converge if set to True....
-    )
->>>>>>> 7554f1db
 
     gwf_model["uzf"] = imod.mf6.UnsaturatedZoneFlow(**uds)
 
