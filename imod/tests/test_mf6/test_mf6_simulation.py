--- conflicted
+++ resolved
@@ -479,11 +479,7 @@
         default_simulation_distributing_options,
     )
 
-<<<<<<< HEAD
     simulation["imported_model"]["oc"] = OutputControl(
-=======
-    simulation["imported_model"]["output"] = OutputControl(
->>>>>>> 04ec40a9
         save_head="last", save_budget="last"
     )
 
