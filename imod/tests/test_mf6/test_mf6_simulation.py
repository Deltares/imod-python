--- conflicted
+++ resolved
@@ -1,9 +1,6 @@
 import os
-<<<<<<< HEAD
+import sys
 from pathlib import Path
-=======
-import sys
->>>>>>> f265a00d
 from unittest import mock
 from unittest.mock import MagicMock
 
