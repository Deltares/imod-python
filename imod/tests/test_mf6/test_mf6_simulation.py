import os
from unittest import mock
from unittest.mock import MagicMock

import numpy as np
import pytest
import xarray as xr
import xugrid as xu

import imod
from imod.mf6.model import Modflow6Model
from imod.mf6.modelsplitter import PartitionInfo
from imod.mf6.simulation import get_models, get_packages
from imod.mf6.statusinfo import StatusInfo
from imod.schemata import ValidationError
from imod.typing.grid import zeros_like


def roundtrip(simulation, tmpdir_factory, name):
    # TODO: look at the values?
    tmp_path = tmpdir_factory.mktemp(name)
    simulation.dump(tmp_path)
    back = imod.mf6.Modflow6Simulation.from_file(tmp_path / f"{simulation.name}.toml")
    assert isinstance(back, imod.mf6.Modflow6Simulation)


@pytest.mark.usefixtures("twri_model")
def test_twri_roundtrip(twri_model, tmpdir_factory):
    roundtrip(twri_model, tmpdir_factory, "twri")


@pytest.mark.usefixtures("transient_twri_model")
def test_twri_transient_roundtrip(transient_twri_model, tmpdir_factory):
    roundtrip(transient_twri_model, tmpdir_factory, "twri_transient")


@pytest.mark.usefixtures("twri_disv_model")
def test_twri_disv_roundtrip(twri_disv_model, tmpdir_factory):
    roundtrip(twri_disv_model, tmpdir_factory, "twri_disv")


@pytest.mark.usefixtures("circle_model")
def test_circle_roundtrip(circle_model, tmpdir_factory):
    roundtrip(circle_model, tmpdir_factory, "circle")


@pytest.fixture(scope="function")
def setup_simulation():
    simulation = imod.mf6.Modflow6Simulation("TestSimulation")
    simulation["time_discretization"] = MagicMock(spec_set=imod.mf6.TimeDiscretization)

    solver_mock = MagicMock(spec=imod.mf6.Solution)
    solver_mock.__getitem__.side_effect = lambda x: getattr(solver_mock, x)
    solver_mock.modelnames = []

    simulation["solver"] = solver_mock

    return simulation


class TestModflow6Simulation:
    def test_write_with_default_arguments_writes_expected_files(
        self, tmp_path, setup_simulation
    ):
        # Arrange.
        simulation = setup_simulation

        # Act.
        simulation.write(tmp_path)

        # Assert.
        assert os.path.exists(os.path.join(tmp_path, "mfsim.nam"))

    def test_write_modflow6model_has_errors_raises_exception(
        self, tmp_path, setup_simulation
    ):
        # Arrange.
        simulation = setup_simulation

        model_status_info = StatusInfo()
        model_status_info.add_error("Test error")

        model_mock = MagicMock(spec_set=Modflow6Model)
        model_mock._model_id = "test_model_id"
        model_mock.write.return_value = model_status_info

        simulation["test_model"] = model_mock

        # Act/Assert.
        with pytest.raises(ValidationError):
            simulation.write(tmp_path)

    @mock.patch("imod.mf6.simulation.ExchangeCreator")
    def test_split_simulation_only_has_packages(
        self, exchange_creator_mock, basic_unstructured_dis, setup_simulation
    ):
        # Arrange.
        idomain, top, bottom = basic_unstructured_dis

        simulation = setup_simulation
        simulation["disv"] = imod.mf6.VerticesDiscretization(
            top=top, bottom=bottom, idomain=idomain
        )
        simulation["solver"]["modelnames"] = []

        active = idomain.sel(layer=1)
        submodel_labels = xu.zeros_like(active).where(active.grid.face_y > 0.0, 1)

        # Act.
        new_simulation = simulation.split(submodel_labels)

        # Assert.
        assert len(get_models(new_simulation)) == 0
        assert len(get_packages(new_simulation)) == 3
        assert new_simulation["solver"] is simulation["solver"]
        assert (
            new_simulation["time_discretization"] is simulation["time_discretization"]
        )
        assert new_simulation["disv"] is simulation["disv"]

    @mock.patch("imod.mf6.simulation.slice_model", autospec=True)
    @mock.patch("imod.mf6.simulation.ExchangeCreator")
    def test_split_multiple_models(
        self,
        exchange_creator_mock,
        slice_model_mock,
        basic_unstructured_dis,
        setup_simulation,
    ):
        # Arrange.
        idomain, top, bottom = basic_unstructured_dis

        simulation = setup_simulation

        model_mock1 = MagicMock(spec_set=Modflow6Model)
        model_mock1._model_id = "test_model_id1"

        model_mock2 = MagicMock(spec_set=Modflow6Model)
        model_mock2._model_id = "test_model_id2"

        simulation["test_model1"] = model_mock1
        simulation["test_model2"] = model_mock2

        simulation["solver"]["modelnames"] = ["test_model1", "test_model2"]

        slice_model_mock.return_value = MagicMock(spec_set=Modflow6Model)

        active = idomain.sel(layer=1)
        submodel_labels = xu.zeros_like(active).where(active.grid.face_y > 0.0, 1)

        # Act.
        new_simulation = simulation.split(submodel_labels)

        # Assert.
        new_models = get_models(new_simulation)
        assert slice_model_mock.call_count == 4
        assert len(new_models) == 4

        # fmt: off
        assert len([model_name for model_name in new_models.keys() if "test_model1" in model_name]) == 2
        assert len([model_name for model_name in new_models.keys() if "test_model2" in model_name]) == 2

        active_domain1 = submodel_labels.where(submodel_labels == 0, -1).where(submodel_labels != 0, 1)
        active_domain2 = submodel_labels.where(submodel_labels == 1, -1).where(submodel_labels != 1, 1)
        # fmt: on

        expected_slice_model_calls = [
            (PartitionInfo(id=0, active_domain=active_domain1), model_mock1),
            (PartitionInfo(id=0, active_domain=active_domain1), model_mock2),
            (PartitionInfo(id=1, active_domain=active_domain2), model_mock1),
            (PartitionInfo(id=1, active_domain=active_domain2), model_mock2),
        ]

        for expected_call in expected_slice_model_calls:
            assert any(
                compare_submodel_partition_info(expected_call[0], call_args[0][0])
                and (expected_call[1] is call_args[0][1])
                for call_args in slice_model_mock.call_args_list
            )

<<<<<<< HEAD
    @pytest.mark.usefixtures("transient_twri_model")
    def test_exchanges_in_simulation_file(self, transient_twri_model, tmp_path):
        # arrange
        active = transient_twri_model["GWF_1"].domain.sel(layer=1)
        transient_twri_model["GWF_1"].pop("wel")
        number_partitions = 3
        split_location = np.linspace(
            active.y.min(), active.y.max(), number_partitions + 1
        )

        coords = active.coords
        submodel_labels = zeros_like(active)
        for id in np.arange(1, number_partitions):
            submodel_labels.loc[
                (coords["y"] > split_location[id])
                & (coords["y"] <= split_location[id + 1])
            ] = id

        # act
        split_simulation = transient_twri_model.split(submodel_labels)

        # assert
        assert len(split_simulation["split_exchanges"]) == 2
        split_simulation.write(tmp_path, False, True, False)

        expected_exchanges_block = "exchanges\n  GWF6-GWF6 GWF_1_1_GWF_1_0.gwfgwf GWF_1_1 GWF_1_0\n  GWF6-GWF6 GWF_1_2_GWF_1_1.gwfgwf GWF_1_2 GWF_1_1\n\nend exchanges"
        with open(tmp_path / "mfsim.nam", mode="r") as mfsim_nam:
            namfile_content = mfsim_nam.read()
        assert expected_exchanges_block in namfile_content
=======
    @mock.patch("imod.mf6.simulation.slice_model", autospec=True)
    @mock.patch("imod.mf6.simulation.ExchangeCreator", autospec=True)
    @mock.patch("imod.mf6.simulation.create_partition_info")
    def test_split_multiple_models_creates_expected_number_of_exchanges(
        self,
        create_partition_info_mock,
        exchange_creator_mock,
        slice_model_mock,
        basic_dis,
        setup_simulation,
    ):
        # Arrange.
        idomain, top, bottom = basic_dis

        simulation = setup_simulation

        model_mock1 = MagicMock(spec_set=Modflow6Model)
        model_mock1._model_id = "test_model_id1"
        model_mock1.domain = idomain

        model_mock2 = MagicMock(spec_set=Modflow6Model)
        model_mock2._model_id = "test_model_id2"
        model_mock2.domain = idomain

        simulation["test_model1"] = model_mock1
        simulation["test_model2"] = model_mock2

        simulation["solver"]["modelnames"] = ["test_model1", "test_model2"]

        slice_model_mock.return_value = MagicMock(spec_set=Modflow6Model)

        active = idomain.sel(layer=1)
        submodel_labels = xr.zeros_like(active).where(active.y > 50, 1)

        create_partition_info_mock.return_value = [
            PartitionInfo(id=0, active_domain=xr.DataArray(0)),
            PartitionInfo(id=1, active_domain=xr.DataArray(1)),
        ]
        # Act.
        _ = simulation.split(submodel_labels)

        # Assert.
        exchange_creator_mock.assert_called_with(
            submodel_labels, create_partition_info_mock()
        )

        assert exchange_creator_mock.return_value.create_exchanges.call_count == 2
        call1 = exchange_creator_mock.return_value.create_exchanges.call_args_list[0][0]
        call2 = exchange_creator_mock.return_value.create_exchanges.call_args_list[1][0]

        assert call1[0] == "test_model1"
        xr.testing.assert_equal(call1[1], idomain.layer)

        assert call2[0] == "test_model2"
        xr.testing.assert_equal(call2[1], idomain.layer)
>>>>>>> f3fd268e


def compare_submodel_partition_info(first: PartitionInfo, second: PartitionInfo):
    return (first.id == second.id) and np.array_equal(
        first.active_domain, second.active_domain
    )<|MERGE_RESOLUTION|>--- conflicted
+++ resolved
@@ -178,37 +178,6 @@
                 for call_args in slice_model_mock.call_args_list
             )
 
-<<<<<<< HEAD
-    @pytest.mark.usefixtures("transient_twri_model")
-    def test_exchanges_in_simulation_file(self, transient_twri_model, tmp_path):
-        # arrange
-        active = transient_twri_model["GWF_1"].domain.sel(layer=1)
-        transient_twri_model["GWF_1"].pop("wel")
-        number_partitions = 3
-        split_location = np.linspace(
-            active.y.min(), active.y.max(), number_partitions + 1
-        )
-
-        coords = active.coords
-        submodel_labels = zeros_like(active)
-        for id in np.arange(1, number_partitions):
-            submodel_labels.loc[
-                (coords["y"] > split_location[id])
-                & (coords["y"] <= split_location[id + 1])
-            ] = id
-
-        # act
-        split_simulation = transient_twri_model.split(submodel_labels)
-
-        # assert
-        assert len(split_simulation["split_exchanges"]) == 2
-        split_simulation.write(tmp_path, False, True, False)
-
-        expected_exchanges_block = "exchanges\n  GWF6-GWF6 GWF_1_1_GWF_1_0.gwfgwf GWF_1_1 GWF_1_0\n  GWF6-GWF6 GWF_1_2_GWF_1_1.gwfgwf GWF_1_2 GWF_1_1\n\nend exchanges"
-        with open(tmp_path / "mfsim.nam", mode="r") as mfsim_nam:
-            namfile_content = mfsim_nam.read()
-        assert expected_exchanges_block in namfile_content
-=======
     @mock.patch("imod.mf6.simulation.slice_model", autospec=True)
     @mock.patch("imod.mf6.simulation.ExchangeCreator", autospec=True)
     @mock.patch("imod.mf6.simulation.create_partition_info")
@@ -264,7 +233,36 @@
 
         assert call2[0] == "test_model2"
         xr.testing.assert_equal(call2[1], idomain.layer)
->>>>>>> f3fd268e
+
+    @pytest.mark.usefixtures("transient_twri_model")
+    def test_exchanges_in_simulation_file(self, transient_twri_model, tmp_path):
+        # arrange
+        active = transient_twri_model["GWF_1"].domain.sel(layer=1)
+        transient_twri_model["GWF_1"].pop("wel")
+        number_partitions = 3
+        split_location = np.linspace(
+            active.y.min(), active.y.max(), number_partitions + 1
+        )
+
+        coords = active.coords
+        submodel_labels = zeros_like(active)
+        for id in np.arange(1, number_partitions):
+            submodel_labels.loc[
+                (coords["y"] > split_location[id])
+                & (coords["y"] <= split_location[id + 1])
+            ] = id
+
+        # act
+        split_simulation = transient_twri_model.split(submodel_labels)
+
+        # assert
+        assert len(split_simulation["split_exchanges"]) == 2
+        split_simulation.write(tmp_path, False, True, False)
+
+        expected_exchanges_block = "exchanges\n  GWF6-GWF6 GWF_1_1_GWF_1_0.gwfgwf GWF_1_1 GWF_1_0\n  GWF6-GWF6 GWF_1_2_GWF_1_1.gwfgwf GWF_1_2 GWF_1_1\n\nend exchanges"
+        with open(tmp_path / "mfsim.nam", mode="r") as mfsim_nam:
+            namfile_content = mfsim_nam.read()
+        assert expected_exchanges_block in namfile_content
 
 
 def compare_submodel_partition_info(first: PartitionInfo, second: PartitionInfo):
