--- conflicted
+++ resolved
@@ -484,17 +484,15 @@
        
 
     simulation = Modflow6Simulation.from_imod5_data(
-<<<<<<< HEAD
-        imod5_dataset,
-        datelist,
+        imod5_data,
+        period_data,
         default_simulation_allocation_options,
         default_simulation_distributing_options
-    )
-
+        datetime(2000, 1, 1),
+        datetime(2002, 1, 1),
+    )
     simulation["imported_model"]["oc"] = OutputControl(
         save_head="last", save_budget="last"
-    )
-
     simulation.create_time_discretization(["01-01-2003", "02-01-2003"])
 
     # Remove HFB packages outside domain
@@ -523,14 +521,6 @@
         datelist,
         default_simulation_allocation_options,
         default_simulation_distributing_options
-=======
-        imod5_data,
-        period_data,
-        default_simulation_allocation_options,
-        default_simulation_distributing_options,
-        datetime(2000, 1, 1),
-        datetime(2002, 1, 1),
->>>>>>> 5ceb19b9
     )
 
     simulation["imported_model"]["oc"] = OutputControl(
