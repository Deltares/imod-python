--- conflicted
+++ resolved
@@ -4,11 +4,9 @@
 import numpy as np
 import pytest
 import xarray as xr
-from numpy.testing import assert_almost_equal
 
 import imod
 from imod.mf6 import Modflow6Simulation
-from imod.mf6.partitioned_simulation_postprocessing import merge_balances, merge_heads
 from imod.mf6.wel import Well
 from imod.typing.grid import zeros_like
 
@@ -222,193 +220,6 @@
     _ = split_simulation.open_flow_budget()
 
     # compare the head result of the original simulation with the result of the partitioned simulation
-<<<<<<< HEAD
     np.testing.assert_allclose(
         head["head"].values, orig_head.values, rtol=1e-4, atol=1e-4
-    )
-=======
-    np.testing.assert_allclose(head.values, orig_head.values, rtol=1e-4, atol=1e-4)
-
-
-@pytest.mark.usefixtures("transient_twri_model")
-def test_partitioning_structured_geometry_auxiliary_variables(
-    transient_twri_model: Modflow6Simulation,
-):
-    simulation = transient_twri_model
-
-    # partition the simulation, run it, and save the (merged) results
-    idomain = simulation["GWF_1"].domain
-    partitioning_arrays = setup_partitioning_arrays(idomain.isel(layer=0))
-    partition_name = "intrusion"
-    split_simulation = simulation.split(partitioning_arrays[partition_name])
-
-    assert_almost_equal(
-        split_simulation["split_exchanges"][0].dataset["cdist"].values,
-        np.array(
-            [
-                5000.0,
-                5000.0,
-                5000.0,
-                5000.0,
-                5000.0,
-                5000.0,
-                5000.0,
-                5000.0,
-                5000.0,
-                5000.0,
-                5000.0,
-                5000.0,
-                5000.0,
-                5000.0,
-                5000.0,
-                5000.0,
-                5000.0,
-                5000.0,
-                5000.0,
-                5000.0,
-                5000.0,
-                5000.0,
-                5000.0,
-                5000.0,
-                5000.0,
-                5000.0,
-                5000.0,
-                5000.0,
-                5000.0,
-                5000.0,
-                5000.0,
-                5000.0,
-                5000.0,
-                5000.0,
-                5000.0,
-                5000.0,
-                5000.0,
-                5000.0,
-                5000.0,
-                5000.0,
-                5000.0,
-                5000.0,
-                5000.0,
-                5000.0,
-                5000.0,
-                5000.0,
-                5000.0,
-                5000.0,
-                5000.0,
-                5000.0,
-                5000.0,
-            ]
-        ),
-    )
-
-    assert_almost_equal(
-        split_simulation["split_exchanges"][0].dataset["angldegx"],
-        np.array(
-            [
-                0.0,
-                0.0,
-                0.0,
-                0.0,
-                0.0,
-                0.0,
-                0.0,
-                0.0,
-                90.0,
-                0.0,
-                270.0,
-                0.0,
-                0.0,
-                0.0,
-                0.0,
-                0.0,
-                0.0,
-                0.0,
-                0.0,
-                0.0,
-                0.0,
-                0.0,
-                0.0,
-                0.0,
-                0.0,
-                90.0,
-                0.0,
-                270.0,
-                0.0,
-                0.0,
-                0.0,
-                0.0,
-                0.0,
-                0.0,
-                0.0,
-                0.0,
-                0.0,
-                0.0,
-                0.0,
-                0.0,
-                0.0,
-                0.0,
-                90.0,
-                0.0,
-                270.0,
-                0.0,
-                0.0,
-                0.0,
-                0.0,
-                0.0,
-                0.0,
-            ]
-        ),
-    )
-
-
-@pytest.mark.usefixtures("transient_twri_model")
-@pytest.mark.parametrize(
-    "partition_name",
-    ["diagonal_1", "diagonal_2", "four_squares", "intrusion", "island"],
-)
-def test_partitioning_structured_high_level_well(
-    tmp_path: Path, transient_twri_model: Modflow6Simulation, partition_name: str
-):
-    """
-    In this test we include a high-level well package with 1 well in it to the
-    simulation. The well will be in active in 1 partition and should therefore
-    be inactive or non-present in the other partitions This should not give
-    validation errors.
-    """
-    simulation = transient_twri_model
-
-    # Create and fill the groundwater model.
-    simulation["GWF_1"]["wel"] = imod.mf6.Well(
-        x=[52500.0],
-        y=[52500.0],
-        screen_top=[-300.0],
-        screen_bottom=[-450.0],
-        rate=[-5.0],
-        minimum_k=1e-19,
-    )
-
-    # run the original example, so without partitioning, and save the simulation results
-    orig_dir = tmp_path / "original"
-    simulation.write(orig_dir, binary=False)
-    simulation.run()
-
-    orig_head = imod.mf6.open_hds(
-        orig_dir / "GWF_1/GWF_1.hds",
-        orig_dir / "GWF_1/dis.dis.grb",
-    )
-
-    # partition the simulation, run it, and save the (merged) results
-    idomain = simulation["GWF_1"].domain
-    partitioning_arrays = setup_partitioning_arrays(idomain.isel(layer=0))
-
-    split_simulation = simulation.split(partitioning_arrays[partition_name])
-
-    split_simulation.write(tmp_path, binary=False)
-    split_simulation.run()
-
-    head = merge_heads(tmp_path, split_simulation)
-    _ = merge_balances(tmp_path, split_simulation)
-
-    # compare the head result of the original simulation with the result of the partitioned simulation
-    np.testing.assert_allclose(head.values, orig_head.values, rtol=1e-4, atol=1e-4)
->>>>>>> 0ec5bba8
+    )