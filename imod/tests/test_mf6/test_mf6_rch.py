--- conflicted
+++ resolved
@@ -271,13 +271,8 @@
         concentration_boundary_type="AUX",
     )
     with tempfile.TemporaryDirectory() as output_dir:
-<<<<<<< HEAD
         write_context = WriteContext(simulation_directory=output_dir)
-        write_context.output_directory = output_dir
-=======
-        write_context = WriteContext()
         write_context.current_output_directory = output_dir
->>>>>>> 1c8ab714
         rch.write(pkgname="rch", globaltimes=globaltimes, write_context=write_context)
 
         with open(output_dir + "/rch/rch-0.dat", "r") as f:
