import pathlib
import re
import tempfile
import textwrap
from copy import deepcopy

import numpy as np
import pytest
import xarray as xr

import imod
from imod.mf6.dis import StructuredDiscretization
from imod.mf6.write_context import WriteContext
from imod.schemata import ValidationError
from imod.typing.grid import is_planar_grid, is_transient_data_grid, nan_like


@pytest.fixture(scope="function")
def rch_dict():
    x = [5.0, 15.0, 25.0]
    y = [25.0, 15.0, 5.0]
    layer = [1]
    dx = 10.0
    dy = -10.0

    da = xr.DataArray(
        data=np.ones((1, 3, 3), dtype=float),
        dims=("layer", "y", "x"),
        coords={"layer": layer, "y": y, "x": x, "dx": dx, "dy": dy},
    )

    da[:, 1, 1] = np.nan

    return {"rate": da}


@pytest.fixture(scope="function")
def rch_dict_transient():
    x = [5.0, 15.0, 25.0]
    y = [25.0, 15.0, 5.0]
    layer = [1]
    time = np.array(["2000-01-01", "2000-01-02"], dtype="datetime64[ns]")
    dx = 10.0
    dy = -10.0

    da = xr.DataArray(
        data=np.ones((2, 1, 3, 3), dtype=float),
        dims=("time", "layer", "y", "x"),
        coords={"time": time, "layer": layer, "y": y, "x": x, "dx": dx, "dy": dy},
    )

    da[..., 1, 1] = np.nan

    return {"rate": da}


def test_render(rch_dict):
    rch = imod.mf6.Recharge(**rch_dict)
    directory = pathlib.Path("mymodel")
    globaltimes = np.array(["2000-01-01"], dtype="datetime64[ns]")
    actual = rch.render(directory, "recharge", globaltimes, True)
    expected = textwrap.dedent(
        """\
        begin options
        end options

        begin dimensions
          maxbound 8
        end dimensions

        begin period 1
          open/close mymodel/recharge/rch.bin (binary)
        end period
        """
    )
    assert actual == expected


def test_render_fixed_cell(rch_dict):
    rch_dict["fixed_cell"] = True
    rch = imod.mf6.Recharge(**rch_dict)
    directory = pathlib.Path("mymodel")
    globaltimes = np.array(["2000-01-01"], dtype="datetime64[ns]")
    actual = rch.render(directory, "recharge", globaltimes, True)
    expected = textwrap.dedent(
        """\
        begin options
          fixed_cell
        end options

        begin dimensions
          maxbound 8
        end dimensions

        begin period 1
          open/close mymodel/recharge/rch.bin (binary)
        end period
        """
    )
    assert actual == expected


def test_render_transient(rch_dict_transient):
    rch = imod.mf6.Recharge(**rch_dict_transient)
    directory = pathlib.Path("mymodel")
    globaltimes = np.array(
        [
            "2000-01-01",
            "2000-01-02",
            "2000-01-03",
        ],
        dtype="datetime64[ns]",
    )
    actual = rch.render(directory, "recharge", globaltimes, True)
    expected = textwrap.dedent(
        """\
        begin options
        end options

        begin dimensions
          maxbound 8
        end dimensions

        begin period 1
          open/close mymodel/recharge/rch-0.bin (binary)
        end period
        begin period 2
          open/close mymodel/recharge/rch-1.bin (binary)
        end period
        """
    )
    assert actual == expected


def test_wrong_dtype(rch_dict):
    rch_dict["rate"] = rch_dict["rate"].astype(np.int32)
    with pytest.raises(ValidationError):
        imod.mf6.Recharge(**rch_dict)


def test_no_layer_dim(rch_dict):
    rch_dict["rate"] = rch_dict["rate"].sel(layer=1, drop=False)
    rch = imod.mf6.Recharge(**rch_dict)
    directory = pathlib.Path("mymodel")
    globaltimes = np.array(["2000-01-01"], dtype="datetime64[ns]")
    actual = rch.render(directory, "recharge", globaltimes, True)
    expected = textwrap.dedent(
        """\
        begin options
        end options

        begin dimensions
          maxbound 8
        end dimensions

        begin period 1
          open/close mymodel/recharge/rch.bin (binary)
        end period
        """
    )
    assert actual == expected


def test_transient_no_layer_dim(rch_dict_transient):
    rch_dict_transient["rate"] = rch_dict_transient["rate"].sel(layer=1, drop=False)
    rch = imod.mf6.Recharge(**rch_dict_transient)

    directory = pathlib.Path("mymodel")
    globaltimes = np.array(
        [
            "2000-01-01",
            "2000-01-02",
            "2000-01-03",
        ],
        dtype="datetime64[ns]",
    )

    actual = rch.render(directory, "recharge", globaltimes, True)
    expected = textwrap.dedent(
        """\
        begin options
        end options

        begin dimensions
          maxbound 8
        end dimensions

        begin period 1
          open/close mymodel/recharge/rch-0.bin (binary)
        end period
        begin period 2
          open/close mymodel/recharge/rch-1.bin (binary)
        end period
        """
    )

    assert actual == expected


@pytest.mark.usefixtures("concentration_fc", "rate_fc")
def test_render_concentration(concentration_fc, rate_fc):
    rch = imod.mf6.Recharge(
        rate=rate_fc,
        concentration=concentration_fc,
        concentration_boundary_type="AUX",
    )

    directory = pathlib.Path("mymodel")
    globaltimes = np.array(
        [
            "2000-01-01",
            "2000-01-02",
            "2000-01-03",
        ],
        dtype="datetime64[ns]",
    )

    actual = rch.render(directory, "rch", globaltimes, False)

    expected = textwrap.dedent(
        """\
        begin options
          auxiliary salinity temperature
        end options

        begin dimensions
          maxbound 2
        end dimensions

        begin period 1
          open/close mymodel/rch/rch-0.dat
        end period
        begin period 2
          open/close mymodel/rch/rch-1.dat
        end period
        begin period 3
          open/close mymodel/rch/rch-2.dat
        end period
        """
    )
    assert actual == expected


def test_no_layer_coord(rch_dict):
    message = textwrap.dedent(
        """
        * rate
        \t- coords has missing keys: {'layer'}"""
    )

    rch_dict["rate"] = rch_dict["rate"].sel(layer=1, drop=True)
    with pytest.raises(
        ValidationError,
        match=re.escape(message),
    ):
        imod.mf6.Recharge(**rch_dict)


def test_scalar():
    message = textwrap.dedent(
        """
        * rate
        \t- coords has missing keys: {'layer'}
        \t- No option succeeded:
        \tdim mismatch: expected ('time', 'layer', 'y', 'x'), got ()
        \tdim mismatch: expected ('layer', 'y', 'x'), got ()
        \tdim mismatch: expected ('time', 'layer', '{face_dim}'), got ()
        \tdim mismatch: expected ('layer', '{face_dim}'), got ()
        \tdim mismatch: expected ('time', 'y', 'x'), got ()
        \tdim mismatch: expected ('y', 'x'), got ()
        \tdim mismatch: expected ('time', '{face_dim}'), got ()
        \tdim mismatch: expected ('{face_dim}',), got ()"""
    )
    with pytest.raises(ValidationError, match=re.escape(message)):
        imod.mf6.Recharge(rate=0.001)


def test_validate_false():
    imod.mf6.Recharge(rate=0.001, validate=False)


@pytest.mark.usefixtures("rate_fc", "concentration_fc")
def test_write_concentration_period_data(rate_fc, concentration_fc):
    globaltimes = np.array(
        [
            "2000-01-01",
            "2000-01-02",
            "2000-01-03",
        ],
        dtype="datetime64",
    )
    rate_fc[:] = 1
    concentration_fc[:] = 2

    rch = imod.mf6.Recharge(
        rate=rate_fc,
        concentration=concentration_fc,
        concentration_boundary_type="AUX",
    )
    with tempfile.TemporaryDirectory() as output_dir:
        write_context = WriteContext(
            simulation_directory=output_dir, write_directory=output_dir
        )
        rch.write(pkgname="rch", globaltimes=globaltimes, write_context=write_context)

        with open(output_dir + "/rch/rch-0.dat", "r") as f:
            data = f.read()
            assert (
                data.count("2") == 1755
            )  # the number 2 is in the concentration data, and in the cell indices.


def test_clip_box(rch_dict):
    rch = imod.mf6.Recharge(**rch_dict)

    selection = rch.clip_box()
    assert isinstance(selection, imod.mf6.Recharge)
    assert selection.dataset.identical(rch.dataset)

    selection = rch.clip_box(x_min=10.0, x_max=20.0, y_min=10.0, y_max=20.0)
    assert selection["rate"].dims == ("layer", "y", "x")
    assert selection["rate"].shape == (1, 1, 1)

    # No layer dim
    rch_dict["rate"] = rch_dict["rate"].sel(layer=1, drop=False)
    rch = imod.mf6.Recharge(**rch_dict)
    selection = rch.clip_box(x_min=10.0, x_max=20.0, y_min=10.0, y_max=20.0)
    assert selection["rate"].dims == ("y", "x")
    assert selection["rate"].shape == (1, 1)


@pytest.mark.usefixtures("imod5_dataset")
def test_planar_rch_from_imod5_constant(imod5_dataset, tmp_path):
    data = deepcopy(imod5_dataset)
<<<<<<< HEAD
    target_grid = data["khv"]["kh"]
=======
    target_discretization = StructuredDiscretization.from_imod5_data(data)
>>>>>>> b32d07f4

    # create a planar grid with time-independent recharge
    data["rch"]["rate"]["layer"].values[0] = 0
    assert not is_transient_data_grid(data["rch"]["rate"])
    assert is_planar_grid(data["rch"]["rate"])

    # Act
<<<<<<< HEAD
    rch = imod.mf6.Recharge.from_imod5_data(data, target_grid)

    # Assert
    rendered_rch = rch.render(tmp_path, "rch", None, None)
    assert "maxbound 2162" in rendered_rch
    assert rendered_rch.count("begin period") == 1
    assert np.all(
        rch.dataset["rate"].isel(layer=0).values == data["rch"]["rate"].values
    )
=======
    rch = imod.mf6.Recharge.from_imod5_data(data, target_discretization)

    # Assert
    rendered_rch = rch.render(tmp_path, "rch", None, None)
    assert "maxbound 33856" in rendered_rch
    assert rendered_rch.count("begin period") == 1
    # teardown
    data["rch"]["rate"]["layer"].values[0] = 1
>>>>>>> b32d07f4


@pytest.mark.usefixtures("imod5_dataset")
def test_planar_rch_from_imod5_transient(imod5_dataset, tmp_path):
    data = deepcopy(imod5_dataset)
<<<<<<< HEAD
    target_grid = data["khv"]["kh"]

    # create a grid with recharge for 3 timesteps
    input_recharge = data["rch"]["rate"]
    input_recharge.values[0] = 0
    input_recharge = input_recharge.expand_dims({"time": [0, 1, 2]})

    # make it planar by setting the layer coordinate to 0
    input_recharge["layer"].values[0] = 0
=======
    target_discretization = StructuredDiscretization.from_imod5_data(data)

    # create a grid with recharge for 3 timesteps
    input_recharge = data["rch"]["rate"].copy(deep=True)
    input_recharge = input_recharge.expand_dims({"time": [0, 1, 2]})

    # make it planar by setting the layer coordinate to 0
    input_recharge = input_recharge.assign_coords({"layer": [0]})
>>>>>>> b32d07f4

    # update the data set
    data["rch"]["rate"] = input_recharge
    assert is_transient_data_grid(data["rch"]["rate"])
    assert is_planar_grid(data["rch"]["rate"])

    # act
<<<<<<< HEAD
    rch = imod.mf6.Recharge.from_imod5_data(data, target_grid)
=======
    rch = imod.mf6.Recharge.from_imod5_data(data, target_discretization)
>>>>>>> b32d07f4

    # assert
    rendered_rch = rch.render(tmp_path, "rch", [0, 1, 2], None)
    assert rendered_rch.count("begin period") == 3
<<<<<<< HEAD
    assert "maxbound 2162" in rendered_rch
    assert np.all(
        rch.dataset["rate"].isel(layer=0).values == data["rch"]["rate"].values
    )
=======
    assert "maxbound 33856" in rendered_rch
>>>>>>> b32d07f4


@pytest.mark.usefixtures("imod5_dataset")
def test_non_planar_rch_from_imod5_constant(imod5_dataset, tmp_path):
    data = deepcopy(imod5_dataset)
<<<<<<< HEAD

    # make the first layer of the target grid inactive
    target_grid = data["khv"]["kh"]
    target_grid.loc[{"layer": 1}] = 0

    # the input for recharge is on the second layer of the targetgrid
    input_recharge = nan_like(target_grid)
    input_recharge.loc[{"layer": 2}] = data["rch"]["rate"].isel(layer=0)

    # update the data set
=======
    target_discretization = StructuredDiscretization.from_imod5_data(data)

    # make the first layer of the target grid inactive
    target_grid = target_discretization.dataset["idomain"]
    target_grid.loc[{"layer": 1}] = 0

    # the input for recharge is on the second layer of the targetgrid
    original_rch = data["rch"]["rate"].copy(deep=True)
    data["rch"]["rate"] = data["rch"]["rate"].assign_coords({"layer": [0]})
    input_recharge = nan_like(data["khv"]["kh"])
    input_recharge.loc[{"layer": 2}] = data["rch"]["rate"].isel(layer=0)

    # update the data set

>>>>>>> b32d07f4
    data["rch"]["rate"] = input_recharge
    assert not is_planar_grid(data["rch"]["rate"])
    assert not is_transient_data_grid(data["rch"]["rate"])

    # act
<<<<<<< HEAD
    rch = imod.mf6.Recharge.from_imod5_data(data, target_grid)
=======
    rch = imod.mf6.Recharge.from_imod5_data(data, target_discretization)
>>>>>>> b32d07f4

    # assert
    rendered_rch = rch.render(tmp_path, "rch", None, None)
    assert rendered_rch.count("begin period") == 1
<<<<<<< HEAD
    assert "maxbound 2162" in rendered_rch
    assert np.all(
        rch.dataset["rate"].sel(layer=2).values
        == data["rch"]["rate"].sel(layer=2).values
    )
=======
    assert "maxbound 33856" in rendered_rch

    # teardown
    data["rch"]["rate"] = original_rch
>>>>>>> b32d07f4


@pytest.mark.usefixtures("imod5_dataset")
def test_non_planar_rch_from_imod5_transient(imod5_dataset, tmp_path):
    data = deepcopy(imod5_dataset)
<<<<<<< HEAD

    # make the first layer of the target grid inactive
    target_grid = data["khv"]["kh"]
    target_grid.loc[{"layer": 1}] = 0

    # the input for recharge is on the second layer of the targetgrid
    input_recharge = nan_like(target_grid)
    input_recharge.loc[{"layer": 2}] = data["rch"]["rate"].sel(
        layer=1, method="nearest"
    )
=======
    target_discretization = StructuredDiscretization.from_imod5_data(data)
    # make the first layer of the target grid inactive
    target_grid = target_discretization.dataset["idomain"]
    target_grid.loc[{"layer": 1}] = 0

    # the input for recharge is on the second layer of the targetgrid
    input_recharge = nan_like(data["rch"]["rate"])
    input_recharge = input_recharge.assign_coords({"layer": [2]})
    input_recharge.loc[{"layer": 2}] = data["rch"]["rate"].sel(layer=1)
>>>>>>> b32d07f4
    input_recharge = input_recharge.expand_dims({"time": [0, 1, 2]})

    # update the data set
    data["rch"]["rate"] = input_recharge
    assert not is_planar_grid(data["rch"]["rate"])
    assert is_transient_data_grid(data["rch"]["rate"])

    # act
<<<<<<< HEAD
    rch = imod.mf6.Recharge.from_imod5_data(data, target_grid)
=======
    rch = imod.mf6.Recharge.from_imod5_data(data, target_discretization)
>>>>>>> b32d07f4

    # assert
    rendered_rch = rch.render(tmp_path, "rch", [0, 1, 2], None)
    assert rendered_rch.count("begin period") == 3
<<<<<<< HEAD
    assert "maxbound 2162" in rendered_rch
    assert np.all(
        rch.dataset["rate"].sel(layer=2, method="nearest").values
        == data["rch"]["rate"].sel(layer=2, method="nearest").values
    )
=======
    assert "maxbound 33856" in rendered_rch
>>>>>>> b32d07f4
<|MERGE_RESOLUTION|>--- conflicted
+++ resolved
@@ -332,11 +332,7 @@
 @pytest.mark.usefixtures("imod5_dataset")
 def test_planar_rch_from_imod5_constant(imod5_dataset, tmp_path):
     data = deepcopy(imod5_dataset)
-<<<<<<< HEAD
-    target_grid = data["khv"]["kh"]
-=======
     target_discretization = StructuredDiscretization.from_imod5_data(data)
->>>>>>> b32d07f4
 
     # create a planar grid with time-independent recharge
     data["rch"]["rate"]["layer"].values[0] = 0
@@ -344,17 +340,6 @@
     assert is_planar_grid(data["rch"]["rate"])
 
     # Act
-<<<<<<< HEAD
-    rch = imod.mf6.Recharge.from_imod5_data(data, target_grid)
-
-    # Assert
-    rendered_rch = rch.render(tmp_path, "rch", None, None)
-    assert "maxbound 2162" in rendered_rch
-    assert rendered_rch.count("begin period") == 1
-    assert np.all(
-        rch.dataset["rate"].isel(layer=0).values == data["rch"]["rate"].values
-    )
-=======
     rch = imod.mf6.Recharge.from_imod5_data(data, target_discretization)
 
     # Assert
@@ -363,23 +348,11 @@
     assert rendered_rch.count("begin period") == 1
     # teardown
     data["rch"]["rate"]["layer"].values[0] = 1
->>>>>>> b32d07f4
 
 
 @pytest.mark.usefixtures("imod5_dataset")
 def test_planar_rch_from_imod5_transient(imod5_dataset, tmp_path):
     data = deepcopy(imod5_dataset)
-<<<<<<< HEAD
-    target_grid = data["khv"]["kh"]
-
-    # create a grid with recharge for 3 timesteps
-    input_recharge = data["rch"]["rate"]
-    input_recharge.values[0] = 0
-    input_recharge = input_recharge.expand_dims({"time": [0, 1, 2]})
-
-    # make it planar by setting the layer coordinate to 0
-    input_recharge["layer"].values[0] = 0
-=======
     target_discretization = StructuredDiscretization.from_imod5_data(data)
 
     # create a grid with recharge for 3 timesteps
@@ -388,7 +361,6 @@
 
     # make it planar by setting the layer coordinate to 0
     input_recharge = input_recharge.assign_coords({"layer": [0]})
->>>>>>> b32d07f4
 
     # update the data set
     data["rch"]["rate"] = input_recharge
@@ -396,40 +368,17 @@
     assert is_planar_grid(data["rch"]["rate"])
 
     # act
-<<<<<<< HEAD
-    rch = imod.mf6.Recharge.from_imod5_data(data, target_grid)
-=======
     rch = imod.mf6.Recharge.from_imod5_data(data, target_discretization)
->>>>>>> b32d07f4
 
     # assert
     rendered_rch = rch.render(tmp_path, "rch", [0, 1, 2], None)
     assert rendered_rch.count("begin period") == 3
-<<<<<<< HEAD
-    assert "maxbound 2162" in rendered_rch
-    assert np.all(
-        rch.dataset["rate"].isel(layer=0).values == data["rch"]["rate"].values
-    )
-=======
     assert "maxbound 33856" in rendered_rch
->>>>>>> b32d07f4
 
 
 @pytest.mark.usefixtures("imod5_dataset")
 def test_non_planar_rch_from_imod5_constant(imod5_dataset, tmp_path):
     data = deepcopy(imod5_dataset)
-<<<<<<< HEAD
-
-    # make the first layer of the target grid inactive
-    target_grid = data["khv"]["kh"]
-    target_grid.loc[{"layer": 1}] = 0
-
-    # the input for recharge is on the second layer of the targetgrid
-    input_recharge = nan_like(target_grid)
-    input_recharge.loc[{"layer": 2}] = data["rch"]["rate"].isel(layer=0)
-
-    # update the data set
-=======
     target_discretization = StructuredDiscretization.from_imod5_data(data)
 
     # make the first layer of the target grid inactive
@@ -444,50 +393,25 @@
 
     # update the data set
 
->>>>>>> b32d07f4
     data["rch"]["rate"] = input_recharge
     assert not is_planar_grid(data["rch"]["rate"])
     assert not is_transient_data_grid(data["rch"]["rate"])
 
     # act
-<<<<<<< HEAD
-    rch = imod.mf6.Recharge.from_imod5_data(data, target_grid)
-=======
     rch = imod.mf6.Recharge.from_imod5_data(data, target_discretization)
->>>>>>> b32d07f4
 
     # assert
     rendered_rch = rch.render(tmp_path, "rch", None, None)
     assert rendered_rch.count("begin period") == 1
-<<<<<<< HEAD
-    assert "maxbound 2162" in rendered_rch
-    assert np.all(
-        rch.dataset["rate"].sel(layer=2).values
-        == data["rch"]["rate"].sel(layer=2).values
-    )
-=======
     assert "maxbound 33856" in rendered_rch
 
     # teardown
     data["rch"]["rate"] = original_rch
->>>>>>> b32d07f4
 
 
 @pytest.mark.usefixtures("imod5_dataset")
 def test_non_planar_rch_from_imod5_transient(imod5_dataset, tmp_path):
     data = deepcopy(imod5_dataset)
-<<<<<<< HEAD
-
-    # make the first layer of the target grid inactive
-    target_grid = data["khv"]["kh"]
-    target_grid.loc[{"layer": 1}] = 0
-
-    # the input for recharge is on the second layer of the targetgrid
-    input_recharge = nan_like(target_grid)
-    input_recharge.loc[{"layer": 2}] = data["rch"]["rate"].sel(
-        layer=1, method="nearest"
-    )
-=======
     target_discretization = StructuredDiscretization.from_imod5_data(data)
     # make the first layer of the target grid inactive
     target_grid = target_discretization.dataset["idomain"]
@@ -497,7 +421,6 @@
     input_recharge = nan_like(data["rch"]["rate"])
     input_recharge = input_recharge.assign_coords({"layer": [2]})
     input_recharge.loc[{"layer": 2}] = data["rch"]["rate"].sel(layer=1)
->>>>>>> b32d07f4
     input_recharge = input_recharge.expand_dims({"time": [0, 1, 2]})
 
     # update the data set
@@ -506,21 +429,9 @@
     assert is_transient_data_grid(data["rch"]["rate"])
 
     # act
-<<<<<<< HEAD
-    rch = imod.mf6.Recharge.from_imod5_data(data, target_grid)
-=======
     rch = imod.mf6.Recharge.from_imod5_data(data, target_discretization)
->>>>>>> b32d07f4
 
     # assert
     rendered_rch = rch.render(tmp_path, "rch", [0, 1, 2], None)
     assert rendered_rch.count("begin period") == 3
-<<<<<<< HEAD
-    assert "maxbound 2162" in rendered_rch
-    assert np.all(
-        rch.dataset["rate"].sel(layer=2, method="nearest").values
-        == data["rch"]["rate"].sel(layer=2, method="nearest").values
-    )
-=======
-    assert "maxbound 33856" in rendered_rch
->>>>>>> b32d07f4
+    assert "maxbound 33856" in rendered_rch