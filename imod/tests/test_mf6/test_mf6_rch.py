import pathlib
<<<<<<< HEAD
import re
=======
import tempfile
>>>>>>> fd4d7129
import textwrap

import numpy as np
import pytest
import xarray as xr

import imod
from imod.schemata import ValidationError


@pytest.fixture(scope="function")
def rch_dict():
    x = [5.0, 15.0, 25.0]
    y = [25.0, 15.0, 5.0]
    layer = [1]
    dx = 10.0
    dy = -10.0

    da = xr.DataArray(
        data=np.ones((1, 3, 3), dtype=float),
        dims=("layer", "y", "x"),
        coords=dict(layer=layer, y=y, x=x, dx=dx, dy=dy),
    )

    da[:, 1, 1] = np.nan

    return dict(rate=da)


@pytest.fixture(scope="function")
def rch_dict_transient():
    x = [5.0, 15.0, 25.0]
    y = [25.0, 15.0, 5.0]
    layer = [1]
    time = [np.datetime64("2000-01-01"), np.datetime64("2000-01-02")]
    dx = 10.0
    dy = -10.0

    da = xr.DataArray(
        data=np.ones((2, 1, 3, 3), dtype=float),
        dims=("time", "layer", "y", "x"),
        coords=dict(time=time, layer=layer, y=y, x=x, dx=dx, dy=dy),
    )

    da[..., 1, 1] = np.nan

    return dict(rate=da)


def test_render(rch_dict):
    rch = imod.mf6.Recharge(**rch_dict)
    directory = pathlib.Path("mymodel")
    globaltimes = [np.datetime64("2000-01-01")]
    actual = rch.render(directory, "recharge", globaltimes, True)
    expected = textwrap.dedent(
        """\
        begin options
        end options

        begin dimensions
          maxbound 8
        end dimensions

        begin period 1
          open/close mymodel/recharge/rch.bin (binary)
        end period
        """
    )
    assert actual == expected


def test_render_transient(rch_dict_transient):
    rch = imod.mf6.Recharge(**rch_dict_transient)
    directory = pathlib.Path("mymodel")
    globaltimes = [
        np.datetime64("2000-01-01"),
        np.datetime64("2000-01-02"),
        np.datetime64("2000-01-03"),
    ]
    actual = rch.render(directory, "recharge", globaltimes, True)
    expected = textwrap.dedent(
        """\
        begin options
        end options

        begin dimensions
          maxbound 8
        end dimensions

        begin period 1
          open/close mymodel/recharge/rch-0.bin (binary)
        end period
        begin period 2
          open/close mymodel/recharge/rch-1.bin (binary)
        end period
        """
    )
    assert actual == expected


def test_wrong_dtype(rch_dict):
    rch_dict["rate"] = rch_dict["rate"].astype(np.int32)
    with pytest.raises(ValidationError):
        imod.mf6.Recharge(**rch_dict)


def test_no_layer_dim(rch_dict):
    rch_dict["rate"] = rch_dict["rate"].sel(layer=1, drop=False)
    rch = imod.mf6.Recharge(**rch_dict)
    directory = pathlib.Path("mymodel")
    globaltimes = [np.datetime64("2000-01-01")]
    actual = rch.render(directory, "recharge", globaltimes, True)
    expected = textwrap.dedent(
        """\
        begin options
        end options

        begin dimensions
          maxbound 8
        end dimensions

        begin period 1
          open/close mymodel/recharge/rch.bin (binary)
        end period
        """
    )
    assert actual == expected


<<<<<<< HEAD
def test_transient_no_layer_dim(rch_dict_transient):
    rch_dict_transient["rate"] = rch_dict_transient["rate"].sel(layer=1, drop=False)
    rch = imod.mf6.Recharge(**rch_dict_transient)
=======
@pytest.mark.usefixtures("concentration_fc", "rate_fc")
def test_render_concentration(concentration_fc, rate_fc):
>>>>>>> fd4d7129
    directory = pathlib.Path("mymodel")
    globaltimes = [
        np.datetime64("2000-01-01"),
        np.datetime64("2000-01-02"),
        np.datetime64("2000-01-03"),
    ]
<<<<<<< HEAD
    actual = rch.render(directory, "recharge", globaltimes, True)
    expected = textwrap.dedent(
        """\
        begin options
        end options

        begin dimensions
          maxbound 8
        end dimensions

        begin period 1
          open/close mymodel/recharge/rch-0.bin (binary)
        end period
        begin period 2
          open/close mymodel/recharge/rch-1.bin (binary)
=======

    rch = imod.mf6.Recharge(
        rate=rate_fc,
        concentration=concentration_fc,
        concentration_boundary_type="AUX",
    )

    actual = rch.render(directory, "rch", globaltimes, False)

    expected = textwrap.dedent(
        """\
        begin options
          auxiliary salinity temperature
        end options

        begin dimensions
          maxbound 0
        end dimensions

        begin period 1
          open/close mymodel/rch/rch-0.dat
        end period
        begin period 2
          open/close mymodel/rch/rch-1.dat
        end period
        begin period 3
          open/close mymodel/rch/rch-2.dat
>>>>>>> fd4d7129
        end period
        """
    )
    assert actual == expected


<<<<<<< HEAD
def test_no_layer_coord(rch_dict):
    message = textwrap.dedent(
        """
        * rate
        \t- coords has missing keys: {'layer'}"""
    )

    rch_dict["rate"] = rch_dict["rate"].sel(layer=1, drop=True)
    with pytest.raises(
        ValidationError,
        match=re.escape(message),
    ):
        imod.mf6.Recharge(**rch_dict)


def test_scalar():
    message = textwrap.dedent(
        """
        * rate
        \t- coords has missing keys: {'layer'}
        \t- No option succeeded:
        \tdim mismatch: tested for ('time', 'layer', 'y', 'x'), got ()
        \tdim mismatch: tested for ('layer', 'y', 'x'), got ()
        \tdim mismatch: tested for ('time', 'layer', '{face_dim}'), got ()
        \tdim mismatch: tested for ('layer', '{face_dim}'), got ()
        \tdim mismatch: tested for ('time', 'y', 'x'), got ()
        \tdim mismatch: tested for ('y', 'x'), got ()
        \tdim mismatch: tested for ('time', '{face_dim}'), got ()
        \tdim mismatch: tested for ('{face_dim}',), got ()"""
    )
    with pytest.raises(ValidationError, match=re.escape(message)):
        imod.mf6.Recharge(rate=0.001)
=======
def test_wrong_dtype():
    with pytest.raises(TypeError):
        imod.mf6.Recharge(rate=3)


pytest.mark.usefixtures("rate_fc", "concentration_fc")


def test_write_concentration_period_data(rate_fc, concentration_fc):
    globaltimes = [
        np.datetime64("2000-01-01"),
        np.datetime64("2000-01-02"),
        np.datetime64("2000-01-03"),
    ]
    rate_fc[:] = 1
    concentration_fc[:] = 2

    rch = imod.mf6.Recharge(
        rate=rate_fc,
        concentration=concentration_fc,
        concentration_boundary_type="AUX",
    )
    with tempfile.TemporaryDirectory() as output_dir:
        rch.write(output_dir, "rch", globaltimes, False)
        with open(output_dir + "/rch/rch-0.dat", "r") as f:
            data = f.read()
            assert (
                data.count("2") == 1755
            )  # the number 2 is in the concentration data, and in the cell indices.
>>>>>>> fd4d7129
<|MERGE_RESOLUTION|>--- conflicted
+++ resolved
@@ -1,9 +1,6 @@
 import pathlib
-<<<<<<< HEAD
 import re
-=======
 import tempfile
->>>>>>> fd4d7129
 import textwrap
 
 import numpy as np
@@ -133,44 +130,53 @@
     assert actual == expected
 
 
-<<<<<<< HEAD
 def test_transient_no_layer_dim(rch_dict_transient):
     rch_dict_transient["rate"] = rch_dict_transient["rate"].sel(layer=1, drop=False)
     rch = imod.mf6.Recharge(**rch_dict_transient)
-=======
+
+    directory = pathlib.Path("mymodel")
+    globaltimes = [
+        np.datetime64("2000-01-01"),
+        np.datetime64("2000-01-02"),
+        np.datetime64("2000-01-03"),
+    ]
+
+    actual = rch.render(directory, "recharge", globaltimes, True)
+    expected = textwrap.dedent(
+        """\
+        begin options
+        end options
+
+        begin dimensions
+          maxbound 8
+        end dimensions
+
+        begin period 1
+          open/close mymodel/recharge/rch-0.bin (binary)
+        end period
+        begin period 2
+          open/close mymodel/recharge/rch-1.bin (binary)
+        """
+    )
+
+    assert actual == expected
+
+
 @pytest.mark.usefixtures("concentration_fc", "rate_fc")
 def test_render_concentration(concentration_fc, rate_fc):
->>>>>>> fd4d7129
-    directory = pathlib.Path("mymodel")
-    globaltimes = [
-        np.datetime64("2000-01-01"),
-        np.datetime64("2000-01-02"),
-        np.datetime64("2000-01-03"),
-    ]
-<<<<<<< HEAD
-    actual = rch.render(directory, "recharge", globaltimes, True)
-    expected = textwrap.dedent(
-        """\
-        begin options
-        end options
-
-        begin dimensions
-          maxbound 8
-        end dimensions
-
-        begin period 1
-          open/close mymodel/recharge/rch-0.bin (binary)
-        end period
-        begin period 2
-          open/close mymodel/recharge/rch-1.bin (binary)
-=======
-
     rch = imod.mf6.Recharge(
         rate=rate_fc,
         concentration=concentration_fc,
         concentration_boundary_type="AUX",
     )
 
+    directory = pathlib.Path("mymodel")
+    globaltimes = [
+        np.datetime64("2000-01-01"),
+        np.datetime64("2000-01-02"),
+        np.datetime64("2000-01-03"),
+    ]
+
     actual = rch.render(directory, "rch", globaltimes, False)
 
     expected = textwrap.dedent(
@@ -191,14 +197,12 @@
         end period
         begin period 3
           open/close mymodel/rch/rch-2.dat
->>>>>>> fd4d7129
-        end period
-        """
-    )
-    assert actual == expected
-
-
-<<<<<<< HEAD
+        end period
+        """
+    )
+    assert actual == expected
+
+
 def test_no_layer_coord(rch_dict):
     message = textwrap.dedent(
         """
@@ -231,15 +235,9 @@
     )
     with pytest.raises(ValidationError, match=re.escape(message)):
         imod.mf6.Recharge(rate=0.001)
-=======
-def test_wrong_dtype():
-    with pytest.raises(TypeError):
-        imod.mf6.Recharge(rate=3)
-
-
-pytest.mark.usefixtures("rate_fc", "concentration_fc")
-
-
+
+
+@pytest.mark.usefixtures("rate_fc", "concentration_fc")
 def test_write_concentration_period_data(rate_fc, concentration_fc):
     globaltimes = [
         np.datetime64("2000-01-01"),
@@ -260,5 +258,4 @@
             data = f.read()
             assert (
                 data.count("2") == 1755
-            )  # the number 2 is in the concentration data, and in the cell indices.
->>>>>>> fd4d7129
+            )  # the number 2 is in the concentration data, and in the cell indices.