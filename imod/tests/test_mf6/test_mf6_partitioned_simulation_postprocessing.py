from pathlib import Path

import numpy as np
import pytest

from imod.mf6.partitioned_simulation_postprocessing import (
    _get_grb_file_path,
    merge_balances,
    merge_heads,
)
from imod.mf6.simulation import Modflow6Simulation


def test_find_grb_file(tmp_path: Path):
    # Arrange
    grb_path = tmp_path / "modelname.grb"
    with open(grb_path, "a") as file:
        file.write("grb file content")

    # Act
    grb_file = _get_grb_file_path(tmp_path)

    # Assert
    assert grb_file.name == "modelname.grb"


def test_find_no_grb_file(tmp_path: Path):
    # Act, Assert
    with pytest.raises(RuntimeError):
        _ = _get_grb_file_path(tmp_path)


def test_find_multiple_grb_files(tmp_path: Path):
    # Arrange
    grb_path1 = tmp_path / "modelname1.grb"
    with open(grb_path1, "a") as file:
        file.write("grb file content")

    grb_path2 = tmp_path / "modelname2.grb"
    with open(grb_path2, "a") as file:
        file.write("grb file content")

    # Act, Assert
    with pytest.raises(RuntimeError):
        _ = _get_grb_file_path(tmp_path)


@pytest.mark.usefixtures("split_transient_twri_model")
def test_import_heads_structured(
    tmp_path: Path, split_transient_twri_model: Modflow6Simulation
):
    # Arrange
    split_simulation = split_transient_twri_model
    split_simulation.write(tmp_path, binary=False)
    split_simulation.run()

    # Act
    merged_heads = merge_heads(tmp_path, split_simulation)

    # Assert
    assert np.allclose(
        merged_heads.coords["x"].values,
        [
            2500.0,
            7500.0,
            12500.0,
            17500.0,
            22500.0,
            27500.0,
            32500.0,
            37500.0,
            42500.0,
            47500.0,
            52500.0,
            57500.0,
            62500.0,
            67500.0,
            72500.0,
        ],
    )
    assert np.allclose(
        merged_heads.coords["y"].values,
        [
            2500.0,
            7500.0,
            12500.0,
            17500.0,
            22500.0,
            27500.0,
            32500.0,
            37500.0,
            42500.0,
            47500.0,
            52500.0,
            57500.0,
            62500.0,
            67500.0,
            72500.0,
        ],
    )
    assert np.allclose(merged_heads.coords["layer"].values, [1, 2, 3])
    assert np.allclose(
        merged_heads.coords["time"].values,
        [
            1.0,
            2.0,
            3.0,
            4.0,
            5.0,
            6.0,
            7.0,
            8.0,
            9.0,
            10.0,
            11.0,
            12.0,
            13.0,
            14.0,
            15.0,
            16.0,
            17.0,
            18.0,
            19.0,
            20.0,
            21.0,
            22.0,
            23.0,
            24.0,
            25.0,
            26.0,
            27.0,
            28.0,
            29.0,
            30.0,
        ],
    )


@pytest.mark.usefixtures("circle_partitioned")
def test_import_heads_unstructured(tmp_path, circle_partitioned):
    # Arrange

    circle_partitioned.write(tmp_path, binary=False)
    circle_partitioned.run()

    # Act
    merged_heads = merge_heads(tmp_path, circle_partitioned)

    # Assert
    assert np.allclose(merged_heads.coords["layer"].values, [1, 2])
    assert np.allclose(merged_heads.coords["time"].values, [1.0])
    assert np.allclose(merged_heads.coords["mesh2d_nFaces"].values, list(range(216)))
<<<<<<< HEAD
    # Assert
=======
>>>>>>> a825cb7f
    assert np.allclose(merged_heads.coords["layer"].values, [1, 2])
    assert np.allclose(merged_heads.coords["time"].values, [1.0])
    assert np.allclose(merged_heads.coords["mesh2d_nFaces"].values, list(range(216)))


@pytest.mark.usefixtures("split_transient_twri_model")
def test_import_balances_structured(
    tmp_path: Path, split_transient_twri_model: Modflow6Simulation
):
    # Arrange
    split_simulation = split_transient_twri_model
    split_simulation.write(tmp_path, binary=False)
    split_simulation.run()

    # Act
    merged_balances = merge_balances(tmp_path, split_simulation)

    # Assert
    expected_keys = [
        "gwf-gwf_1",
        "chd",
        "flow-right-face",
        "sto-ss",
        "flow-lower-face",
        "gwf-gwf_2",
        "drn",
        "flow-front-face",
    ]
    expected_coords = ["x", "y", "layer", "time", "dx", "dy"]
    expected_dims = ["time", "layer", "y", "x"]

    for key in expected_keys:
        assert key in merged_balances.keys()
        assert len(expected_coords) == len(merged_balances[key].coords)
        assert len(expected_dims) == len(merged_balances[key].dims)
        for coord in expected_coords:
            assert coord in merged_balances[key].coords
        for dim in expected_dims:
            assert dim in merged_balances[key].dims


@pytest.mark.usefixtures("circle_partitioned")
def test_import_balances_unstructured(
    tmp_path: Path, circle_partitioned: Modflow6Simulation
):
    # Arrange
    split_simulation = circle_partitioned
    split_simulation.write(tmp_path, binary=False)
    split_simulation.run()

    # Act
    merged_balances = merge_balances(tmp_path, split_simulation)

    # Assert
    expected_keys = [
        "chd",
        "flow-horizontal-face",
        "gwf-gwf_1",
        "gwf-gwf_2",
        "flow-horizontal-face-y",
        "gwf-gwf_3",
        "flow-lower-face",
        "flow-horizontal-face-x",
    ]
    expected_dims_coords_faces = ["layer", "time", "mesh2d_nFaces"]
    expected_dims_coords_edges = ["layer", "time", "mesh2d_nEdges"]

    for key in expected_keys:
        expected_dims_coords = expected_dims_coords_faces
        if "flow-horizontal-face" in key:
            expected_dims_coords = expected_dims_coords_edges

        assert key in merged_balances.keys()
        assert len(expected_dims_coords) == len(merged_balances[key].coords)
        assert len(expected_dims_coords) == len(merged_balances[key].dims)

        for coord in expected_dims_coords:
            assert coord in merged_balances[key].coords
            assert coord in merged_balances[key].dims<|MERGE_RESOLUTION|>--- conflicted
+++ resolved
@@ -150,10 +150,6 @@
     assert np.allclose(merged_heads.coords["layer"].values, [1, 2])
     assert np.allclose(merged_heads.coords["time"].values, [1.0])
     assert np.allclose(merged_heads.coords["mesh2d_nFaces"].values, list(range(216)))
-<<<<<<< HEAD
-    # Assert
-=======
->>>>>>> a825cb7f
     assert np.allclose(merged_heads.coords["layer"].values, [1, 2])
     assert np.allclose(merged_heads.coords["time"].values, [1.0])
     assert np.allclose(merged_heads.coords["mesh2d_nFaces"].values, list(range(216)))
@@ -232,4 +228,5 @@
 
         for coord in expected_dims_coords:
             assert coord in merged_balances[key].coords
+            assert coord in merged_balances[key].dims
             assert coord in merged_balances[key].dims