--- conflicted
+++ resolved
@@ -198,12 +198,8 @@
     assert actual == expected
 
     with tempfile.TemporaryDirectory() as output_dir:
-<<<<<<< HEAD
         write_context = WriteContext(simulation_directory=output_dir)
-        write_context.output_directory = output_dir
-=======
         write_context.current_output_directory = output_dir
->>>>>>> 1c8ab714
         wel.write("wel", globaltimes, write_context)
         with open(output_dir + "/wel/wel.dat", "r") as f:
             data = f.read()
@@ -238,12 +234,8 @@
     globaltimes = np.array(["2000-01-01"], dtype="datetime64[ns]")
 
     with tempfile.TemporaryDirectory() as output_dir:
-<<<<<<< HEAD
         write_context = WriteContext(simulation_directory=output_dir)
-        write_context.output_directory = output_dir
-=======
         write_context.current_output_directory = output_dir
->>>>>>> 1c8ab714
         wel.write("wel", globaltimes, write_context)
         with open(output_dir + "/wel/wel.dat", "r") as f:
             data = f.read()
@@ -278,12 +270,8 @@
     )
 
     with tempfile.TemporaryDirectory() as output_dir:
-<<<<<<< HEAD
         write_context = WriteContext(simulation_directory=output_dir)
-        write_context.output_directory = output_dir
-=======
         write_context.current_output_directory = output_dir
->>>>>>> 1c8ab714
         wel.write("wel", time, write_context)
         with open(output_dir + "/wel/wel-0.dat", "r") as f:
             data = f.read()
