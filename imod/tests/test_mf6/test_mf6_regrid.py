--- conflicted
+++ resolved
@@ -4,84 +4,12 @@
 import xugrid as xu
 
 import imod
-<<<<<<< HEAD
 from imod.tests.fixtures.mf6_regridding_fixture import (
     grid_data_structured,
     grid_data_unstructured,
     grid_data_structured_layered,
     grid_data_unstructured_layered,
-)
-=======
-
-
-def grid_data_structured(dtype, value, cellsize) -> xr.DataArray:
-    """
-    This function creates a dataarray with scalar values for a grid of configurable cell size.
-    """
-    horizontal_range = 10
-    y = np.arange(horizontal_range, -cellsize, -cellsize)
-    x = np.arange(0, horizontal_range + cellsize, cellsize)
-
-    nlayer = 3
-
-    shape = nlayer, len(x), len(y)
-    dims = ("layer", "y", "x")
-    layer = np.arange(1, nlayer + 1)
-
-    coords = {"layer": layer, "y": y, "x": x, "dx": cellsize, "dy": cellsize}
-
-    structured_grid_data = xr.DataArray(
-        np.ones(shape, dtype=dtype) * value, coords=coords, dims=dims
-    )
-
-    return structured_grid_data
-
-
-def grid_data_structured_layered(dtype, value, cellsize) -> xr.DataArray:
-    """
-    This function creates a dataarray with scalar values for a grid of configurable cell size. The values are
-    multiplied with the layer index.
-    """
-    horizontal_range = 10
-    y = np.arange(horizontal_range, -cellsize, -cellsize)
-    x = np.arange(0, horizontal_range + cellsize, cellsize)
-
-    nlayer = 3
-
-    shape = nlayer, len(x), len(y)
-    dims = ("layer", "y", "x")
-    layer = np.arange(1, nlayer + 1)
-
-    coords = {"layer": layer, "y": y, "x": x, "dx": cellsize, "dy": cellsize}
-
-    unstructured_grid_data = xr.DataArray(
-        np.ones(shape, dtype=dtype), coords=coords, dims=dims
-    )
-    for ilayer in range(1, nlayer + 1):
-        layer_value = ilayer * value
-        unstructured_grid_data.loc[dict(layer=ilayer)] = layer_value
-    return unstructured_grid_data
-
-
-def grid_data_unstructured(dtype, value, cellsize) -> xu.UgridDataArray:
-    """
-    This function creates a dataarray with scalar values for a grid of configurable cell size.
-    First a regular grid is constructed and then this is converted to an ugrid dataarray.
-    """
-    return xu.UgridDataArray.from_structured(
-        grid_data_structured(dtype, value, cellsize)
-    )
-
-
-def grid_data_unstructured_layered(dtype, value, cellsize) -> xu.UgridDataArray:
-    """
-    This function creates a dataarray with scalar values for a grid of configurable cell size. The values are
-    multiplied with the layer index. First a regular grid is constructed and then this is converted to an ugrid dataarray.
-    """
-    return xu.UgridDataArray.from_structured(
-        grid_data_structured_layered(dtype, value, cellsize)
-    )
->>>>>>> d49060de
+    )
 
 
 def create_package_instances(is_structured):
