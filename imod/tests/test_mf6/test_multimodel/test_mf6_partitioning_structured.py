<<<<<<< HEAD
from filecmp import dircmp
=======
from __future__ import annotations

>>>>>>> 14dae587
from pathlib import Path

import geopandas as gpd
import numpy as np
import pytest
import shapely
import xarray as xr
from pytest_cases import case, parametrize_with_cases

import imod
from imod.mf6 import Modflow6Simulation
from imod.mf6.wel import Well
from imod.typing.grid import zeros_like


@pytest.mark.usefixtures("transient_twri_model")
@pytest.fixture(scope="function")
def idomain_top(transient_twri_model):
    idomain = transient_twri_model["GWF_1"].domain
    return idomain.isel(layer=0)


class PartitionArrayCases:
    def case_diagonal_array_1(self, idomain_top):
        diagonal_submodel_labels_1 = zeros_like(idomain_top)

        """
        a diagonal partition boundary
        [0, 0, 0, 0],
        [1, 0, 0, 0],
        [1, 1, 0, 0],
        [1, 1, 1, 0],
        [1, 1, 1, 1],
        """
        for i in range(15):
            for j in range(i):
                diagonal_submodel_labels_1.values[i, j] = 1
        return diagonal_submodel_labels_1

    def case_diagonal_array_2(self, idomain_top):
        """
        another diagonal boundary
        [1, 1, 1, 1],
        [1, 1, 1, 0],
        [1, 1, 0, 0],
        [1, 0, 0, 0],
        """
        diagonal_submodel_labels_2 = zeros_like(idomain_top)
        for i in range(15):
            for j in range(15 - i):
                diagonal_submodel_labels_2.values[i, j] = 1
        return diagonal_submodel_labels_2

    def case_four_squares(self, idomain_top):
        """
        4 square domains
        [0, 0, 1, 1],
        [0, 0, 1, 1],
        [2, 2, 3, 3],
        [2, 2, 3, 3],
        """
        four_squares = zeros_like(idomain_top)
        four_squares.values[0:7, 0:7] = 0
        four_squares.values[0:7, 7:] = 1
        four_squares.values[7:, 0:7] = 2
        four_squares.values[7:, 7:] = 3
        return four_squares

    @case(tags="intrusion")
    def case_intrusion(self, idomain_top):
        """
        Contains a single cell with 3 neighbors in another partitions.
        [0, 0, 1, 1],
        [0, 0, 1, 1],
        [0, 0, 0, 1],
        [0, 0, 1, 1],
        """

        intrusion = zeros_like(idomain_top)
        intrusion.values[0:15, 0:8] = 0
        intrusion.values[0:15, 8:] = 1
        intrusion.values[8, 8] = 0
        return intrusion

    def case_island(self, idomain_top):
        """
        Partition forms an island in another partition
        [0, 0, 0, 0],
        [0, 1, 1, 0],
        [0, 1, 1, 0],
        [0, 0, 0, 0],
        """
        island = zeros_like(idomain_top)
        island.values[2:5, 2:5] = 1
        return island


class WellCases:
    def case_one_well(self):
        return imod.mf6.Well(
            x=[52500.0],
            y=[52500.0],
            screen_top=[-300.0],
            screen_bottom=[-450.0],
            rate=[-5.0],
            minimum_k=1e-19,
        )

    def case_all_well(self, idomain_top):
        x = idomain_top.coords["x"].values
        y = idomain_top.coords["y"].values
        x_mesh, y_mesh = np.meshgrid(x, y)
        x_list = x_mesh.ravel()
        y_list = y_mesh.ravel()
        size = len(x_list)

        return imod.mf6.Well(
            x=x_list,
            y=y_list,
            screen_top=size * [-300.0],
            screen_bottom=size * [-450.0],
            rate=size * [-5.0],
            minimum_k=1e-19,
        )


class HorizontalFlowBarrierCases:
    def case_hfb_vertical(self):
        # Vertical line at x = 52500.0
        barrier_y = [0.0, 52500.0]
        barrier_x = [52500.0, 52500.0]

        return gpd.GeoDataFrame(
            geometry=[shapely.linestrings(barrier_x, barrier_y)],
            data={
                "resistance": [10.0],
                "ztop": [10.0],
                "zbottom": [0.0],
            },
        )

    def case_hfb_horizontal(self):
        # Horizontal line at y = 52500.0
        barrier_x = [0.0, 52500.0]
        barrier_y = [52500.0, 52500.0]

        return gpd.GeoDataFrame(
            geometry=[shapely.linestrings(barrier_x, barrier_y)],
            data={
                "resistance": [10.0],
                "ztop": [10.0],
                "zbottom": [0.0],
            },
        )

    def case_hfb_horizontal_outside_domain(self):
        # Horizontal line at y = -100.0 running outside domain
        barrier_x = [0.0, 1_000_000.0]
        barrier_y = [52500.0, 52500.0]

        return gpd.GeoDataFrame(
            geometry=[shapely.linestrings(barrier_x, barrier_y)],
            data={
                "resistance": [10.0],
                "ztop": [10.0],
                "zbottom": [0.0],
            },
        )

    def case_hfb_diagonal(self):
        # Diagonal line
        barrier_y = [0.0, 52500.0]
        barrier_x = [0.0, 52500.0]

        return gpd.GeoDataFrame(
            geometry=[shapely.linestrings(barrier_x, barrier_y)],
            data={
                "resistance": [10.0],
                "ztop": [10.0],
                "zbottom": [0.0],
            },
        )


@pytest.mark.usefixtures("transient_twri_model")
@parametrize_with_cases("partition_array", cases=PartitionArrayCases)
def test_partitioning_structured(
    tmp_path: Path,
    transient_twri_model: Modflow6Simulation,
    partition_array: xr.DataArray,
):
    simulation = transient_twri_model

    # Run the original example, so without partitioning, and save the simulation
    # results.
    original_dir = tmp_path / "original"
    simulation.write(original_dir, binary=False)
    simulation.run()

    original_head = imod.mf6.open_hds(
        original_dir / "GWF_1/GWF_1.hds",
        original_dir / "GWF_1/dis.dis.grb",
    )

    # Partition the simulation, run it, and save the (merged) results
    split_simulation = simulation.split(partition_array)

    split_simulation.write(tmp_path, binary=False)
    split_simulation.run()

    head = split_simulation.open_head()
    _ = split_simulation.open_flow_budget()

    # Compare the head result of the original simulation with the result of the
    # partitioned simulation.
    np.testing.assert_allclose(
        head["head"].values, original_head.values, rtol=1e-4, atol=1e-4
    )

@pytest.mark.usefixtures("transient_twri_model")
@parametrize_with_cases("partition_array", cases=PartitionArrayCases, glob="*four_squares")
def test_split_dump(
    tmp_path: Path,
    transient_twri_model: Modflow6Simulation,
    partition_array: xr.DataArray,
):
    simulation = transient_twri_model
    split_simulation = simulation.split(partition_array)
    split_simulation.dump(tmp_path/"split")
    reloaded_split = imod.mf6.Modflow6Simulation.from_file(tmp_path/"split/ex01-twri_partioned.toml")

    split_simulation.write(tmp_path/"split/original")
    reloaded_split.write(tmp_path/"split/reloaded")

    diff = dircmp(tmp_path/"split/original", tmp_path/"split/reloaded")
    assert len(diff.diff_files) == 0
    assert len(diff.left_only) == 0
    assert len(diff.right_only) == 0    

@pytest.mark.usefixtures("transient_twri_model")
@parametrize_with_cases("partition_array", cases=PartitionArrayCases.case_four_squares)
def test_partitioning_write_after_split(
    tmp_path: Path,
    transient_twri_model: Modflow6Simulation,
    partition_array: xr.DataArray,
):
    simulation = transient_twri_model

    # write simulation before splitting, then split simulation, then write the simulation a second time
    simulation.write(tmp_path/ "first_time", binary=False)

    _ = simulation.split(partition_array)

    simulation.write(tmp_path/ "second_time", binary=False)

    #check that text output was not affected by splitting
    diff = dircmp(tmp_path/"first_time", tmp_path/"second_time")
    assert len(diff.diff_files) == 0
    assert len(diff.left_only) == 0
    assert len(diff.right_only) == 0    
    
@pytest.mark.usefixtures("transient_twri_model")
@parametrize_with_cases("partition_array", cases=PartitionArrayCases)
def test_partitioning_structured_with_inactive_cells(
    tmp_path: Path,
    transient_twri_model: Modflow6Simulation,
    partition_array: xr.DataArray,
):
    simulation = transient_twri_model
    idomain = simulation["GWF_1"].domain
    idomain.loc[{"x": 32500, "y": slice(67500, 7500)}] = 0
    for _, package in simulation["GWF_1"].items():
        if not isinstance(package, Well):
            for arrayname in package.dataset.keys():
                if "x" in package[arrayname].coords:
                    if np.issubdtype(package[arrayname].dtype, float):
                        package[arrayname].loc[
                            {"x": 32500, "y": slice(67500, 7500)}
                        ] = np.nan
                    else:
                        package[arrayname].loc[
                            {"x": 32500, "y": slice(67500, 7500)}
                        ] = 0
    # Run the original example, so without partitioning, and save the simulation
    # results.
    original_dir = tmp_path / "original"
    simulation.write(original_dir, binary=False)

    simulation.run()

    original_head = imod.mf6.open_hds(
        original_dir / "GWF_1/GWF_1.hds",
        original_dir / "GWF_1/dis.dis.grb",
    )

    # Partition the simulation, run it, and save the (merged) results.
    split_simulation = simulation.split(partition_array)

    split_simulation.write(tmp_path, binary=False)
    split_simulation.run()

    head = split_simulation.open_head()
    _ = split_simulation.open_flow_budget()

    # Compare the head result of the original simulation with the result of the
    # partitioned simulation.
    np.testing.assert_allclose(
        head["head"].values, original_head.values, rtol=1e-4, atol=1e-4
    )


@pytest.mark.usefixtures("transient_twri_model")
@parametrize_with_cases("partition_array", cases=PartitionArrayCases)
def test_partitioning_structured_with_vpt_cells(
    tmp_path: Path,
    transient_twri_model: Modflow6Simulation,
    partition_array: xr.DataArray,
):
    simulation = transient_twri_model
    idomain = simulation["GWF_1"].domain
    idomain.loc[{"x": 32500, "y": slice(67500, 7500)}] = -1

    for name, package in simulation["GWF_1"].items():
        if not isinstance(package, Well):
            for arrayname in package.dataset.keys():
                if "x" in package[arrayname].coords:
                    if np.issubdtype(package[arrayname].dtype, float):
                        package[arrayname].loc[
                            {"x": 32500, "y": slice(67500, 7500)}
                        ] = np.nan
                    else:
                        package[arrayname].loc[
                            {"x": 32500, "y": slice(67500, 7500)}
                        ] = -1

    # Run the original example, so without partitioning, and save the simulation
    # results.
    original_dir = tmp_path / "original"
    simulation.write(original_dir, binary=False)

    simulation.run()

    original_head = imod.mf6.open_hds(
        original_dir / "GWF_1/GWF_1.hds",
        original_dir / "GWF_1/dis.dis.grb",
    )

    # Partition the simulation, run it, and save the (merged) results.
    split_simulation = simulation.split(partition_array)

    split_simulation.write(tmp_path, binary=False)
    split_simulation.run()

    head = split_simulation.open_head()
    _ = split_simulation.open_flow_budget()

    # Compare the head result of the original simulation with the result of the
    # partitioned simulation.
    np.testing.assert_allclose(
        head["head"].values, original_head.values, rtol=1e-4, atol=1e-4
    )


@pytest.mark.usefixtures("transient_twri_model")
@parametrize_with_cases(
    "partition_array", cases=PartitionArrayCases, has_tag="intrusion"
)
def test_partitioning_structured_geometry_auxiliary_variables(
    transient_twri_model: Modflow6Simulation, partition_array: xr.DataArray
):
    simulation = transient_twri_model

    # Partition the simulation, run it, and save the (merged) results
    split_simulation = simulation.split(partition_array)

    np.testing.assert_almost_equal(
        split_simulation["split_exchanges"][0].dataset["cdist"].values, 5000.0
    )
    np.testing.assert_almost_equal(
        split_simulation["split_exchanges"][0].dataset["angldegx"],
        np.array(
            [
                0.0,
                0.0,
                0.0,
                0.0,
                0.0,
                0.0,
                0.0,
                0.0,
                90.0,
                0.0,
                270.0,
                0.0,
                0.0,
                0.0,
                0.0,
                0.0,
                0.0,
                0.0,
                0.0,
                0.0,
                0.0,
                0.0,
                0.0,
                0.0,
                0.0,
                90.0,
                0.0,
                270.0,
                0.0,
                0.0,
                0.0,
                0.0,
                0.0,
                0.0,
                0.0,
                0.0,
                0.0,
                0.0,
                0.0,
                0.0,
                0.0,
                0.0,
                90.0,
                0.0,
                270.0,
                0.0,
                0.0,
                0.0,
                0.0,
                0.0,
                0.0,
            ]
        ),
    )


@pytest.mark.usefixtures("transient_twri_model")
@parametrize_with_cases("partition_array", cases=PartitionArrayCases)
@parametrize_with_cases("well", cases=WellCases)
def test_partitioning_structured_one_high_level_well(
    tmp_path: Path,
    transient_twri_model: Modflow6Simulation,
    partition_array: xr.DataArray,
    well: imod.mf6.Well,
):
    """
    In this test we include a high-level well package with 1 well in it to the
    simulation. The well will be in active in 1 partition and should therefore
    be inactive or non-present in the other partitions This should not give
    validation errors.
    """
    simulation = transient_twri_model

    # Create and fill the groundwater model.
    simulation["GWF_1"]["wel"] = well

    # Run the original example, so without partitioning, and save the simulation
    # results.
    original_dir = tmp_path / "original"
    simulation.write(original_dir, binary=False)
    simulation.run()

    original_head = imod.mf6.open_hds(
        original_dir / "GWF_1/GWF_1.hds",
        original_dir / "GWF_1/dis.dis.grb",
    )

    # Partition the simulation, run it, and save the (merged) results
    split_simulation = simulation.split(partition_array)

    split_simulation.write(tmp_path, binary=False)
    split_simulation.run()

    head = split_simulation.open_head()
    _ = split_simulation.open_flow_budget()

    # Compare the head result of the original simulation with the result of the
    # partitioned simulation.
    np.testing.assert_allclose(
        head["head"].values, original_head.values, rtol=1e-4, atol=1e-4
    )


def is_expected_hfb_partition_combination_fail(current_cases):
    """
    Helper function for all expected failures

    Idea taken from:
    https://github.com/smarie/python-pytest-cases/issues/195#issuecomment-834232905
    """
    # In this combination the hfb lays along partition model domain.
    if (current_cases["partition_array"].id == "four_squares") and (
        current_cases["hfb"].id == "hfb_diagonal"
    ):
        return True
    return False


@pytest.mark.usefixtures("transient_twri_model")
@parametrize_with_cases("partition_array", cases=PartitionArrayCases)
@parametrize_with_cases("hfb", cases=HorizontalFlowBarrierCases)
def test_partitioning_structured_hfb(
    tmp_path: Path,
    transient_twri_model: Modflow6Simulation,
    partition_array: xr.DataArray,
    hfb: imod.mf6.HorizontalFlowBarrierResistance,
    current_cases,
):
    """
    In this test we include a high-level hfb package with 1 horizontal flow barrier
    in it to the simulation. The hfb will be in active in 1 partition and should
    therefore be inactive or non-present in the other partitions This should not
    give validation errors.
    """

    simulation = transient_twri_model

    simulation["GWF_1"]["hfb"] = imod.mf6.HorizontalFlowBarrierResistance(geometry=hfb)

    # Run the original example, so without partitioning, and save the simulation
    # results.
    original_dir = tmp_path / "original"
    simulation.write(original_dir, binary=False)
    simulation.run()

    original_head = imod.mf6.open_hds(
        original_dir / "GWF_1/GWF_1.hds",
        original_dir / "GWF_1/dis.dis.grb",
    )

    # Partition the simulation, run it, and save the (merged) results
    split_simulation = simulation.split(partition_array)

    # Certain combinations are expected to fail
    if is_expected_hfb_partition_combination_fail(current_cases):
        pytest.xfail("Combination hfb - partition_array expected to fail.")

    split_simulation.write(tmp_path, binary=False)
    split_simulation.run()

    head = split_simulation.open_head()
    _ = split_simulation.open_flow_budget()

    # Compare the head result of the original simulation with the result of the
    # partitioned simulation.
    np.testing.assert_allclose(head["head"].values, original_head.values, rtol=1e-3)<|MERGE_RESOLUTION|>--- conflicted
+++ resolved
@@ -1,9 +1,6 @@
-<<<<<<< HEAD
+from __future__ import annotations
 from filecmp import dircmp
-=======
-from __future__ import annotations
-
->>>>>>> 14dae587
+
 from pathlib import Path
 
 import geopandas as gpd
