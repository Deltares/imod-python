--- conflicted
+++ resolved
@@ -1,7 +1,4 @@
-<<<<<<< HEAD
 import numpy as np
-=======
->>>>>>> a79ad0a2
 import pytest
 
 from imod.mf6.multimodel.modelsplitter import create_partition_info, slice_model
@@ -68,9 +65,9 @@
     assert new_simulation["gwtgwf_exchanges"][6]["model_name_2"].values[()] == "tpt_c_1"
 
     assert new_simulation["gwtgwf_exchanges"][7]["model_name_1"].values[()] == "flow_1"
-<<<<<<< HEAD
-    assert new_simulation["gwtgwf_exchanges"][7]["model_name_2"].values[()] == "tpt_d_1"    
-    assert_simulation_can_run( new_simulation, "dis", tmp_path)
+    assert new_simulation["gwtgwf_exchanges"][7]["model_name_2"].values[()] == "tpt_d_1"
+    assert_simulation_can_run(new_simulation, "dis", tmp_path)
+
 
 @pytest.mark.usefixtures("flow_transport_simulation")
 def test_split_flow_and_transport_model_evaluate_output(
@@ -127,9 +124,4 @@
         original_conc.sel(time=200).values,
         rtol=1e-4,
         atol=0.011,
-    )
-=======
-    assert new_simulation["gwtgwf_exchanges"][7]["model_name_2"].values[()] == "tpt_d_1"
-
-    assert_simulation_can_run(new_simulation, "dis", tmp_path)
->>>>>>> a79ad0a2
+    )