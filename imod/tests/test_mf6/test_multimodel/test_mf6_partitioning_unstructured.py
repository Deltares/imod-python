from filecmp import dircmp
from pathlib import Path

import geopandas as gpd
import numpy as np
import pytest
import shapely
import xugrid as xu
from pytest_cases import parametrize_with_cases

import imod
from imod.mf6 import Modflow6Simulation
from imod.typing.grid import zeros_like


@pytest.mark.usefixtures("circle_model")
@pytest.fixture(scope="function")
def idomain_top(circle_model):
    idomain = circle_model["GWF_1"].domain
    return idomain.isel(layer=0)


class PartitionArrayCases:
    def case_two_parts(self, idomain_top) -> xu.UgridDataArray:
        two_parts = zeros_like(idomain_top)
        two_parts.values[108:] = 1
        two_parts["name"] = "two_parts"
        return two_parts

    def case_three_parts(self, idomain_top) -> xu.UgridDataArray:
        three_parts = zeros_like(idomain_top)
        three_parts.values[72:144] = 1
        three_parts.values[144:] = 2
        three_parts["name"] = "three_parts"

        return three_parts

    def case_concentric(self, idomain_top) -> xu.UgridDataArray:
        centroids = idomain_top.ugrid.grid.centroids
        dist = np.sqrt(
            centroids[:, 0] * centroids[:, 0] + centroids[:, 1] * centroids[:, 1]
        )
        concentric = zeros_like(idomain_top)
        concentric.values = np.where(dist < 500, 0, 1)
        concentric["name"] = "concentric"
        return concentric


class WellCases:
    def case_one_well(self):
        return imod.mf6.Well(
            x=[500.0], y=[0.0], screen_top=[3.0], screen_bottom=[2.0], rate=[1.0]
        )

    def case_all_wells(self, idomain_top):
        x = idomain_top.ugrid.grid.face_x
        y = idomain_top.ugrid.grid.face_y
        size = len(x)

        return imod.mf6.Well(
            x=x,
            y=y,
            screen_top=size * [3.0],
            screen_bottom=size * [2.0],
            rate=size * [1.0],
            minimum_k=1e-19,
        )


class HorizontalFlowBarrierCases:
    def case_hfb_vertical(self):
        # Vertical line at x = -100
        barrier_y = [-990.0, 990.0]
        barrier_x = [-100.0, -100.0]

        return gpd.GeoDataFrame(
            geometry=[shapely.linestrings(barrier_x, barrier_y)],
            data={
                "resistance": [10.0],
                "ztop": [10.0],
                "zbottom": [0.0],
            },
        )

    def case_hfb_horizontal(self):
        # Horizontal line at y = -100.0
        barrier_x = [-990.0, 990.0]
        barrier_y = [-100.0, -100.0]

        return gpd.GeoDataFrame(
            geometry=[shapely.linestrings(barrier_x, barrier_y)],
            data={
                "resistance": [10.0],
                "ztop": [10.0],
                "zbottom": [0.0],
            },
        )

    def case_hfb_horizontal_outside_domain(self):
        # Horizontal line at y = -100.0 running outside domain
        barrier_x = [-990.0, 10_000.0]
        barrier_y = [-100.0, -100.0]

        return gpd.GeoDataFrame(
            geometry=[shapely.linestrings(barrier_x, barrier_y)],
            data={
                "resistance": [10.0],
                "ztop": [10.0],
                "zbottom": [0.0],
            },
        )

    def case_hfb_horizontal_origin(self):
        # Horizontal line through origin
        barrier_x = [-990.0, 990.0]
        barrier_y = [0.0, 0.0]

        return gpd.GeoDataFrame(
            geometry=[shapely.linestrings(barrier_x, barrier_y)],
            data={
                "resistance": [10.0],
                "ztop": [10.0],
                "zbottom": [0.0],
            },
        )

    def case_hfb_diagonal(self):
        # Diagonal line
        barrier_y = [-480.0, 480.0]
        barrier_x = [-480.0, 480.0]

        return gpd.GeoDataFrame(
            geometry=[shapely.linestrings(barrier_x, barrier_y)],
            data={
                "resistance": [10.0],
                "ztop": [10.0],
                "zbottom": [0.0],
            },
        )


@pytest.mark.usefixtures("circle_model")
@parametrize_with_cases("partition_array", cases=PartitionArrayCases)
def test_partitioning_unstructured(
    tmp_path: Path, circle_model: Modflow6Simulation, partition_array: xu.UgridDataArray
):
    # %%
    simulation = circle_model
    # Increase the recharge to make the head gradient more pronounced.
    simulation["GWF_1"]["rch"]["rate"] *= 100

    # Run the original example, so without partitioning, and save the simulation
    # results.
    original_dir = tmp_path / "original"
    simulation.write(original_dir, binary=False)
    simulation.run()

    original_head = simulation.open_head(
        simulation_start_time=np.datetime64("1999-01-01"),
        time_unit="d",
    )
    original_flow_cbc = simulation.open_flow_budget(
        simulation_start_time=np.datetime64("1999-01-01"),
        time_unit="d",
    )

    # Partition the simulation, run it, and save the (merged) results.
    split_simulation = simulation.split(partition_array)

    split_simulation.write(tmp_path, binary=False)
    split_simulation.run()  # %%
    head = split_simulation.open_head(simulation_start_time="01-01-1999", time_unit="d")
    head = head.ugrid.reindex_like(original_head)

    flow_cbc = split_simulation.open_flow_budget(
        simulation_start_time=np.datetime64("1999-01-01"), time_unit="d"
    )
    flow_cbc = flow_cbc.ugrid.reindex_like(original_flow_cbc)

    # Compare the head result of the original simulation with the result of the partitioned simulation.
    np.testing.assert_allclose(
        head["head"].values, original_head.values, rtol=1e-5, atol=1e-3
    )
    for key in ["flow-lower-face", "flow-horizontal-face"]:
        if partition_array["name"].values[()] == "concentric" and key in [
            "flow-horizontal-face"
        ]:
            continue
        np.testing.assert_allclose(
            flow_cbc[key].values, original_flow_cbc[key].values, rtol=1e-5, atol=1e-3
        )


@pytest.mark.usefixtures("circle_model")
@pytest.mark.parametrize("inactivity_marker", [0, -1])
@parametrize_with_cases("partition_array", cases=PartitionArrayCases)
def test_partitioning_unstructured_with_inactive_cells(
    tmp_path: Path,
    circle_model: Modflow6Simulation,
    partition_array: xu.UgridDataArray,
    inactivity_marker: int,
):
    simulation = circle_model

    # Increase the recharge to make the head gradient more pronounced
    simulation["GWF_1"]["rch"]["rate"] *= 100

    # Deactivate some cells on idomain
    idomain = simulation["GWF_1"].domain
    deactivated_cells = slice(93, 101)
    idomain.loc[{"mesh2d_nFaces": deactivated_cells}] = inactivity_marker

    # The cells we just deactivated on idomain must be deactivated on package inputs too.
    simulation["GWF_1"].mask_all_packages(idomain)

    # Run the original example, so without partitioning, and save the simulation
    # results
    original_dir = tmp_path / "original"
    simulation.write(original_dir, binary=False)

    simulation.run()

    original_head = simulation.open_head()

    # TODO: Fix issue 669
    #    original_cbc = imod.mf6.open_cbc(
    #        original_dir / "GWF_1/GWF_1.cbc",
    #        original_dir / "GWF_1/disv.disv.grb",
    #    )

    # Partition the simulation, run it, and save the (merged) results
    split_simulation = simulation.split(partition_array)

    split_simulation.write(tmp_path, binary=False)
    split_simulation.run()

    head = split_simulation.open_head()
    head = head.ugrid.reindex_like(original_head)
    # _ = split_simulation.open_flow_budget()

    # Compare the head result of the original simulation with the result of the partitioned simulation
    np.testing.assert_allclose(
        head["head"].values, original_head.values, rtol=1e-5, atol=1e-3
    )


@pytest.mark.usefixtures("circle_model")
@parametrize_with_cases("partition_array", cases=PartitionArrayCases)
@parametrize_with_cases("hfb", cases=HorizontalFlowBarrierCases)
def test_partitioning_unstructured_hfb(
    tmp_path: Path,
    circle_model: Modflow6Simulation,
    partition_array: xu.UgridDataArray,
    hfb: imod.mf6.HorizontalFlowBarrierBase,
):
    simulation = circle_model
    # Increase the recharge to make the head gradient more pronounced
    simulation["GWF_1"]["rch"]["rate"] *= 100

    simulation["GWF_1"]["hfb"] = imod.mf6.HorizontalFlowBarrierResistance(geometry=hfb)

    # Run the original example, so without partitioning, and save the simulation
    # results
    original_dir = tmp_path / "original"
    simulation.write(original_dir, binary=False)
    simulation.run()

    original_head = simulation.open_head()
    original_flow_cbc = simulation.open_flow_budget()

    # Partition the simulation, run it, and save the (merged) results
    split_simulation = simulation.split(partition_array)

    split_simulation.write(tmp_path, binary=False)
    split_simulation.run()

    head = split_simulation.open_head()

    flow_cbc = split_simulation.open_flow_budget()

    head = head.ugrid.reindex_like(original_head)
    flow_cbc = flow_cbc.ugrid.reindex_like(original_flow_cbc)

    # Compare the head result of the original simulation with the result of the
    # partitioned simulation. Criteria are a bit looser than in other tests
    # because we are dealing with a problem with heads ranging roughly from 20
    # m to 0 m, and the HFB adds extra complexity to this.
    np.testing.assert_allclose(head["head"].values, original_head.values, rtol=0.005)
    for key in ["flow-lower-face", "flow-horizontal-face"]:
        if partition_array["name"].values[()] == "concentric" and key in [
            "flow-horizontal-face"
        ]:
            continue
        np.testing.assert_allclose(
            flow_cbc[key].values,
            original_flow_cbc[key].values,
            rtol=1.0,
            atol=31.66250038,
        )


@pytest.mark.usefixtures("circle_model")
@parametrize_with_cases("partition_array", cases=PartitionArrayCases)
@parametrize_with_cases("well", cases=WellCases)
def test_partitioning_unstructured_with_well(
    tmp_path: Path,
    circle_model: Modflow6Simulation,
    partition_array: xu.UgridDataArray,
    well: imod.mf6.Well,
):
    simulation = circle_model
    # Increase the recharge to make the head gradient more pronounced
    simulation["GWF_1"]["rch"]["rate"] *= 100

    # Add well
    simulation["GWF_1"]["well"] = well

    # Run the original example, so without partitioning, and save the simulation
    # results.
    original_dir = tmp_path / "original"
    simulation.write(original_dir, binary=False)
    simulation.run()

    original_head = simulation.open_head()
    original_flow_cbc = simulation.open_flow_budget()

    # Partition the simulation, run it, and save the (merged) results
    split_simulation = simulation.split(partition_array)

    split_simulation.write(tmp_path, binary=False)
    split_simulation.run()

    head = split_simulation.open_head()
    head = head.ugrid.reindex_like(original_head)
    # TODO:
    # Uncomment when fixed: https://gitlab.com/deltares/imod/imod-python/-/issues/683
    cbc = split_simulation.open_flow_budget()
    cbc = cbc.ugrid.reindex_like(original_flow_cbc)
    # Compare the head result of the original simulation with the result of the
    # partitioned simulation.
    np.testing.assert_allclose(
        head["head"].values, original_head.values, rtol=1e-5, atol=1e-3
    )
    for key in ["flow-lower-face", "flow-horizontal-face"]:
        np.testing.assert_allclose(
            cbc[key].values, original_flow_cbc[key].values, rtol=1, atol=0.01615156
        )


@pytest.mark.usefixtures("circle_model_transport")
@parametrize_with_cases("partition_array", cases=PartitionArrayCases)
<<<<<<< HEAD
def test_partition_transport(    tmp_path: Path,
    circle_model_transport: Modflow6Simulation,partition_array: xu.UgridDataArray):
=======
def test_partition_transport(
    tmp_path: Path,
    circle_model_transport: Modflow6Simulation,
    partition_array: xu.UgridDataArray,
):
>>>>>>> a11e6f05
    circle_model_transport.write(tmp_path)
    circle_model_transport.run()
    concentration = circle_model_transport.open_concentration()
    budget = circle_model_transport.open_transport_budget(["salinity"])

    new_circle_model = circle_model_transport.split(partition_array)
    new_circle_model.write(tmp_path / "split", binary=False)
    new_circle_model.run()
    new_concentration = new_circle_model.open_concentration()

    new_concentration = new_concentration.ugrid.reindex_like(concentration)
    new_budget = new_circle_model.open_transport_budget(["salinity"])
    new_budget = new_budget.ugrid.reindex_like(budget)
    np.testing.assert_allclose(
        concentration.values,
        new_concentration["concentration"].values,
        rtol=7e-5,
        atol=3e-3,
    )

    # Compare the budgets before and after splitting the simulation. 
    # The tolerance is set as the maximum value in the  gwt-gwt 
    # exchange as this contains mass transport in the split case that would 
    # be in one of the other arrays in the unsplit case.  
    for budget_term in ("ssm", "flow-lower-face", "storage-aqueous", "flow-horizontal-face"):
        atol = new_budget["gwt-gwt"].values.max()
        np.testing.assert_allclose(
            budget[budget_term].sel(time=364).values, new_budget[budget_term].sel(time=364).values,rtol = 200, atol=atol
        )

@pytest.mark.usefixtures("circle_model_transport_multispecies_variable_density")
@parametrize_with_cases("partition_array", cases=PartitionArrayCases)
def test_partition_transport_multispecies(
    tmp_path: Path,
    circle_model_transport_multispecies_variable_density: Modflow6Simulation,
    partition_array: xu.UgridDataArray,
):
    # TODO: put buoyancy package back
    circle_model_transport_multispecies_variable_density["GWF_1"].pop("buoyancy")
    circle_model_transport_multispecies = (
        circle_model_transport_multispecies_variable_density
    )
    circle_model_transport_multispecies.write(tmp_path / "original")
    circle_model_transport_multispecies.run()
    conc = circle_model_transport_multispecies.open_concentration()
    head = circle_model_transport_multispecies.open_head()
    flow_budget = circle_model_transport_multispecies.open_flow_budget(
        simulation_start_time=np.datetime64("1999-01-01"),
        time_unit="d",
    )
    transport_budget = circle_model_transport_multispecies.open_transport_budget( ["salt", "temp"])

<<<<<<< HEAD
    # split and run the simulation 
=======
>>>>>>> a11e6f05
    new_circle_model = circle_model_transport_multispecies.split(partition_array)
    new_circle_model.write(tmp_path / "split")
    new_circle_model.run()

    #open results
    conc_new = new_circle_model.open_concentration()
    head_new = new_circle_model.open_head()
<<<<<<< HEAD
    flow_budget_new = new_circle_model.open_flow_budget(
        simulation_start_time=np.datetime64("1999-01-01"),
        time_unit="d",
    )
    transport_budget_new = new_circle_model.open_transport_budget( ["salt", "temp"])


    # reindex results
    head_new = head_new.ugrid.reindex_like(head)   
=======
    head_new = head_new.ugrid.reindex_like(head)
>>>>>>> a11e6f05
    conc_new = conc_new.ugrid.reindex_like(conc)
    transport_budget_new = transport_budget_new.ugrid.reindex_like(transport_budget)
    flow_budget_new = flow_budget_new.ugrid.reindex_like(flow_budget)
 
    # compare simulation results

<<<<<<< HEAD
    np.testing.assert_allclose(conc.values, conc_new["concentration"].values, rtol=4e-4, atol=5e-3)
    np.testing.assert_allclose(head.values, head_new["head"].values, atol=1e-3)
    # Compare the budgets.
    # The tolerance is set as the maximum value in the  gwf-gwf or gwt-gwt 
    # exchange as this contains flow/transport in the split case that would 
    # be in one of the other arrays in the unsplit case.  
    for key in ["flow-lower-face", "flow-horizontal-face", "sto-ss", "rch"]:
        atol = flow_budget_new["gwf-gwf"].values.max()[()]*1.0001
        np.testing.assert_allclose(
            flow_budget[key].values, flow_budget_new[key].values, rtol = 9, atol=atol
        )
    for key in ["flow-lower-face", "flow-horizontal-face", "storage-aqueous", "ssm"]:
        atol = transport_budget_new["gwt-gwt"].values.max()[()]*1.0001
        np.testing.assert_allclose(
            transport_budget[key].values, transport_budget_new[key].values, rtol = 9, atol=atol
        )
=======
    np.testing.assert_allclose(
        conc.values, conc_new["concentration"].values, rtol=4e-4, atol=5e-3
    )
    np.testing.assert_allclose(
        head.values, head_new["head"].values, rtol=1e-5, atol=1e-3
    )

    # TODO: also compare budget results. For now just open them.
    _ = new_circle_model.open_flow_budget()
    _ = new_circle_model.open_transport_budget()
>>>>>>> a11e6f05


@pytest.mark.usefixtures("circle_model")
def test_slice_model_twice(tmp_path, circle_model):
    flow_model = circle_model["GWF_1"]
    active = flow_model.domain

    submodel_labels = zeros_like(active)
    submodel_labels = submodel_labels.drop_vars("layer")
    submodel_labels.values[:, 50:] = 1
    submodel_labels = submodel_labels.sel(layer=0, drop=True)

    split_simulation_1 = circle_model.split(submodel_labels)
    split_simulation_1.write(
        tmp_path / "split_simulation_1",
        binary=False,
        validate=True,
        use_absolute_paths=False,
    )
    split_simulation_2 = circle_model.split(submodel_labels)
    split_simulation_2.write(
        tmp_path / "split_simulation_2",
        binary=False,
        validate=True,
        use_absolute_paths=False,
    )

    # check that text output was not affected by splitting
    diff = dircmp(tmp_path / "split_simulation_1", tmp_path / "split_simulation_2")
    assert len(diff.diff_files) == 0
    assert len(diff.left_only) == 0
    assert len(diff.right_only) == 0<|MERGE_RESOLUTION|>--- conflicted
+++ resolved
@@ -349,16 +349,11 @@
 
 @pytest.mark.usefixtures("circle_model_transport")
 @parametrize_with_cases("partition_array", cases=PartitionArrayCases)
-<<<<<<< HEAD
-def test_partition_transport(    tmp_path: Path,
-    circle_model_transport: Modflow6Simulation,partition_array: xu.UgridDataArray):
-=======
 def test_partition_transport(
     tmp_path: Path,
     circle_model_transport: Modflow6Simulation,
     partition_array: xu.UgridDataArray,
 ):
->>>>>>> a11e6f05
     circle_model_transport.write(tmp_path)
     circle_model_transport.run()
     concentration = circle_model_transport.open_concentration()
@@ -411,10 +406,7 @@
     )
     transport_budget = circle_model_transport_multispecies.open_transport_budget( ["salt", "temp"])
 
-<<<<<<< HEAD
     # split and run the simulation 
-=======
->>>>>>> a11e6f05
     new_circle_model = circle_model_transport_multispecies.split(partition_array)
     new_circle_model.write(tmp_path / "split")
     new_circle_model.run()
@@ -422,7 +414,6 @@
     #open results
     conc_new = new_circle_model.open_concentration()
     head_new = new_circle_model.open_head()
-<<<<<<< HEAD
     flow_budget_new = new_circle_model.open_flow_budget(
         simulation_start_time=np.datetime64("1999-01-01"),
         time_unit="d",
@@ -431,21 +422,18 @@
 
 
     # reindex results
-    head_new = head_new.ugrid.reindex_like(head)   
-=======
     head_new = head_new.ugrid.reindex_like(head)
->>>>>>> a11e6f05
     conc_new = conc_new.ugrid.reindex_like(conc)
     transport_budget_new = transport_budget_new.ugrid.reindex_like(transport_budget)
     flow_budget_new = flow_budget_new.ugrid.reindex_like(flow_budget)
  
     # compare simulation results
-
-<<<<<<< HEAD
-    np.testing.assert_allclose(conc.values, conc_new["concentration"].values, rtol=4e-4, atol=5e-3)
-    np.testing.assert_allclose(head.values, head_new["head"].values, atol=1e-3)
-    # Compare the budgets.
-    # The tolerance is set as the maximum value in the  gwf-gwf or gwt-gwt 
+    np.testing.assert_allclose(    
+        conc.values, conc_new["concentration"].values, rtol=4e-4, atol=5e-3
+    )
+    np.testing.assert_allclose(
+        head.values, head_new["head"].values, rtol=1e-5, atol=1e-3
+    )
     # exchange as this contains flow/transport in the split case that would 
     # be in one of the other arrays in the unsplit case.  
     for key in ["flow-lower-face", "flow-horizontal-face", "sto-ss", "rch"]:
@@ -458,18 +446,6 @@
         np.testing.assert_allclose(
             transport_budget[key].values, transport_budget_new[key].values, rtol = 9, atol=atol
         )
-=======
-    np.testing.assert_allclose(
-        conc.values, conc_new["concentration"].values, rtol=4e-4, atol=5e-3
-    )
-    np.testing.assert_allclose(
-        head.values, head_new["head"].values, rtol=1e-5, atol=1e-3
-    )
-
-    # TODO: also compare budget results. For now just open them.
-    _ = new_circle_model.open_flow_budget()
-    _ = new_circle_model.open_transport_budget()
->>>>>>> a11e6f05
 
 
 @pytest.mark.usefixtures("circle_model")
