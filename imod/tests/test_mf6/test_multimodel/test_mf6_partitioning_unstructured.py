--- conflicted
+++ resolved
@@ -14,30 +14,6 @@
 from copy import deepcopy
 
 
-<<<<<<< HEAD
-def setup_partitioning_arrays(idomain_top: xr.DataArray) -> Dict[str, xr.DataArray]:
-    result = {}
-
-    end_range = 75
-    two_parts = zeros_like(idomain_top)
-    two_parts.values[end_range:] = 1
-
-    result["two_parts"] = two_parts
-
-    two_parts_inverse = zeros_like(idomain_top)
-    two_parts_inverse.values[:end_range] = 1
-
-    result["two_parts_inverse"] = two_parts_inverse
-
-    three_parts = zeros_like(idomain_top)
-
-    three_parts.values[:72] = 0
-    three_parts.values[72:144] = 1
-    three_parts.values[144:] = 2
-    result["three_parts"] = three_parts
-
-    return result
-=======
 @pytest.mark.usefixtures("circle_model")
 @pytest.fixture(scope="function")
 def idomain_top(circle_model):
@@ -53,6 +29,11 @@
         return two_parts
 
     def case_three_parts(self, idomain_top) -> xu.UgridDataArray:
+    two_parts_inverse = zeros_like(idomain_top)
+    two_parts_inverse.values[:end_range] = 1
+
+    result["two_parts_inverse"] = two_parts_inverse
+
         three_parts = zeros_like(idomain_top)
         three_parts.values[:72] = 0
         three_parts.values[72:144] = 1
@@ -94,6 +75,81 @@
                 "ztop": [10.0],
                 "zbottom": [0.0],
             },
+            
+def setup_reference_results() -> Dict[str, np.ndarray]:
+    result = {}
+    result["two_parts"] = np.array(
+        [
+            360.0,
+            360.0,
+            240.0,
+            353.79397689,
+            360.0,
+            300.0,
+            360.0,
+            360.0,
+            360.0,
+            360.0,
+            225.0,
+            349.63376582,
+            219.55330268,
+            300.0,
+            300.0,
+            360.0,
+            360.0,
+            240.0,
+            353.79397689,
+            360.0,
+            300.0,
+            360.0,
+            360.0,
+            360.0,            
+            360.0,
+            225.0,
+            349.63376582,
+            219.55330268,
+            300.0,
+            300.0,
+        ]
+    )
+
+    result["two_parts_inverse"] = np.array(
+        [
+            180.0,
+            180.0,
+            60.0,
+            180.0,
+            120.0,
+            180.0,
+            180.0,
+            180.0,
+            180.0,
+            173.79397689,
+            45.0,
+            169.63376582,
+            39.55330268,
+            120.0,
+            120.0,
+            180.0,
+            180.0,
+            60.0,
+            180.0,
+            120.0,
+            180.0,
+            180.0,
+            180.0,
+            180.0,
+            173.79397689,
+            45.0,
+            169.63376582,
+            39.55330268,
+            120.0,
+            120.0,
+        ]
+    )
+    return result
+
+
         )
 
     def case_hfb_horizontal(self):
@@ -151,81 +207,6 @@
                 "zbottom": [0.0],
             },
         )
->>>>>>> 8bcc19f9
-
-
-def setup_reference_results() -> Dict[str, np.ndarray]:
-    result = {}
-    result["two_parts"] = np.array(
-        [
-            360.0,
-            360.0,
-            240.0,
-            353.79397689,
-            360.0,
-            300.0,
-            360.0,
-            360.0,
-            360.0,
-            360.0,
-            225.0,
-            349.63376582,
-            219.55330268,
-            300.0,
-            300.0,
-            360.0,
-            360.0,
-            240.0,
-            353.79397689,
-            360.0,
-            300.0,
-            360.0,
-            360.0,
-            360.0,
-            360.0,
-            225.0,
-            349.63376582,
-            219.55330268,
-            300.0,
-            300.0,
-        ]
-    )
-
-    result["two_parts_inverse"] = np.array(
-        [
-            180.0,
-            180.0,
-            60.0,
-            180.0,
-            120.0,
-            180.0,
-            180.0,
-            180.0,
-            180.0,
-            173.79397689,
-            45.0,
-            169.63376582,
-            39.55330268,
-            120.0,
-            120.0,
-            180.0,
-            180.0,
-            60.0,
-            180.0,
-            120.0,
-            180.0,
-            180.0,
-            180.0,
-            180.0,
-            173.79397689,
-            45.0,
-            169.63376582,
-            39.55330268,
-            120.0,
-            120.0,
-        ]
-    )
-    return result
 
 
 @pytest.mark.usefixtures("circle_model")
@@ -388,108 +369,11 @@
 
     # Compare the head result of the original simulation with the result of the partitioned simulation
     np.testing.assert_allclose(
-<<<<<<< HEAD
-        head["head"].values, orig_head.values, rtol=1e-5, atol=1e-3
-=======
         head["head"].values, original_head.values, rtol=1e-5, atol=1e-3
->>>>>>> 8bcc19f9
-    )
-
-
-@pytest.mark.usefixtures("circle_model")
-<<<<<<< HEAD
-@pytest.mark.parametrize(
-    "partition_name",
-    ["two_parts", "two_parts_inverse"],
-)
-def test_partitioning_unstructured_geometric_constants(
-    tmp_path: Path, circle_model: Modflow6Simulation, partition_name: str
-):
-    simulation = circle_model
-    simulation.write(tmp_path / "orig", binary=False)
-    # increase the recharge to make the head gradient more pronounced
-    simulation["GWF_1"]["rch"]["rate"] *= 100
-    idomain = simulation["GWF_1"].domain
-    partitioning_arrays = setup_partitioning_arrays(idomain.isel(layer=0))
-
-    # partition the simulation, run it, and save the (merged) results
-    split_simulation = simulation.split(partitioning_arrays[partition_name])
-    split_simulation.write(tmp_path / partition_name, binary=False)
-    references = setup_reference_results()
-
-    assert np.allclose(
-        split_simulation["split_exchanges"][0]["angldegx"].values,
-        references[partition_name],
-    )
-
-
-@pytest.mark.usefixtures("circle_model")
-@pytest.mark.parametrize(
-    "partition_name",
-    ["two_parts", "two_parts_inverse"],
-)
-def test_specific_discharge_results(
-    tmp_path: Path, circle_model: Modflow6Simulation, partition_name: str
-):
-    simulation = circle_model
-    label_arrays = setup_partitioning_arrays(simulation["GWF_1"].domain.isel(layer=0))
-    label_array = label_arrays[partition_name]
-
-    simulation["GWF_1"]["npf"].dataset["save_specific_discharge"] = True
-    ip_unsplit_dir = tmp_path / "original"
-
-    simulation.write(ip_unsplit_dir, binary=False, use_absolute_paths=True)
-
-    # now do the same for imod-python
-    ip_dir = tmp_path / "ip_split"
-    new_sim = simulation.split(label_array)
-    new_sim.write(ip_dir, False)
-
-    simulation.run()
-    original_balances = simulation.open_flow_budget()
-    original_heads = simulation.open_head()
-
-    new_sim.run()
-    split_balances = new_sim.open_flow_budget()
-    split_head = new_sim.open_head()
-
-    head_diff = original_heads.isel(layer=0, time=-1) - split_head.isel(layer = 0, time =-1)
-    print(f"orig head")
-    print( original_heads.isel(layer=0).values)    
-    print(f"split head ")
-    print(split_head["head"].isel(layer=0).values)
-    print(f"head_diff")
-    print( head_diff["head"].values)    
-
-
-
-    veldif_x = original_balances["npf-qx"] - split_balances["npf-qx"]
-    veldif_y = original_balances["npf-qy"] - split_balances["npf-qy"]
-
-    print(f"orig balance x:")
-    print( original_balances["npf-qx"].isel(layer=0).values)    
-    print(f"split_balances x: ")
-    print(split_balances["npf-qx"].isel(layer=0).values)
-
-    print(f"veldif x:")
-    print("----------")
-    print(veldif_x.isel(layer=0).values)
-    print(f"veldif y: {veldif_y.values.max() }")    
-
-    assert veldif_x.values.max() < 1e-6
-    assert veldif_y.values.max() < 1e-6
-
-    reldif_x = abs(veldif_x / original_balances["npf-qx"])
-    reldif_y = abs(veldif_y / original_balances["npf-qy"])
-
-    print(f"reldif x: {reldif_x.values.max() }")
-    print(f"reldif y: {reldif_y.values.max() }")
-    assert reldif_x.values.max() < 1e-5
-    assert reldif_y.values.max() < 0.12
-
-
-    pass
-=======
+    )
+
+
+@pytest.mark.usefixtures("circle_model")
 @parametrize_with_cases("partition_array", cases=PartitionArrayCases)
 @parametrize_with_cases("hfb", cases=HorizontalFlowBarrierCases)
 def test_partitioning_unstructured_hfb(
@@ -592,5 +476,4 @@
     # Uncomment when fixed: https://gitlab.com/deltares/imod/imod-python/-/issues/683
     # np.testing.assert_allclose(
     #     cbc["chd"].values, original_cbc["chd"].values, rtol=1e-5, atol=1e-3
-    # )
->>>>>>> 8bcc19f9
+    # )