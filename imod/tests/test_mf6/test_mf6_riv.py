import pathlib
<<<<<<< HEAD
import re
=======
import tempfile
>>>>>>> fd4d7129
import textwrap

import numpy as np
import pytest
import xarray as xr

import imod
from imod.schemata import ValidationError


@pytest.fixture(scope="function")
def make_da():
    x = [5.0, 15.0, 25.0]
    y = [25.0, 15.0, 5.0]
    layer = [2, 3]
    dx = 10.0
    dy = -10.0

    return xr.DataArray(
        data=np.ones((2, 3, 3), dtype=float),
        dims=("layer", "y", "x"),
        coords=dict(layer=layer, y=y, x=x, dx=dx, dy=dy),
    )


@pytest.fixture(scope="function")
def dis_dict(make_da):
    da = make_da
    bottom = da - xr.DataArray(
        data=[1.5, 2.5], dims=("layer",), coords={"layer": [2, 3]}
    )

    return dict(idomain=da.astype(int), top=da.sel(layer=2), bottom=bottom)


@pytest.fixture(scope="function")
def riv_dict(make_da):
    da = make_da
    da[:, 1, 1] = np.nan

    bottom = da - xr.DataArray(
        data=[1.0, 2.0], dims=("layer",), coords={"layer": [2, 3]}
    )

    return dict(stage=da, conductance=da, bottom_elevation=bottom)


def test_render(riv_dict):
    river = imod.mf6.River(**riv_dict)
    directory = pathlib.Path("mymodel")
    globaltimes = [np.datetime64("2000-01-01")]
    actual = river.render(directory, "river", globaltimes, True)
    expected = textwrap.dedent(
        """\
        begin options
        end options

        begin dimensions
          maxbound 16
        end dimensions

        begin period 1
          open/close mymodel/river/riv.bin (binary)
        end period
        """
    )
    assert actual == expected


<<<<<<< HEAD
def test_wrong_dtype(riv_dict):
    riv_dict["stage"] = riv_dict["stage"].astype(int)

    with pytest.raises(ValidationError):
        imod.mf6.River(**riv_dict)


def test_all_nan(riv_dict, dis_dict):
    # Use where to set everything to np.nan
    for var in ["stage", "conductance", "bottom_elevation"]:
        riv_dict[var] = riv_dict[var].where(False)

    river = imod.mf6.River(**riv_dict)

    errors = river._validate(river._write_schemata, **dis_dict)

    assert len(errors) == 1

    for var, var_errors in errors.items():
        assert var == "stage"


def test_inconsistent_nan(riv_dict, dis_dict):
    riv_dict["stage"][:, 1, 2] = np.nan
    river = imod.mf6.River(**riv_dict)

    errors = river._validate(river._write_schemata, **dis_dict)

    assert len(errors) == 1


def test_check_layer(riv_dict):
    """
    Test for error thrown if variable has no layer dim
    """
    riv_dict["stage"] = riv_dict["stage"].sel(layer=2, drop=True)

    message = textwrap.dedent(
        """
        * stage
        \t- coords has missing keys: {'layer'}"""
    )

    with pytest.raises(
        ValidationError,
        match=re.escape(message),
    ):
        imod.mf6.River(**riv_dict)


def test_check_dimsize_zero():
    """
    Test that error is thrown for layer dim size 0.
    """
    x = [5.0, 15.0, 25.0]
    y = [25.0, 15.0, 5.0]
    dx = 10.0
    dy = -10.0

    da = xr.DataArray(
        data=np.ones((0, 3, 3), dtype=float),
        dims=("layer", "y", "x"),
        coords=dict(layer=[], y=y, x=x, dx=dx, dy=dy),
    )

    da[:, 1, 1] = np.nan

    message = textwrap.dedent(
        """
        * stage
        \t- provided dimension layer with size 0
        * conductance
        \t- provided dimension layer with size 0
        * bottom_elevation
        \t- provided dimension layer with size 0"""
    )

    with pytest.raises(ValidationError, match=re.escape(message)):
        imod.mf6.River(stage=da, conductance=da, bottom_elevation=da - 1.0)


def test_check_zero_conductance(riv_dict, dis_dict):
    """
    Test for zero conductance
    """
    riv_dict["conductance"] = riv_dict["conductance"] * 0.0

    river = imod.mf6.River(**riv_dict)

    errors = river._validate(river._write_schemata, **dis_dict)

    assert len(errors) == 1
    for var, var_errors in errors.items():
        assert var == "conductance"


def test_check_bottom_above_stage(riv_dict, dis_dict):
    """
    Check that river bottom is not above stage.
    """

    riv_dict["bottom_elevation"] = riv_dict["bottom_elevation"] + 10.0

    river = imod.mf6.River(**riv_dict)

    errors = river._validate(river._write_schemata, **dis_dict)

    assert len(errors) == 1
    for var, var_errors in errors.items():
        assert var == "stage"


def test_check_riv_bottom_above_dis_bottom(riv_dict, dis_dict):
    """
    Check that river bottom not above dis bottom.
    """

    river = imod.mf6.River(**riv_dict)

    river._validate(river._write_schemata, **dis_dict)

    dis_dict["bottom"] += 2.0

    errors = river._validate(river._write_schemata, **dis_dict)

    assert len(errors) == 1
    for var, var_errors in errors.items():
        assert var == "bottom_elevation"


def test_check_boundary_outside_active_domain(riv_dict, dis_dict):
    """
    Check that river not outside idomain
    """

    river = imod.mf6.River(**riv_dict)

    errors = river._validate(river._write_schemata, **dis_dict)

    assert len(errors) == 0

    dis_dict["idomain"][0, 0, 0] = 0

    errors = river._validate(river._write_schemata, **dis_dict)

    assert len(errors) == 1


def test_check_dim_monotonicity(riv_dict):
    """
    Test if dimensions are monotonically increasing or, in case of the y coord,
    decreasing
    """
    riv_ds = xr.merge([riv_dict])

    message = textwrap.dedent(
        """
        * stage
        \t- coord y which is not monotonically decreasing
        * conductance
        \t- coord y which is not monotonically decreasing
        * bottom_elevation
        \t- coord y which is not monotonically decreasing"""
    )

    with pytest.raises(ValidationError, match=re.escape(message)):
        imod.mf6.River(**riv_ds.sel(y=slice(None, None, -1)))

    message = textwrap.dedent(
        """
        * stage
        \t- coord x which is not monotonically increasing
        * conductance
        \t- coord x which is not monotonically increasing
        * bottom_elevation
        \t- coord x which is not monotonically increasing"""
    )

    with pytest.raises(ValidationError, match=re.escape(message)):
        imod.mf6.River(**riv_ds.sel(x=slice(None, None, -1)))

    message = textwrap.dedent(
        """
        * stage
        \t- coord layer which is not monotonically increasing
        * conductance
        \t- coord layer which is not monotonically increasing
        * bottom_elevation
        \t- coord layer which is not monotonically increasing"""
    )

    with pytest.raises(ValidationError, match=re.escape(message)):
        imod.mf6.River(**riv_ds.sel(layer=slice(None, None, -1)))
=======
@pytest.mark.usefixtures("concentration_fc")
def test_render_concentration(concentration_fc):
    directory = pathlib.Path("mymodel")
    globaltimes = [np.datetime64("2000-01-01")]

    riv = imod.mf6.River(
        stage=1.0,
        conductance=10.0,
        bottom_elevation=-1.0,
        concentration=concentration_fc.sel(
            time=np.datetime64("2000-01-01")
        ).reset_coords(drop=True),
        concentration_boundary_type="AUX",
    )
    actual = riv.render(directory, "riv", globaltimes, False)

    expected = textwrap.dedent(
        """\
        begin options
          auxiliary salinity temperature
        end options

        begin dimensions
          maxbound 1
        end dimensions

        begin period 1
          open/close mymodel/riv/riv.dat
        end period
        """
    )
    assert actual == expected


def test_wrong_dtype():
    with pytest.raises(TypeError):
        imod.mf6.River(stage=1, conductance=10.0, bottom_elevation=-1.0)


pytest.mark.usefixtures("concentration_fc")


def test_write_concentration_period_data(concentration_fc):
    globaltimes = [np.datetime64("2000-01-01")]
    concentration_fc[:] = 2
    stage = xr.full_like(concentration_fc.sel({"species": "salinity"}), 13)
    conductance = xr.full_like(stage, 13)
    bottom_elevation = xr.full_like(stage, 13)
    riv = imod.mf6.River(
        stage=stage,
        conductance=conductance,
        bottom_elevation=bottom_elevation,
        concentration=concentration_fc,
        concentration_boundary_type="AUX",
    )
    with tempfile.TemporaryDirectory() as output_dir:
        riv.write(output_dir, "riv", globaltimes, False)
        with open(output_dir + "/riv/riv-0.dat", "r") as f:
            data = f.read()
            assert (
                data.count("2") == 1755
            )  # the number 2 is in the concentration data, and in the cell indices.
>>>>>>> fd4d7129
<|MERGE_RESOLUTION|>--- conflicted
+++ resolved
@@ -1,9 +1,6 @@
 import pathlib
-<<<<<<< HEAD
 import re
-=======
 import tempfile
->>>>>>> fd4d7129
 import textwrap
 
 import numpy as np
@@ -73,7 +70,6 @@
     assert actual == expected
 
 
-<<<<<<< HEAD
 def test_wrong_dtype(riv_dict):
     riv_dict["stage"] = riv_dict["stage"].astype(int)
 
@@ -267,7 +263,8 @@
 
     with pytest.raises(ValidationError, match=re.escape(message)):
         imod.mf6.River(**riv_ds.sel(layer=slice(None, None, -1)))
-=======
+
+
 @pytest.mark.usefixtures("concentration_fc")
 def test_render_concentration(concentration_fc):
     directory = pathlib.Path("mymodel")
@@ -302,14 +299,7 @@
     assert actual == expected
 
 
-def test_wrong_dtype():
-    with pytest.raises(TypeError):
-        imod.mf6.River(stage=1, conductance=10.0, bottom_elevation=-1.0)
-
-
-pytest.mark.usefixtures("concentration_fc")
-
-
+@pytest.mark.usefixtures("concentration_fc")
 def test_write_concentration_period_data(concentration_fc):
     globaltimes = [np.datetime64("2000-01-01")]
     concentration_fc[:] = 2
@@ -329,5 +319,4 @@
             data = f.read()
             assert (
                 data.count("2") == 1755
-            )  # the number 2 is in the concentration data, and in the cell indices.
->>>>>>> fd4d7129
+            )  # the number 2 is in the concentration data, and in the cell indices.