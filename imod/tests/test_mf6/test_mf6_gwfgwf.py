import textwrap
from pathlib import Path

import numpy as np
import pytest
import xarray as xr

import imod


@pytest.fixture(scope="function")
def sample_gwfgwf_structured():
    ds = xr.Dataset()
    ds["cell_id1"] = xr.DataArray(
        [[1, 1], [2, 1], [3, 1]],
        dims=("index", "cell_dims1"),
        coords={"cell_dims1": ["row_1", "column_1"]},
    )
    ds["cell_id2"] = xr.DataArray(
        [[1, 2], [2, 2], [3, 2]],
        dims=("index", "cell_dims2"),
        coords={"cell_dims2": ["row_2", "column_2"]},
    )
    ds["layer"] = xr.DataArray([12, 13, 14], dims="layer")
    ds["cl1"] = xr.DataArray(np.ones(3), dims="index")
    ds["cl2"] = xr.DataArray(np.ones(3), dims="index")
    ds["hwva"] = ds["cl1"] + ds["cl2"]

    ds = ds.stack(cell_id=("layer", "index"), create_index=False).reset_coords()
    ds["cell_id1"] = ds["cell_id1"].T
    ds["cell_id2"] = ds["cell_id2"].T

    return imod.mf6.GWFGWF("name1", "name2", **ds)


@pytest.fixture(scope="function")
def sample_gwfgwf_unstructured():
    ds = xr.Dataset()
    ds["cell_id1"] = xr.DataArray([[1], [2], [3]], dims=("index", "cell_dims1"))
    ds["cell_id2"] = xr.DataArray([[2], [2], [4]], dims=("index", "cell_dims2"))
    ds["layer"] = xr.DataArray([12, 13, 14], dims="layer")
    ds["cl1"] = xr.DataArray(np.ones(3), dims="index")
    ds["cl2"] = xr.DataArray(np.ones(3), dims="index")
    ds["hwva"] = ds["cl1"] + ds["cl2"]

    ds["angldegx"] = xr.DataArray(np.ones(3), dims="index") * 90.0
    ds["cdist"] = xr.DataArray(np.ones(3), dims="index") * 2.0

    ds = ds.stack(cell_id=("layer", "index"), create_index=False).reset_coords()
    ds["cell_id1"] = ds["cell_id1"].T
    ds["cell_id2"] = ds["cell_id2"].T

    return imod.mf6.GWFGWF("name1", "name2", **ds)


class TestGwfgwf:
    @pytest.mark.usefixtures("sample_gwfgwf_structured")
    def test_render_exchange_file_structured(
        self, sample_gwfgwf_structured: imod.mf6.GWFGWF, tmp_path: Path
    ):
        # act
        actual = sample_gwfgwf_structured.render(tmp_path, "gwfgwf", [], False)

        # assert

        expected = textwrap.dedent(
            """\
        begin options
          save_flows
        end options

        begin dimensions
          nexg 9
        end dimensions

        begin exchangedata
          12 1 1 12 1 2 1 1.0 1.0 2.0
          12 2 1 12 2 2 1 1.0 1.0 2.0
          12 3 1 12 3 2 1 1.0 1.0 2.0
          13 1 1 13 1 2 1 1.0 1.0 2.0
          13 2 1 13 2 2 1 1.0 1.0 2.0
          13 3 1 13 3 2 1 1.0 1.0 2.0
          14 1 1 14 1 2 1 1.0 1.0 2.0
          14 2 1 14 2 2 1 1.0 1.0 2.0
          14 3 1 14 3 2 1 1.0 1.0 2.0
        end exchangedata
        """
        )

        assert actual == expected

    @pytest.mark.usefixtures("sample_gwfgwf_unstructured")
    def test_render_exchange_file_unstructured(
        self, sample_gwfgwf_unstructured: imod.mf6.GWFGWF, tmp_path: Path
    ):
        # act
        actual = sample_gwfgwf_unstructured.render(tmp_path, "gwfgwf", [], False)

        # assert

        expected = textwrap.dedent(
            """\
        begin options
<<<<<<< HEAD
          save_flows
=======
          auxiliary angldegx cdist
>>>>>>> e9af6cb3
        end options

        begin dimensions
          nexg 9
        end dimensions

        begin exchangedata
          12 1 12 2 1 1.0 1.0 2.0 90.0 2.0
          12 2 12 2 1 1.0 1.0 2.0 90.0 2.0
          12 3 12 4 1 1.0 1.0 2.0 90.0 2.0
          13 1 13 2 1 1.0 1.0 2.0 90.0 2.0
          13 2 13 2 1 1.0 1.0 2.0 90.0 2.0
          13 3 13 4 1 1.0 1.0 2.0 90.0 2.0
          14 1 14 2 1 1.0 1.0 2.0 90.0 2.0
          14 2 14 2 1 1.0 1.0 2.0 90.0 2.0
          14 3 14 4 1 1.0 1.0 2.0 90.0 2.0
        end exchangedata
        """
        )

        assert actual == expected

    @pytest.mark.usefixtures("sample_gwfgwf_structured")
    def test_error_clip(self, sample_gwfgwf_structured: imod.mf6.GWFGWF):
        # test error
        with pytest.raises(NotImplementedError):
            sample_gwfgwf_structured.clip_box(0, 100, 1, 12, 0, 100, 0, 100)

    @pytest.mark.usefixtures("sample_gwfgwf_structured")
    def test_error_regrid(self, sample_gwfgwf_structured: imod.mf6.GWFGWF):
        assert not sample_gwfgwf_structured.is_regridding_supported()<|MERGE_RESOLUTION|>--- conflicted
+++ resolved
@@ -101,11 +101,8 @@
         expected = textwrap.dedent(
             """\
         begin options
-<<<<<<< HEAD
           save_flows
-=======
           auxiliary angldegx cdist
->>>>>>> e9af6cb3
         end options
 
         begin dimensions
