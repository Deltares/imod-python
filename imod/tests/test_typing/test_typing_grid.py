import xarray as xr
import xugrid as xu

from imod.typing.grid import (
    enforce_dim_order,
    is_planar_grid,
<<<<<<< HEAD
    is_transient_data_grid,
=======
    is_spatial_grid,
    is_transient_data_grid,
    merge_with_dictionary,
>>>>>>> 0017e1e6
    preserve_gridtype,
)


def test_preserve_gridtype__single_output(basic_unstructured_dis):
    uda, _, da = basic_unstructured_dis

    @preserve_gridtype
    def to_be_decorated(a, b):
        return a * b

    result1 = to_be_decorated(uda, da)
    result2 = to_be_decorated(da, uda)

    # Verify fixture provides expected type
    assert isinstance(da, xr.DataArray)
    assert isinstance(uda, xu.UgridDataArray)

    assert isinstance(result1, xu.UgridDataArray)
    assert isinstance(result2, xu.UgridDataArray)


def test_preserve_gridtype__multiple_outputs(basic_unstructured_dis):
    uda, _, da = basic_unstructured_dis

    @preserve_gridtype
    def to_be_decorated(a, b):
        return a * b, a + b

    result1a, result1b = to_be_decorated(uda, da)
    result2a, result2b = to_be_decorated(da, uda)

    # Verify fixture provides expected type
    assert isinstance(da, xr.DataArray)
    assert isinstance(uda, xu.UgridDataArray)

    assert isinstance(result1a, xu.UgridDataArray)
    assert isinstance(result1b, xu.UgridDataArray)
    assert isinstance(result2a, xu.UgridDataArray)
    assert isinstance(result2b, xu.UgridDataArray)


def test_enforce_dim_order__structured(basic_dis):
    ibound, _, _ = basic_dis

    ibound_wrong_order = ibound.transpose("x", "y", "layer")

    actual = enforce_dim_order(ibound_wrong_order)

    assert actual.dims == ibound.dims
    assert isinstance(actual, type(ibound))


def test_enforce_dim_order__unstructured(basic_unstructured_dis):
    ibound, _, _ = basic_unstructured_dis

    face_dim = ibound.ugrid.grid.face_dimension

    ibound_wrong_order = ibound.transpose(face_dim, "layer")

    actual = enforce_dim_order(ibound_wrong_order)

    assert actual.dims == ibound.dims
    assert isinstance(actual, type(ibound))


def test_is_planar_grid(basic_dis, basic_unstructured_dis):
    discretizations = [basic_dis, basic_unstructured_dis]
    for discr in discretizations:
        ibound, _, _ = discr

        # layer coordinates is present
        assert not is_planar_grid(ibound)

        # set layer coordinates as present but empty
        bottom_layer = ibound.sel(layer=3)
        assert is_planar_grid(bottom_layer)

        # set layer coordinates as  present and not  empty or 0
        bottom_layer = bottom_layer.expand_dims({"layer": [9]})
        assert not is_planar_grid(bottom_layer)

        # set layer coordinates as  present and   0
        bottom_layer.coords["layer"].values[0] = 0
        assert is_planar_grid(bottom_layer)


<<<<<<< HEAD
=======
def test_is_spatial_grid__structured(basic_dis):
    ibound, _, bottom = basic_dis
    ds = xr.Dataset()
    ds["ibound"] = ibound
    ds["bottom"] = bottom

    assert is_spatial_grid(ibound)
    assert not is_spatial_grid(bottom)
    assert is_spatial_grid(ds)


>>>>>>> 0017e1e6
def test_is_transient_data_grid(basic_dis, basic_unstructured_dis):
    discretizations = [basic_dis, basic_unstructured_dis]

    for discr in discretizations:
        ibound, _, _ = discr

        # no time coordinate
        assert not is_transient_data_grid(ibound)

        #  time coordinate but with single value
        ibound = ibound.expand_dims({"time": [1]})
        assert not is_transient_data_grid(ibound)

        #  time coordinate but with several values
        ibound, _, _ = discr
        ibound = ibound.expand_dims({"time": [1, 2]})
<<<<<<< HEAD
        assert is_transient_data_grid(ibound)
=======
        assert is_transient_data_grid(ibound)


def test_is_spatial_grid__unstructured(basic_unstructured_dis):
    ibound, _, bottom = basic_unstructured_dis
    grid = ibound.ugrid.grid
    ds = xr.Dataset()
    # For some reason xarray requires explicit dimnames in this case to assign
    # to dataset.
    ds["ibound"] = (("layer", "mesh2d_nFaces"), ibound)
    ds["bottom"] = bottom
    _ = xu.UgridDataset(ds, grid)


def test_merge_dictionary__unstructured(basic_unstructured_dis):
    ibound, _, bottom = basic_unstructured_dis

    uds = merge_with_dictionary({"ibound": ibound, "bottom": bottom})

    assert isinstance(uds, xu.UgridDataset)
    assert isinstance(uds["ibound"], xu.UgridDataArray)
    assert isinstance(uds["bottom"], xr.DataArray)
    assert uds["ibound"].dims == ("layer", "mesh2d_nFaces")
    assert uds["bottom"].dims == ("layer",)
>>>>>>> 0017e1e6
<|MERGE_RESOLUTION|>--- conflicted
+++ resolved
@@ -4,13 +4,9 @@
 from imod.typing.grid import (
     enforce_dim_order,
     is_planar_grid,
-<<<<<<< HEAD
-    is_transient_data_grid,
-=======
     is_spatial_grid,
     is_transient_data_grid,
     merge_with_dictionary,
->>>>>>> 0017e1e6
     preserve_gridtype,
 )
 
@@ -98,8 +94,6 @@
         assert is_planar_grid(bottom_layer)
 
 
-<<<<<<< HEAD
-=======
 def test_is_spatial_grid__structured(basic_dis):
     ibound, _, bottom = basic_dis
     ds = xr.Dataset()
@@ -111,7 +105,6 @@
     assert is_spatial_grid(ds)
 
 
->>>>>>> 0017e1e6
 def test_is_transient_data_grid(basic_dis, basic_unstructured_dis):
     discretizations = [basic_dis, basic_unstructured_dis]
 
@@ -128,9 +121,6 @@
         #  time coordinate but with several values
         ibound, _, _ = discr
         ibound = ibound.expand_dims({"time": [1, 2]})
-<<<<<<< HEAD
-        assert is_transient_data_grid(ibound)
-=======
         assert is_transient_data_grid(ibound)
 
 
@@ -154,5 +144,4 @@
     assert isinstance(uds["ibound"], xu.UgridDataArray)
     assert isinstance(uds["bottom"], xr.DataArray)
     assert uds["ibound"].dims == ("layer", "mesh2d_nFaces")
-    assert uds["bottom"].dims == ("layer",)
->>>>>>> 0017e1e6
+    assert uds["bottom"].dims == ("layer",)