--- conflicted
+++ resolved
@@ -23,48 +23,6 @@
     )
     lu = xr.ones_like(vegetation_index_da, dtype=float)
 
-<<<<<<< HEAD
-    options = dict(
-        landuse_name=landuse_names,
-        vegetation_index=vegetation_index_da,
-        jarvis_o2_stress=xr.ones_like(lu),
-        jarvis_drought_stress=xr.ones_like(lu),
-        feddes_p1=xr.full_like(lu, 99.0),
-        feddes_p2=xr.full_like(lu, 99.0),
-        feddes_p3h=lu * [-2.0, -4.0, -3.0],
-        feddes_p3l=lu * [-8.0, -5.0, -5.0],
-        feddes_p4=lu * [-80.0, -100.0, -100.0],
-        feddes_t3h=xr.full_like(lu, 5.0),
-        feddes_t3l=xr.full_like(lu, 1.0),
-        threshold_sprinkling=lu * [-8.0, -5.0, -5.0],
-        fraction_evaporated_sprinkling=xr.full_like(lu, 0.05),
-        gift=xr.full_like(lu, 20.0),
-        gift_duration=xr.full_like(lu, 0.25),
-        rotational_period=lu * [10, 7, 7],
-        start_sprinkling_season=lu * [120, 180, 150],
-        end_sprinkling_season=lu * [230, 230, 240],
-        interception_option=xr.ones_like(lu, dtype=int),
-        interception_capacity_per_LAI=xr.zeros_like(lu),
-        interception_intercept=xr.ones_like(lu),
-    )
-    return options
-
-
-def get_new_grid():
-    x = [1.0, 1.5, 2.0, 2.5, 3.0]
-    y = [3.0, 2.5, 2.0, 1.5, 1.0]
-    subunit = [0, 1]
-    dx = 0.5
-    dy = 0.5
-    # fmt: off
-    new_grid = xr.DataArray(
-        dims=("subunit", "y", "x"),
-        coords={"subunit": subunit, "y": y, "x": x, "dx": dx, "dy": dy}
-    )
-    new_grid.values[:,:,:] = 1
-    return new_grid
-
-=======
     options = {
         "landuse_name": landuse_names,
         "vegetation_index": vegetation_index_da,
@@ -88,7 +46,23 @@
         "interception_capacity_per_LAI": xr.zeros_like(lu),
         "interception_intercept": xr.ones_like(lu),
     }
->>>>>>> b65e6bf0
+    return options
+
+
+def get_new_grid():
+    x = [1.0, 1.5, 2.0, 2.5, 3.0]
+    y = [3.0, 2.5, 2.0, 1.5, 1.0]
+    subunit = [0, 1]
+    dx = 0.5
+    dy = 0.5
+    # fmt: off
+    new_grid = xr.DataArray(
+        dims=("subunit", "y", "x"),
+        coords={"subunit": subunit, "y": y, "x": x, "dx": dx, "dy": dy}
+    )
+    new_grid.values[:,:,:] = 1
+    return new_grid
+
 
 def test_landuse_options(fixed_format_parser):
     options = create_landuse_dict()
