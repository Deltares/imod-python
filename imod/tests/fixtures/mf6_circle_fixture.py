import copy

import numpy as np
import pandas as pd
import pytest
import xarray as xr
import xugrid as xu

import imod


def make_circle_model():
    grid = imod.data.circle()
    nface = grid.n_face

    nlayer = 2

    idomain = xu.UgridDataArray(
        xr.DataArray(
            np.ones((nlayer, nface), dtype=np.int32),
            coords={"layer": [1, 2]},
            dims=["layer", grid.face_dimension],
        ),
        grid=grid,
    )
    icelltype = xu.full_like(idomain, 0)
    k = xu.full_like(idomain, 1.0, dtype=np.float64)
    k33 = k.copy()
    rch_rate = xu.full_like(k.sel(layer=1), 0.001, dtype=float)

    bottom = k * xr.DataArray([5.0, 0.0], dims=["layer"])
    chd_location = xu.zeros_like(k.sel(layer=2), dtype=bool).ugrid.binary_dilation(
        border_value=True
    )
    constant_head = xu.full_like(k.sel(layer=2), 1.0).where(chd_location)

    gwf_model = imod.mf6.GroundwaterFlowModel()
    gwf_model["disv"] = imod.mf6.VerticesDiscretization(
        top=10.0, bottom=bottom, idomain=idomain
    )
    gwf_model["chd"] = imod.mf6.ConstantHead(
        constant_head, print_input=True, print_flows=True, save_flows=True
    )
    gwf_model["ic"] = imod.mf6.InitialConditions(start=0.0)
    gwf_model["npf"] = imod.mf6.NodePropertyFlow(
        icelltype=icelltype,
        k=k,
        k33=k33,
        save_flows=True,
    )
    gwf_model["sto"] = imod.mf6.SpecificStorage(
        specific_storage=1.0e-5,
        specific_yield=0.15,
        transient=False,
        convertible=0,
        save_flows=False,
    )
    gwf_model["oc"] = imod.mf6.OutputControl(save_head="all", save_budget="all")
    gwf_model["rch"] = imod.mf6.Recharge(rch_rate)

    simulation = imod.mf6.Modflow6Simulation("circle")
    simulation["GWF_1"] = gwf_model
    simulation["solver"] = imod.mf6.Solution(
        modelnames=["GWF_1"],
        print_option="summary",
        csv_output=False,
        no_ptc=True,
        outer_dvclose=1.0e-4,
        outer_maximum=500,
        under_relaxation=None,
        inner_dvclose=1.0e-4,
        inner_rclose=0.001,
        inner_maximum=100,
        linear_acceleration="cg",
        scaling_method=None,
        reordering_method=None,
        relaxation_factor=0.97,
    )
    simulation.create_time_discretization(additional_times=["2000-01-01", "2000-01-02"])
    return simulation


def make_circle_model_flow_with_transport_data(species: list[str]):
    grid = imod.data.circle()
    max_concentration = 35.0
    min_concentration = 0.0
    nface = grid.n_face

    nlayer = 2

    idomain = xu.UgridDataArray(
        xr.DataArray(
            np.ones((nlayer, nface), dtype=np.int32),
            coords={"layer": [1, 2]},
            dims=["layer", grid.face_dimension],
        ),
        grid=grid,
    )
    icelltype = xu.full_like(idomain, 0)
    k = xu.full_like(idomain, 1.0, dtype=np.float64)
    k33 = k.copy()
    rch_rate = xu.full_like(k.sel(layer=1), 0.001, dtype=float)
    rch_concentration = xu.full_like(rch_rate, min_concentration)
    rch_concentration = rch_concentration.expand_dims(species=species)
    bottom = k * xr.DataArray([5.0, 0.0], dims=["layer"])
    chd_location = xu.zeros_like(k.sel(layer=2), dtype=bool).ugrid.binary_dilation(
        border_value=True
    )
    constant_head = xu.full_like(k.sel(layer=2), 1.0).where(chd_location)
    constant_concentration = xu.full_like(constant_head, max_concentration).where(
        chd_location
    )
    constant_concentration = constant_concentration.expand_dims(species=species)

<<<<<<< HEAD


    gwf_model = imod.mf6.GroundwaterFlowModel(save_flows=True)
=======
    gwf_model = imod.mf6.GroundwaterFlowModel()
>>>>>>> a11e6f05
    gwf_model["disv"] = imod.mf6.VerticesDiscretization(
        top=10.0, bottom=bottom, idomain=idomain
    )
    gwf_model["chd"] = imod.mf6.ConstantHead(
        constant_head,
        concentration=constant_concentration,
        print_input=True,
        print_flows=True,
        save_flows=True,
    )
    gwf_model["ic"] = imod.mf6.InitialConditions(start=0.0)
    gwf_model["npf"] = imod.mf6.NodePropertyFlow(
        icelltype=icelltype,
        k=k,
        k33=k33,
        save_flows=True,
    )
    gwf_model["sto"] = imod.mf6.SpecificStorage(
        specific_storage=1.0e-5,
        specific_yield=0.15,
        transient=False,
        convertible=0,
        save_flows=False,
    )
    gwf_model["oc"] = imod.mf6.OutputControl(save_head="all", save_budget="all")
    gwf_model["rch"] = imod.mf6.Recharge(rch_rate,save_flows=True, concentration=rch_concentration)

    simulation = imod.mf6.Modflow6Simulation("circle")
    simulation["GWF_1"] = gwf_model
    simulation["solver"] = imod.mf6.Solution(
        modelnames=["GWF_1"],
        print_option="summary",
        csv_output=False,
        no_ptc=True,
        outer_dvclose=1.0e-4,
        outer_maximum=500,
        under_relaxation=None,
        inner_dvclose=1.0e-4,
        inner_rclose=0.001,
        inner_maximum=100,
        linear_acceleration="cg",
        scaling_method=None,
        reordering_method=None,
        relaxation_factor=0.97,
    )
    simulation.create_time_discretization(additional_times=["2000-01-01", "2000-01-02"])
    return simulation


@pytest.fixture(scope="function")
def circle_model():
    return make_circle_model()


@pytest.mark.usefixtures("circle_model")
@pytest.fixture(scope="session")
def circle_result(tmpdir_factory):
    # Using a tmpdir_factory is the canonical way of sharing a tempory pytest
    # directory between different testing modules.
    modeldir = tmpdir_factory.mktemp("circle")
    simulation = make_circle_model()
    simulation.write(modeldir)
    simulation.run()
    return modeldir


def make_circle_model_evt():
    simulation = make_circle_model()
    gwf_model = simulation["GWF_1"]

    idomain = gwf_model["disv"].dataset["idomain"]
    like = idomain.sel(layer=1).astype(np.float64)
    face_dim = idomain.ugrid.grid.face_dimension

    rate = xu.full_like(like, 0.001)
    # Lay surface on chd level
    surface = xu.full_like(like, 1.0)
    depth = xu.full_like(like, 2.0)

    segments = xr.DataArray(
        data=[1, 2, 3], coords={"segment": [1, 2, 3]}, dims=("segment",)
    )
    segments_reversed = segments.copy()
    segments_reversed.values = [3, 2, 1]

    proportion_depth = xu.full_like(like, 0.3) * segments
    proportion_rate = xu.full_like(like, 0.3) * segments_reversed

    proportion_depth = proportion_depth.transpose("segment", face_dim)
    proportion_rate = proportion_rate.transpose("segment", face_dim)

    gwf_model["evt"] = imod.mf6.Evapotranspiration(
        surface, rate, depth, proportion_rate, proportion_depth
    )

    simulation["GWF_1"] = gwf_model

    return simulation


@pytest.fixture(scope="session")
def circle_model_evt():
    return make_circle_model_evt()


@pytest.mark.usefixtures("circle_model_evt")
@pytest.fixture(scope="session")
def circle_result_evt(tmpdir_factory):
    # Using a tmpdir_factory is the canonical way of sharing a tempory pytest
    # directory between different testing modules.
    modeldir = tmpdir_factory.mktemp("circle_evt")
    simulation = make_circle_model_evt()
    simulation.write(modeldir)
    simulation.run()
    return modeldir


def make_circle_model_save_sto():
    simulation = make_circle_model()
    gwf_model = simulation["GWF_1"]

    gwf_model["sto"].dataset["save_flows"] = True
    return simulation


@pytest.fixture(scope="session")
def circle_result_sto(tmpdir_factory):
    """
    Circle result with storage fluxes, which are saved as METH1 instead of METH6
    """
    # Using a tmpdir_factory is the canonical way of sharing a tempory pytest
    # directory between different testing modules.
    modeldir = tmpdir_factory.mktemp("circle_sto")
    simulation = make_circle_model_save_sto()
    simulation.write(modeldir)
    simulation.run()
    return modeldir


@pytest.mark.usefixtures("circle_model_evt")
@pytest.fixture(scope="function")
def circle_partitioned():
    simulation = make_circle_model_evt()

    idomain = simulation["GWF_1"]["disv"].dataset["idomain"]
    submodel_labels = copy.deepcopy(idomain.sel({"layer": 1}))

    submodel_labels.values[:67] = 0
    submodel_labels.values[67:118] = 1
    submodel_labels.values[118:] = 2

    return simulation.split(submodel_labels)


@pytest.fixture(scope="function")
def circle_model_transport():
    al = 0.001
    porosity = 0.3
    max_concentration = 35.0
    min_concentration = 0.0
    max_density = 1025.0
    min_density = 1000.0

    simulation = make_circle_model_flow_with_transport_data(["salinity"])
    gwf_model = simulation["GWF_1"]

    slope = (max_density - min_density) / (max_concentration - min_concentration)
    gwf_model["buoyancy"] = imod.mf6.Buoyancy(
        reference_density=min_density,
        modelname=["transport"],
        reference_concentration=[min_concentration],
        density_concentration_slope=[slope],
        species=["salinity"],
<<<<<<< HEAD
    )    
    transport_model = imod.mf6.GroundwaterTransportModel(save_flows=True)
=======
    )
    transport_model = imod.mf6.GroundwaterTransportModel()
>>>>>>> a11e6f05
    transport_model["ssm"] = imod.mf6.SourceSinkMixing.from_flow_model(
        gwf_model, "salinity", save_flows=True
    )
    transport_model["disv"] = gwf_model["disv"]

    # %%
    # Now we define some transport packages for simulating the physical processes
    # of advection, mechanical dispersion, and molecular diffusion dispersion. This
    # example is transient, and the volume available for storage is the porosity,
    # in this case 0.10.

    transport_model["dsp"] = imod.mf6.Dispersion(
        diffusion_coefficient=1e-4,
        longitudinal_horizontal=al,
        transversal_horizontal1=al * 0.1,
        transversal_vertical=al * 0.01,
        xt3d_off=False,
        xt3d_rhs=False,
    )
    transport_model["adv"] = imod.mf6.AdvectionUpstream( )
    transport_model["mst"] = imod.mf6.MobileStorageTransfer(porosity, save_flows=True)

    # %%
    # Define the maximum concentration as the initial conditions, also output
    # options for the transport model, and assign the transport model to the
    # simulation as well.
    max_concentration = 35.0
    min_concentration = 0.0
    transport_model["ic"] = imod.mf6.InitialConditions(start=max_concentration)
    transport_model["oc"] = imod.mf6.OutputControl(
        save_concentration="last", save_budget="last"
    )

    simulation["transport"] = transport_model
    simulation["transport_solver"] = imod.mf6.Solution(
        modelnames=["transport"],
        print_option="summary",
        csv_output=False,
        no_ptc=True,
        outer_dvclose=1.0e-4,
        outer_maximum=500,
        under_relaxation=None,
        inner_dvclose=1.0e-4,
        inner_rclose=0.001,
        inner_maximum=100,
        linear_acceleration="bicgstab",
        scaling_method=None,
        reordering_method=None,
        relaxation_factor=0.97,
    )
    simtimes = pd.date_range(start="2000-01-01", end="2001-01-01", freq="W")
    simulation.create_time_discretization(additional_times=simtimes)
    return simulation


@pytest.fixture(scope="function")
def circle_model_transport_multispecies_variable_density():
    al = 0.001
    porosity = 0.3
    max_concentration = 35.0
    min_concentration = 0.0
    max_density = 1025.0
    min_density = 1000.0
    species = ["salt", "temp"]

    simulation = make_circle_model_flow_with_transport_data(species)
    gwf_model = simulation["GWF_1"]

    for specie in species:
<<<<<<< HEAD

        transport_model = imod.mf6.GroundwaterTransportModel(save_flows=True)
=======
        transport_model = imod.mf6.GroundwaterTransportModel()
>>>>>>> a11e6f05
        transport_model["ssm"] = imod.mf6.SourceSinkMixing.from_flow_model(
            gwf_model, specie, save_flows=True
        )
        transport_model["disv"] = gwf_model["disv"]

        # %%
        # Now we define some transport packages for simulating the physical processes
        # of advection, mechanical dispersion, and molecular diffusion dispersion. This
        # example is transient, and the volume available for storage is the porosity,
        # in this case 0.10.

        transport_model["dsp"] = imod.mf6.Dispersion(
            diffusion_coefficient=1e-4,
            longitudinal_horizontal=al,
            transversal_horizontal1=al * 0.1,
            transversal_vertical=al * 0.01,
            xt3d_off=False,
            xt3d_rhs=False,
        )
        transport_model["adv"] = imod.mf6.AdvectionUpstream()
        transport_model["mst"] = imod.mf6.MobileStorageTransfer(
            porosity, save_flows=True
        )

        # %% Define the maximum concentration as the initial conditions, also
        # output options for the transport model, and assign the transport model
        # to the simulation as well.
        transport_model["ic"] = imod.mf6.InitialConditions(start=max_concentration)
        transport_model["oc"] = imod.mf6.OutputControl(
            save_concentration="all", save_budget="all"
        )

        simulation[f"tpt_{specie}"] = transport_model
    slope = (max_density - min_density) / (max_concentration - min_concentration)
    modelnames = [f"tpt_{specie}" for specie in species]
    gwf_model["buoyancy"] = imod.mf6.Buoyancy(
        reference_density=min_density,
        modelname=modelnames,
        reference_concentration=[min_concentration, min_concentration],
        density_concentration_slope=[slope, slope],
        species=species,
    )

    simulation["transport_solver"] = imod.mf6.Solution(
        modelnames=modelnames,
        print_option="summary",
        csv_output=False,
        no_ptc=True,
        outer_dvclose=1.0e-4,
        outer_maximum=500,
        under_relaxation=None,
        inner_dvclose=1.0e-4,
        inner_rclose=0.001,
        inner_maximum=100,
        linear_acceleration="bicgstab",
        scaling_method=None,
        reordering_method=None,
        relaxation_factor=0.97,
    )
    simtimes = pd.date_range(start="2000-01-01", end="2001-01-01", freq="W")
    simulation.create_time_discretization(additional_times=simtimes)
    return simulation<|MERGE_RESOLUTION|>--- conflicted
+++ resolved
@@ -112,13 +112,7 @@
     )
     constant_concentration = constant_concentration.expand_dims(species=species)
 
-<<<<<<< HEAD
-
-
     gwf_model = imod.mf6.GroundwaterFlowModel(save_flows=True)
-=======
-    gwf_model = imod.mf6.GroundwaterFlowModel()
->>>>>>> a11e6f05
     gwf_model["disv"] = imod.mf6.VerticesDiscretization(
         top=10.0, bottom=bottom, idomain=idomain
     )
@@ -292,13 +286,8 @@
         reference_concentration=[min_concentration],
         density_concentration_slope=[slope],
         species=["salinity"],
-<<<<<<< HEAD
-    )    
+    )
     transport_model = imod.mf6.GroundwaterTransportModel(save_flows=True)
-=======
-    )
-    transport_model = imod.mf6.GroundwaterTransportModel()
->>>>>>> a11e6f05
     transport_model["ssm"] = imod.mf6.SourceSinkMixing.from_flow_model(
         gwf_model, "salinity", save_flows=True
     )
@@ -368,12 +357,7 @@
     gwf_model = simulation["GWF_1"]
 
     for specie in species:
-<<<<<<< HEAD
-
         transport_model = imod.mf6.GroundwaterTransportModel(save_flows=True)
-=======
-        transport_model = imod.mf6.GroundwaterTransportModel()
->>>>>>> a11e6f05
         transport_model["ssm"] = imod.mf6.SourceSinkMixing.from_flow_model(
             gwf_model, specie, save_flows=True
         )
