import copy

import numpy as np
import pytest
import xarray as xr
import xugrid as xu

import imod


def make_circle_model():
    grid = imod.data.circle()

    nface = grid.n_face

    nlayer = 2

    idomain = xu.UgridDataArray(
        xr.DataArray(
            np.ones((nlayer, nface), dtype=np.int32),
            coords={"layer": [1, 2]},
            dims=["layer", grid.face_dimension],
        ),
        grid=grid,
    )
    icelltype = xu.full_like(idomain, 0)
    k = xu.full_like(idomain, 1.0, dtype=np.float64)
    k33 = k.copy()
    rch_rate = xu.full_like(k.sel(layer=1), 0.001, dtype=float)
    bottom = k * xr.DataArray([5.0, 0.0], dims=["layer"])
    chd_location = xu.zeros_like(k.sel(layer=2), dtype=bool).ugrid.binary_dilation(
        border_value=True
    )
    constant_head = xu.full_like(k.sel(layer=2), 1.0).where(chd_location)

    gwf_model = imod.mf6.GroundwaterFlowModel()
    gwf_model["disv"] = imod.mf6.VerticesDiscretization(
        top=10.0, bottom=bottom, idomain=idomain
    )
    gwf_model["chd"] = imod.mf6.ConstantHead(
        constant_head, print_input=True, print_flows=True, save_flows=True
    )
    gwf_model["ic"] = imod.mf6.InitialConditions(start=0.0)
    gwf_model["npf"] = imod.mf6.NodePropertyFlow(
        icelltype=icelltype,
        k=k,
        k33=k33,
        save_flows=True,
    )
    gwf_model["sto"] = imod.mf6.SpecificStorage(
        specific_storage=1.0e-5,
        specific_yield=0.15,
        transient=False,
        convertible=0,
        save_flows=False,
    )
    gwf_model["oc"] = imod.mf6.OutputControl(save_head="all", save_budget="all")
    gwf_model["rch"] = imod.mf6.Recharge(rch_rate)

    simulation = imod.mf6.Modflow6Simulation("circle")
    simulation["GWF_1"] = gwf_model
    simulation["solver"] = imod.mf6.Solution(
        modelnames=["GWF_1"],
        print_option="summary",
        csv_output=False,
        no_ptc=True,
        outer_dvclose=1.0e-4,
        outer_maximum=500,
        under_relaxation=None,
        inner_dvclose=1.0e-4,
        inner_rclose=0.001,
        inner_maximum=100,
        linear_acceleration="cg",
        scaling_method=None,
        reordering_method=None,
        relaxation_factor=0.97,
    )
    simulation.create_time_discretization(additional_times=["2000-01-01", "2000-01-02"])
    return simulation


@pytest.fixture(scope="function")
def circle_model():
    return make_circle_model()


@pytest.mark.usefixtures("circle_model")
@pytest.fixture(scope="session")
def circle_result(tmpdir_factory):
    # Using a tmpdir_factory is the canonical way of sharing a tempory pytest
    # directory between different testing modules.
    modeldir = tmpdir_factory.mktemp("circle")
    simulation = make_circle_model()
    simulation.write(modeldir)
    simulation.run()
    return modeldir


def make_circle_model_evt():
    simulation = make_circle_model()
    gwf_model = simulation["GWF_1"]

    idomain = gwf_model["disv"].dataset["idomain"]
    like = idomain.sel(layer=1).astype(np.float64)
    face_dim = idomain.ugrid.grid.face_dimension

    rate = xu.full_like(like, 0.001)
    # Lay surface on chd level
    surface = xu.full_like(like, 1.0)
    depth = xu.full_like(like, 2.0)

    segments = xr.DataArray(
        data=[1, 2, 3], coords={"segment": [1, 2, 3]}, dims=("segment",)
    )
    segments_reversed = segments.copy()
    segments_reversed.values = [3, 2, 1]

    proportion_depth = xu.full_like(like, 0.3) * segments
    proportion_rate = xu.full_like(like, 0.3) * segments_reversed

    proportion_depth = proportion_depth.transpose("segment", face_dim)
    proportion_rate = proportion_rate.transpose("segment", face_dim)

    gwf_model["evt"] = imod.mf6.Evapotranspiration(
        surface, rate, depth, proportion_rate, proportion_depth
    )

    simulation["GWF_1"] = gwf_model

    return simulation


@pytest.fixture(scope="session")
def circle_model_evt():
    return make_circle_model_evt()


@pytest.mark.usefixtures("circle_model_evt")
@pytest.fixture(scope="session")
def circle_result_evt(tmpdir_factory):
    # Using a tmpdir_factory is the canonical way of sharing a tempory pytest
    # directory between different testing modules.
    modeldir = tmpdir_factory.mktemp("circle_evt")
    simulation = make_circle_model_evt()
    simulation.write(modeldir)
    simulation.run()
    return modeldir


<<<<<<< HEAD
@pytest.mark.usefixtures("circle_model_evt")
@pytest.fixture(scope="function")
def circle_partitioned():
    simulation = make_circle_model_evt()

    idomain = simulation["GWF_1"]["disv"].dataset["idomain"]
    submodel_labels = copy.deepcopy(idomain.sel({"layer": 1}))

    submodel_labels.values[:67] = 0
    submodel_labels.values[67:118] = 1
    submodel_labels.values[118:] = 2

    return simulation.split(submodel_labels)


=======
>>>>>>> 7c879ae4
def make_circle_model_save_sto():
    simulation = make_circle_model()
    gwf_model = simulation["GWF_1"]

    gwf_model["sto"].dataset["save_flows"] = True
    return simulation


@pytest.fixture(scope="session")
def circle_result_sto(tmpdir_factory):
    """
    Circle result with storage fluxes, which are saved as METH1 instead of METH6
    """
    # Using a tmpdir_factory is the canonical way of sharing a tempory pytest
    # directory between different testing modules.
    modeldir = tmpdir_factory.mktemp("circle_sto")
    simulation = make_circle_model_save_sto()
    simulation.write(modeldir)
    simulation.run()
    return modeldir<|MERGE_RESOLUTION|>--- conflicted
+++ resolved
@@ -147,24 +147,6 @@
     return modeldir
 
 
-<<<<<<< HEAD
-@pytest.mark.usefixtures("circle_model_evt")
-@pytest.fixture(scope="function")
-def circle_partitioned():
-    simulation = make_circle_model_evt()
-
-    idomain = simulation["GWF_1"]["disv"].dataset["idomain"]
-    submodel_labels = copy.deepcopy(idomain.sel({"layer": 1}))
-
-    submodel_labels.values[:67] = 0
-    submodel_labels.values[67:118] = 1
-    submodel_labels.values[118:] = 2
-
-    return simulation.split(submodel_labels)
-
-
-=======
->>>>>>> 7c879ae4
 def make_circle_model_save_sto():
     simulation = make_circle_model()
     gwf_model = simulation["GWF_1"]
@@ -182,6 +164,36 @@
     # directory between different testing modules.
     modeldir = tmpdir_factory.mktemp("circle_sto")
     simulation = make_circle_model_save_sto()
+    gwf_model = simulation["GWF_1"]
+
+    gwf_model["sto"].dataset["save_flows"] = True
+    return simulation
+
+
+@pytest.fixture(scope="session")
+def circle_result_sto(tmpdir_factory):
+    """
+    Circle result with storage fluxes, which are saved as METH1 instead of METH6
+    """
+    # Using a tmpdir_factory is the canonical way of sharing a tempory pytest
+    # directory between different testing modules.
+    modeldir = tmpdir_factory.mktemp("circle_sto")
+    simulation = make_circle_model_save_sto()
     simulation.write(modeldir)
     simulation.run()
-    return modeldir+    return modeldir
+
+
+@pytest.mark.usefixtures("circle_model_evt")
+@pytest.fixture(scope="function")
+def circle_partitioned():
+    simulation = make_circle_model_evt()
+
+    idomain = simulation["GWF_1"]["disv"].dataset["idomain"]
+    submodel_labels = copy.deepcopy(idomain.sel({"layer": 1}))
+
+    submodel_labels.values[:67] = 0
+    submodel_labels.values[67:118] = 1
+    submodel_labels.values[118:] = 2
+
+    return simulation.split(submodel_labels)