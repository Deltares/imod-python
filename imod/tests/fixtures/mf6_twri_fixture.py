import numpy as np
import pandas as pd
import pytest
import xarray as xr

import imod
from imod.typing.grid import zeros_like


def make_twri_model():
    nlay = 3
    nrow = 15
    ncol = 15
    shape = (nlay, nrow, ncol)

    dx = 5000.0
    dy = -5000.0
    xmin = 0.0
    xmax = dx * ncol
    ymin = 0.0
    ymax = abs(dy) * nrow
    dims = ("layer", "y", "x")

    layer = np.array([1, 2, 3])
    y = np.arange(ymax, ymin, dy) + 0.5 * dy
    x = np.arange(xmin, xmax, dx) + 0.5 * dx
    coords = {"layer": layer, "y": y, "x": x}

    # Discretization data
    like = xr.DataArray(np.ones(shape), coords=coords, dims=dims)
    idomain = like.astype(np.int8)
    bottom = xr.DataArray([-200.0, -300.0, -450.0], {"layer": layer}, ("layer",))

    # Constant head
    head = xr.full_like(like, np.nan).sel(layer=[1, 2])
    head[..., 0] = 0.0

    # Drainage
    elevation = xr.full_like(like.sel(layer=1), np.nan)
    conductance = xr.full_like(like.sel(layer=1), np.nan)
    elevation[7, 1:10] = np.array([0.0, 0.0, 10.0, 20.0, 30.0, 50.0, 70.0, 90.0, 100.0])
    conductance[7, 1:10] = 1.0

    # Node properties
    icelltype = xr.DataArray([1, 0, 0], {"layer": layer}, ("layer",))
    k = xr.DataArray([1.0e-3, 1.0e-4, 2.0e-4], {"layer": layer}, ("layer",))
    k33 = xr.DataArray([2.0e-8, 2.0e-8, 2.0e-8], {"layer": layer}, ("layer",))

    # Recharge
    rch_rate = xr.full_like(like.sel(layer=1), 3.0e-8)

    # Well
    layer = [3, 2, 2, 1, 1, 1, 1, 1, 1, 1, 1, 1, 1, 1, 1]
    row = [5, 4, 6, 9, 9, 9, 9, 11, 11, 11, 11, 13, 13, 13, 13]
    column = [11, 6, 12, 8, 10, 12, 14, 8, 10, 12, 14, 8, 10, 12, 14]
    rate = [
        -5.0,
        -5.0,
        -5.0,
        -5.0,
        -5.0,
        -5.0,
        -5.0,
        -5.0,
        -5.0,
        -5.0,
        -5.0,
        -5.0,
        -5.0,
        -5.0,
        -5.0,
    ]

    # Create and fill the groundwater model.
    gwf_model = imod.mf6.GroundwaterFlowModel()
    gwf_model["dis"] = imod.mf6.StructuredDiscretization(
        top=200.0, bottom=bottom, idomain=idomain
    )
    gwf_model["chd"] = imod.mf6.ConstantHead(
        head, print_input=True, print_flows=True, save_flows=True
    )
    gwf_model["drn"] = imod.mf6.Drainage(
        elevation=elevation,
        conductance=conductance,
        print_input=True,
        print_flows=True,
        save_flows=True,
    )
    gwf_model["ic"] = imod.mf6.InitialConditions(start=0.0)
    gwf_model["npf"] = imod.mf6.NodePropertyFlow(
        icelltype=icelltype,
        k=k,
        k33=k33,
        variable_vertical_conductance=True,
        dewatered=True,
        perched=True,
        save_flows=True,
    )
    gwf_model["oc"] = imod.mf6.OutputControl(save_head="all", save_budget="all")
    gwf_model["rch"] = imod.mf6.Recharge(rch_rate)
    gwf_model["wel"] = imod.mf6.WellDisStructured(
        layer=layer,
        row=row,
        column=column,
        rate=rate,
        print_input=True,
        print_flows=True,
        save_flows=True,
    )
    gwf_model["sto"] = imod.mf6.SpecificStorage(
        specific_storage=1.0e-15,
        specific_yield=0.15,
        convertible=0,
        transient=False,
    )

    # Attach it to a simulation
    simulation = imod.mf6.Modflow6Simulation("ex01-twri")
    simulation["GWF_1"] = gwf_model
    # Define solver settings
    simulation["solver"] = imod.mf6.Solution(
        modelnames=["GWF_1"],
        print_option="summary",
        csv_output=False,
        no_ptc=True,
        outer_dvclose=1.0e-4,
        outer_maximum=500,
        under_relaxation=None,
        inner_dvclose=1.0e-4,
        inner_rclose=0.001,
        inner_maximum=100,
        linear_acceleration="cg",
        scaling_method=None,
        reordering_method=None,
        relaxation_factor=0.97,
    )
    # Collect time discretization
    simulation.create_time_discretization(additional_times=["2000-01-01", "2000-01-02"])
    return simulation


@pytest.fixture(scope="function")
def twri_model():
    """Returns steady-state confined model."""
    return make_twri_model()


@pytest.fixture(scope="function")
def transient_twri_model():
    """Returns transient confined model."""
    simulation = make_twri_model()
    gwf_model = simulation["GWF_1"]
    like = gwf_model["dis"]["idomain"].astype(float)
    gwf_model["sto"] = imod.mf6.SpecificStorage(
        specific_storage=xr.full_like(like, 1.0e-15),
        specific_yield=xr.full_like(like, 0.15),
        convertible=0,
        transient=True,
        save_flows=True,
    )
    simulation.create_time_discretization(
        additional_times=pd.date_range("2000-01-01", " 2000-01-31")
    )
    return simulation


@pytest.fixture(scope="function")
def transient_unconfined_twri_model():
    """Returns transient unconfined model, also saves specific discharges."""
    simulation = make_twri_model()
    gwf_model = simulation["GWF_1"]
    like = gwf_model["dis"]["idomain"].astype(float)
    # Force storage to unconfined
    gwf_model["sto"] = imod.mf6.SpecificStorage(
        specific_storage=xr.full_like(like, 1.0e-15),
        specific_yield=xr.full_like(like, 0.15),
        convertible=1,
        transient=True,
        save_flows=True,
    )
    # Force npf to unconfined
    layer = np.array([1, 2, 3])
    icelltype = xr.DataArray([1, 1, 1], {"layer": layer}, ("layer",))
    gwf_model["npf"]["icelltype"] = icelltype
    # Store save cell saturation
    gwf_model["npf"]["save_saturation"] = True
    # Write specific discharges
    gwf_model["npf"]["save_specific_discharge"] = True
    simulation.create_time_discretization(
        additional_times=pd.date_range("2000-01-01", " 2000-01-31")
    )
    return simulation


@pytest.mark.usefixtures("twri_model")
@pytest.fixture(scope="function")
def twri_result(tmpdir_factory):
    # Using a tmpdir_factory is the canonical way of sharing a tempory pytest
    # directory between different testing modules.
    modeldir = tmpdir_factory.mktemp("ex01-twri")
    simulation = make_twri_model()
    simulation.write(modeldir)
    simulation.run()
    return modeldir


@pytest.mark.usefixtures("transient_twri_model")
@pytest.fixture(scope="function")
def transient_twri_result(tmpdir_factory, transient_twri_model):
    # Using a tmpdir_factory is the canonical way of sharing a tempory pytest
    # directory between different testing modules.
    modeldir = tmpdir_factory.mktemp("ex01-twri-transient")
    simulation = transient_twri_model
    simulation.write(modeldir)
    simulation.run()
    return modeldir


<<<<<<< HEAD
@pytest.mark.usefixtures("transient_twri_model")
@pytest.fixture(scope="function")
def split_transient_twri_model(transient_twri_model):
    active = transient_twri_model["GWF_1"].domain.sel(layer=1)
    transient_twri_model["GWF_1"].pop(
        "wel"
    )  # TODO issue gitlab 495, if well were grid-agnostic we wouldn't need to pop it
    number_partitions = 3
    split_location = np.linspace(active.y.min(), active.y.max(), number_partitions + 1)

    coords = active.coords
    submodel_labels = zeros_like(active)
    for id in np.arange(1, number_partitions):
        submodel_labels.loc[
            (coords["y"] > split_location[id]) & (coords["y"] <= split_location[id + 1])
        ] = id

    split_simulation = transient_twri_model.split(submodel_labels)

    return split_simulation
=======
@pytest.mark.usefixtures("transient_unconfined_twri_model")
@pytest.fixture(scope="function")
def transient_unconfined_twri_result(tmpdir_factory, transient_unconfined_twri_model):
    # Using a tmpdir_factory is the canonical way of sharing a tempory pytest
    # directory between different testing modules.
    modeldir = tmpdir_factory.mktemp("ex01-twri-transient-unconfined")
    simulation = transient_unconfined_twri_model
    simulation.write(modeldir)
    simulation.run()
    return modeldir
>>>>>>> a91b7479
<|MERGE_RESOLUTION|>--- conflicted
+++ resolved
@@ -216,28 +216,6 @@
     return modeldir
 
 
-<<<<<<< HEAD
-@pytest.mark.usefixtures("transient_twri_model")
-@pytest.fixture(scope="function")
-def split_transient_twri_model(transient_twri_model):
-    active = transient_twri_model["GWF_1"].domain.sel(layer=1)
-    transient_twri_model["GWF_1"].pop(
-        "wel"
-    )  # TODO issue gitlab 495, if well were grid-agnostic we wouldn't need to pop it
-    number_partitions = 3
-    split_location = np.linspace(active.y.min(), active.y.max(), number_partitions + 1)
-
-    coords = active.coords
-    submodel_labels = zeros_like(active)
-    for id in np.arange(1, number_partitions):
-        submodel_labels.loc[
-            (coords["y"] > split_location[id]) & (coords["y"] <= split_location[id + 1])
-        ] = id
-
-    split_simulation = transient_twri_model.split(submodel_labels)
-
-    return split_simulation
-=======
 @pytest.mark.usefixtures("transient_unconfined_twri_model")
 @pytest.fixture(scope="function")
 def transient_unconfined_twri_result(tmpdir_factory, transient_unconfined_twri_model):
@@ -248,4 +226,25 @@
     simulation.write(modeldir)
     simulation.run()
     return modeldir
->>>>>>> a91b7479
+
+
+@pytest.mark.usefixtures("transient_twri_model")
+@pytest.fixture(scope="function")
+def split_transient_twri_model(transient_twri_model):
+    active = transient_twri_model["GWF_1"].domain.sel(layer=1)
+    transient_twri_model["GWF_1"].pop(
+        "wel"
+    )  # TODO issue gitlab 495, if well were grid-agnostic we wouldn't need to pop it
+    number_partitions = 3
+    split_location = np.linspace(active.y.min(), active.y.max(), number_partitions + 1)
+
+    coords = active.coords
+    submodel_labels = zeros_like(active)
+    for id in np.arange(1, number_partitions):
+        submodel_labels.loc[
+            (coords["y"] > split_location[id]) & (coords["y"] <= split_location[id + 1])
+        ] = id
+
+    split_simulation = transient_twri_model.split(submodel_labels)
+
+    return split_simulation