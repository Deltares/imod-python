--- conflicted
+++ resolved
@@ -9,12 +9,6 @@
     tmp_path = imod.util.temporary_directory()
     data = imod.data.imod5_projectfile_data(tmp_path)
     data = data[0]
-<<<<<<< HEAD
-    ibound = data["bnd"]["ibound"]
-    ibound = ibound.where(ibound <= 0, 1)
-    data["bnd"]["ibound"] = ibound
-    _load_imod5_data_in_memory(data)
-=======
 
     _load_imod5_data_in_memory(data)
 
@@ -22,7 +16,6 @@
     ibound = data["bnd"]["ibound"]
     ibound = ibound.where(ibound <= 0, 1)
     data["bnd"]["ibound"] = ibound
->>>>>>> b32d07f4
     return data
 
 
