<<<<<<< HEAD
import as
=======
import ast
>>>>>>> cd64d39f
import os
from glob import glob


def check_ast(node: ast.AST, path: str):
    ok = True
    if hasattr(node, "body"):
        for child in node.body:
            child_ok = check_ast(child, path)
            ok = ok and child_ok
    else:
        if isinstance(node, ast.Assert):
            print(f"assert detected in line {node.lineno} of {path}")
            ok = False
        if isinstance(node, ast.Expr) and isinstance(node.value, ast.Call):
            value = node.value
            if (
                hasattr(value, "func")
                and hasattr(value.func, "id")
                and value.func.id == "print"
            ):
                print(f"print detected in line {node.lineno} of {path}")
                ok = False
    return ok


def test_check_modules():
    test_directory = os.path.realpath(os.path.dirname(os.path.abspath(__file__)))
    paths = glob(test_directory + "/../**/*.py")
    ok = True
    for path in paths:
        if test_directory in os.path.realpath(
            path
        ):  # if it's a test we don't care. this very file contains print statements itself.
            continue
        with open(path) as f:
            content = f.read()
            try:
                tree = ast.parse(content)
                module_ok = check_ast(tree, path)
                ok = ok and module_ok
            except Exception as e:
                print(f"parsing error in {path}, with error: {e}.")
                ok = False
    assert ok<|MERGE_RESOLUTION|>--- conflicted
+++ resolved
@@ -1,8 +1,4 @@
-<<<<<<< HEAD
-import as
-=======
 import ast
->>>>>>> cd64d39f
 import os
 from glob import glob
 
