--- conflicted
+++ resolved
@@ -82,15 +82,9 @@
 
 def locate_wells(
     wells: pd.DataFrame,
-<<<<<<< HEAD
-    top: Union[xr.DataArray, xu.UgridDataArray],
-    bottom: Union[xr.DataArray, xu.UgridDataArray],
-    k: Optional[Union[xr.DataArray, xu.UgridDataArray]] = None,
-=======
     top: GridDataArray,
     bottom: GridDataArray,
     k: Optional[GridDataArray],
->>>>>>> fa2fcfce
     validate: bool = True,
 ) -> tuple[
     npt.NDArray[np.object_], GridDataArray, GridDataArray, float | GridDataArray
