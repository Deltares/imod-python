--- conflicted
+++ resolved
@@ -4,45 +4,4 @@
   - conda-forge
 
 dependencies:
-<<<<<<< HEAD
-  - affine
-  - black
-  - bottleneck
-  - cftime>=1
-  - contextily>=1
-  - cytoolz
-  - dask
-  - geopandas
-  - flopy
-  - jinja2
-  - joblib
-  - matplotlib
-  - nbstripout
-  - numba>=0.50
-  - numpy
-  - pandas
-  - pip
-  - pip:
-    - declxml
-    - numba_celltree
-  - pygeos
-  - pyproj
-  - pytest
-  - pytest-benchmark
-  - pytest-cov
-  - python>=3.6,<3.9
-  - pyvista
-  - rasterio>=1.0
-  - scipy
-  - setuptools_scm
-  - sphinx
-  - sphinx_rtd_theme
-  - toolz
-  - tqdm
-  - twine
-  - vtk>=9.0
-  - xarray>=0.15
-  - zarr
-=======
-  - python=3.9
->>>>>>> 22317592
+  - python=3.9