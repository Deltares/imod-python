--- conflicted
+++ resolved
@@ -4,44 +4,4 @@
   - conda-forge
 
 dependencies:
-<<<<<<< HEAD
-  - affine
-  - black
-  - bottleneck
-  - cftime>=1
-  - contextily>=1
-  - cytoolz
-  - dask
-  - geopandas
-  - flopy
-  - jinja2
-  - joblib
-  - matplotlib
-  - nbstripout
-  - numba>=0.50
-  - numpy
-  - pandas
-  - pooch
-  - pip
-  - pip:
-    - declxml
-  - pyproj
-  - pytest
-  - pytest-benchmark
-  - pytest-cov
-  - python>=3.6,<3.9
-  - pyvista
-  - rasterio>=1.0
-  - scipy
-  - setuptools_scm
-  - sphinx
-  - pydata-sphinx-theme
-  - toolz
-  - tqdm
-  - twine
-  - vtk>=9.0
-  - xarray>=0.15
-  - zarr
-=======
-  - python=3.9
->>>>>>> 22317592
+  - python=3.9