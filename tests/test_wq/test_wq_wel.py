import pathlib

import numpy as np
import pandas as pd
import pytest
import xarray as xr

from imod.wq import Well


@pytest.fixture(scope="module")
def well():
    datetimes = pd.date_range("2000-01-01", "2000-01-05")
    y = np.arange(4.5, 0.0, -1.0)
    x = np.arange(0.5, 5.0, 1.0)
    return Well(id_name="well", x=x, y=y, rate=5.0, layer=2, time=datetimes)


@pytest.fixture(scope="module")
def well_conc():
    datetimes = pd.date_range("2000-01-01", "2000-01-05")
    y = np.arange(4.5, 0.0, -1.0)
    x = np.arange(0.5, 5.0, 1.0)
    return Well(
        id_name="well", x=x, y=y, rate=5.0, layer=2, time=datetimes, concentration=2.5
    )


@pytest.fixture(scope="module")
def well_conc_multiple_species():
    datetimes = pd.date_range("2000-01-01", "2000-01-05")
    y = np.arange(4.5, 0.0, -1.0)
    x = np.arange(0.5, 5.0, 1.0)
    w = Well(
        id_name="well", x=x, y=y, rate=5.0, layer=2, time=datetimes, concentration=2.5
    )
    conc1 = w["concentration"].assign_coords(species=1)
    conc2 = w["concentration"].assign_coords(species=2)
    w["concentration"] = xr.concat([conc1, conc2], dim="species")
    return w


def test_render(well):
    wel = well
    directory = pathlib.Path("well")
    compare = """
    wel_p1_s1_l2 = well/well_20000101000000_l2.ipf
    wel_p2_s1_l2 = well/well_20000102000000_l2.ipf
    wel_p3_s1_l2 = well/well_20000103000000_l2.ipf
    wel_p4_s1_l2 = well/well_20000104000000_l2.ipf
    wel_p5_s1_l2 = well/well_20000105000000_l2.ipf"""

    actual = wel._render(
        directory, globaltimes=wel["time"].values, system_index=1, nlayer=3
    )
    assert actual == compare


def test_render__notime_nolayer(well):
    # Necessary because using drop return a pandas.DataFrame instead of a Well
    # object
<<<<<<< HEAD
    d = {k: v for k, v in well.dataset.copy().drop("layer").drop("time").items()}
=======
    d = {k: v for k, v in well.copy().drop_vars("layer").drop_vars("time").items()}
>>>>>>> 22317592
    wel = Well(**d)
    directory = pathlib.Path("well")
    compare = """
    wel_p?_s1_l? = well/well.ipf"""

    actual = wel._render(directory, globaltimes=["?"], system_index=1, nlayer=3)
    assert actual == compare


def test_render__notime_layer(well):
<<<<<<< HEAD
    d = {k: v for k, v in well.dataset.copy().drop("time").items()}
=======
    d = {k: v for k, v in well.copy().drop_vars("time").items()}
>>>>>>> 22317592
    d["layer"] = [1, 2, 3, 4, 5]
    wel = Well(**d)
    directory = pathlib.Path("well")
    compare = """
    wel_p?_s1_l1:5 = well/well_l:.ipf"""

    actual = wel._render(directory, globaltimes=["?"], system_index=1, nlayer=3)
    assert actual == compare


def test_render__time_nolayer(well):
<<<<<<< HEAD
    d = {k: v for k, v in well.dataset.copy().drop("layer").items()}
=======
    d = {k: v for k, v in well.copy().drop_vars("layer").items()}
>>>>>>> 22317592
    wel = Well(**d)
    directory = pathlib.Path("well")
    compare = """
    wel_p1_s1_l? = well/well_20000101000000.ipf
    wel_p2_s1_l? = well/well_20000102000000.ipf
    wel_p3_s1_l? = well/well_20000103000000.ipf
    wel_p4_s1_l? = well/well_20000104000000.ipf
    wel_p5_s1_l? = well/well_20000105000000.ipf"""

    assert (
        wel._render(directory, globaltimes=wel["time"].values, system_index=1, nlayer=3)
        == compare
    )


def test_render__time_layer(well):
    d = {k: v for k, v in well.dataset.items()}
    d["layer"] = [1, 2, 3, 4, 5]
    wel = Well(**d)
    directory = pathlib.Path("well")
    compare = """
    wel_p1_s1_l1 = well/well_20000101000000_l1.ipf
    wel_p2_s1_l2 = well/well_20000102000000_l2.ipf
    wel_p3_s1_l3 = well/well_20000103000000_l3.ipf
    wel_p4_s1_l4 = well/well_20000104000000_l4.ipf
    wel_p5_s1_l5 = well/well_20000105000000_l5.ipf"""

    actual = wel._render(
        directory, globaltimes=wel["time"].values, system_index=1, nlayer=3
    )
    assert actual == compare


def test_stress_repeats__single_layer():
    datetimes = pd.date_range("2000-01-01", "2000-01-05")
    x = [1.0, 1.0]
    y = [1.0, 1.0]
    time = [datetimes[0], datetimes[1]]
    wel = Well(id_name="well", x=x, y=y, rate=5.0, layer=1, time=time)
    # Set a periodic boundary condition
    stress_repeats = {
        datetimes[2]: datetimes[0],
        datetimes[3]: datetimes[1],
        datetimes[4]: datetimes[0],
    }
    wel.repeat_stress(stress_repeats)

    directory = pathlib.Path("well")
    compare = """
    wel_p1_s1_l1 = well/well_20000101000000_l1.ipf
    wel_p2_s1_l1 = well/well_20000102000000_l1.ipf
    wel_p3_s1_l1 = well/well_20000101000000_l1.ipf
    wel_p4_s1_l1 = well/well_20000102000000_l1.ipf
    wel_p5_s1_l1 = well/well_20000101000000_l1.ipf"""

    actual = wel._render(directory, globaltimes=datetimes, system_index=1, nlayer=3)
    assert actual == compare


def test_stress_repeats__multiple_layers():
    datetimes = pd.date_range("2000-01-01", "2000-01-04")
    layer = [1, 1, 2]
    x = [1.0, 1.0, 1.0]
    y = [1.0, 1.0, 1.0]
    time = [datetimes[0], datetimes[1], datetimes[0]]
    wel = Well(id_name="well", x=x, y=y, rate=5.0, layer=layer, time=time)
    # Set a periodic boundary condition
    # test number of well layers is not constant between periods
    stress_repeats = {datetimes[2]: datetimes[0], datetimes[3]: datetimes[1]}
    wel.repeat_stress(stress_repeats)

    directory = pathlib.Path("well")
    compare = """
    wel_p1_s1_l1:2 = well/well_20000101000000_l:.ipf
    wel_p2_s1_l1 = well/well_20000102000000_l1.ipf
    wel_p3_s1_l1:2 = well/well_20000101000000_l:.ipf
    wel_p4_s1_l1 = well/well_20000102000000_l1.ipf"""

    actual = wel._render(directory, globaltimes=datetimes, system_index=1, nlayer=3)
    assert actual == compare


def test_render_concentration(well_conc, tmp_path):
    wel = well_conc
    directory = pathlib.Path("well")
    # Test rate
    compare = """
    wel_p1_s1_l2 = well/well_20000101000000_l2.ipf
    wel_p2_s1_l2 = well/well_20000102000000_l2.ipf
    wel_p3_s1_l2 = well/well_20000103000000_l2.ipf
    wel_p4_s1_l2 = well/well_20000104000000_l2.ipf
    wel_p5_s1_l2 = well/well_20000105000000_l2.ipf"""

    actual = wel._render(
        directory, globaltimes=wel["time"].values, system_index=1, nlayer=3
    )
    assert actual == compare

    # Test concentration
    compare = """
    cwel_t1_p1_l2 = well/well-concentration_20000101000000_l2.ipf
    cwel_t1_p2_l2 = well/well-concentration_20000102000000_l2.ipf
    cwel_t1_p3_l2 = well/well-concentration_20000103000000_l2.ipf
    cwel_t1_p4_l2 = well/well-concentration_20000104000000_l2.ipf
    cwel_t1_p5_l2 = well/well-concentration_20000105000000_l2.ipf"""

    actual = wel._render_ssm(directory, globaltimes=wel["time"].values, nlayer=3)
    assert actual == compare


def test_render_concentration_multiple_species(well_conc_multiple_species, tmp_path):
    wel = well_conc_multiple_species
    directory = pathlib.Path("well")
    # Test rate, not affected by multiple species
    compare = """
    wel_p1_s1_l2 = well/well_20000101000000_l2.ipf
    wel_p2_s1_l2 = well/well_20000102000000_l2.ipf
    wel_p3_s1_l2 = well/well_20000103000000_l2.ipf
    wel_p4_s1_l2 = well/well_20000104000000_l2.ipf
    wel_p5_s1_l2 = well/well_20000105000000_l2.ipf"""

    actual = wel._render(
        directory, globaltimes=wel["time"].values, system_index=1, nlayer=3
    )
    assert actual == compare

    # Test concentration
    compare = """
    cwel_t1_p1_l2 = well/well-concentration_c1_20000101000000_l2.ipf
    cwel_t1_p2_l2 = well/well-concentration_c1_20000102000000_l2.ipf
    cwel_t1_p3_l2 = well/well-concentration_c1_20000103000000_l2.ipf
    cwel_t1_p4_l2 = well/well-concentration_c1_20000104000000_l2.ipf
    cwel_t1_p5_l2 = well/well-concentration_c1_20000105000000_l2.ipf
    cwel_t2_p1_l2 = well/well-concentration_c2_20000101000000_l2.ipf
    cwel_t2_p2_l2 = well/well-concentration_c2_20000102000000_l2.ipf
    cwel_t2_p3_l2 = well/well-concentration_c2_20000103000000_l2.ipf
    cwel_t2_p4_l2 = well/well-concentration_c2_20000104000000_l2.ipf
    cwel_t2_p5_l2 = well/well-concentration_c2_20000105000000_l2.ipf"""

    actual = wel._render_ssm(directory, globaltimes=wel["time"].values, nlayer=3)
    assert actual == compare


def test_save(well, tmp_path):
    wel = well
    wel.save(tmp_path / "well")

    files = [
        "well_20000101000000_l2.ipf",
        "well_20000102000000_l2.ipf",
        "well_20000103000000_l2.ipf",
        "well_20000104000000_l2.ipf",
        "well_20000105000000_l2.ipf",
    ]
    for file in files:
        assert (tmp_path / "well" / file).is_file()


def test_save_concentration(well_conc, tmp_path):
    wel = well_conc
    wel.save(tmp_path / "well")

    files = [
        "well_20000101000000_l2.ipf",
        "well_20000102000000_l2.ipf",
        "well_20000103000000_l2.ipf",
        "well_20000104000000_l2.ipf",
        "well_20000105000000_l2.ipf",
        "well-concentration_20000101000000_l2.ipf",
        "well-concentration_20000102000000_l2.ipf",
        "well-concentration_20000103000000_l2.ipf",
        "well-concentration_20000104000000_l2.ipf",
        "well-concentration_20000105000000_l2.ipf",
    ]
    for file in files:
        assert (tmp_path / "well" / file).is_file()


def test_save_multiple_species(well_conc_multiple_species, tmp_path):
    wel = well_conc_multiple_species
    wel.save(tmp_path / "well")

    files = [
        "well_20000101000000_l2.ipf",
        "well_20000102000000_l2.ipf",
        "well_20000103000000_l2.ipf",
        "well_20000104000000_l2.ipf",
        "well_20000105000000_l2.ipf",
        "well-concentration_c1_20000101000000_l2.ipf",
        "well-concentration_c1_20000102000000_l2.ipf",
        "well-concentration_c1_20000103000000_l2.ipf",
        "well-concentration_c1_20000104000000_l2.ipf",
        "well-concentration_c1_20000105000000_l2.ipf",
        "well-concentration_c2_20000101000000_l2.ipf",
        "well-concentration_c2_20000102000000_l2.ipf",
        "well-concentration_c2_20000103000000_l2.ipf",
        "well-concentration_c2_20000104000000_l2.ipf",
        "well-concentration_c2_20000105000000_l2.ipf",
    ]
    for file in files:
        assert (tmp_path / "well" / file).is_file()


def test_save__time_nolayer(well, tmp_path):
<<<<<<< HEAD
    d = {k: v for k, v in well.dataset.copy().drop("layer").items()}
=======
    d = {k: v for k, v in well.copy().drop_vars("layer").items()}
>>>>>>> 22317592
    wel = Well(**d)
    wel.save(tmp_path / "well")

    files = [
        "well_20000101000000.ipf",
        "well_20000102000000.ipf",
        "well_20000103000000.ipf",
        "well_20000104000000.ipf",
        "well_20000105000000.ipf",
    ]
    for file in files:
        assert (tmp_path / "well" / file).is_file()<|MERGE_RESOLUTION|>--- conflicted
+++ resolved
@@ -59,11 +59,7 @@
 def test_render__notime_nolayer(well):
     # Necessary because using drop return a pandas.DataFrame instead of a Well
     # object
-<<<<<<< HEAD
-    d = {k: v for k, v in well.dataset.copy().drop("layer").drop("time").items()}
-=======
     d = {k: v for k, v in well.copy().drop_vars("layer").drop_vars("time").items()}
->>>>>>> 22317592
     wel = Well(**d)
     directory = pathlib.Path("well")
     compare = """
@@ -74,11 +70,7 @@
 
 
 def test_render__notime_layer(well):
-<<<<<<< HEAD
-    d = {k: v for k, v in well.dataset.copy().drop("time").items()}
-=======
     d = {k: v for k, v in well.copy().drop_vars("time").items()}
->>>>>>> 22317592
     d["layer"] = [1, 2, 3, 4, 5]
     wel = Well(**d)
     directory = pathlib.Path("well")
@@ -90,11 +82,7 @@
 
 
 def test_render__time_nolayer(well):
-<<<<<<< HEAD
-    d = {k: v for k, v in well.dataset.copy().drop("layer").items()}
-=======
     d = {k: v for k, v in well.copy().drop_vars("layer").items()}
->>>>>>> 22317592
     wel = Well(**d)
     directory = pathlib.Path("well")
     compare = """
@@ -299,11 +287,7 @@
 
 
 def test_save__time_nolayer(well, tmp_path):
-<<<<<<< HEAD
-    d = {k: v for k, v in well.dataset.copy().drop("layer").items()}
-=======
     d = {k: v for k, v in well.copy().drop_vars("layer").items()}
->>>>>>> 22317592
     wel = Well(**d)
     wel.save(tmp_path / "well")
 
