--- conflicted
+++ resolved
@@ -67,7 +67,6 @@
     )
     assert actual == expected
 
-<<<<<<< HEAD
 
 def test_from_file(head, tmp_path):
     directory = pathlib.Path("mymodel")
@@ -76,17 +75,10 @@
     chd = imod.mf6.ConstantHead(
         head, print_input=True, print_flows=True, save_flows=True
     )
-
     path = tmp_path / "chd.nc"
-
     chd.dataset.to_netcdf(path)
-
     chd2 = imod.mf6.ConstantHead.from_file(path)
-
-    actual = chd2.render(directory, "chd", globaltimes)
-=======
-    actual = chd.render(directory, "chd", globaltimes, False)
->>>>>>> 760876be
+    actual = chd2.render(directory, "chd", globaltimes, False)
 
     expected = textwrap.dedent(
         """\
@@ -101,11 +93,7 @@
         end dimensions
 
         begin period 1
-<<<<<<< HEAD
-          open/close mymodel/chd/chd.bin (binary)
-=======
           open/close mymodel/chd/chd.dat
->>>>>>> 760876be
         end period
         """
     )
