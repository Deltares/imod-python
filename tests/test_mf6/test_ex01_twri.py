--- conflicted
+++ resolved
@@ -1,8 +1,4 @@
-<<<<<<< HEAD
 import re
-import subprocess
-=======
->>>>>>> 9c25ae28
 import sys
 import textwrap
 
@@ -430,19 +426,17 @@
         twri_model.run()
 
     modeldir = tmp_path / "ex01-twri"
-<<<<<<< HEAD
     simulation.write(modeldir, binary=False)
-    with imod.util.cd(modeldir):
-        p = subprocess.run("mf6", check=True, capture_output=True, text=True)
-        assert p.stdout.endswith("Normal termination of simulation.\n")
-        # hds file is identical to the official example, except for the
-        # time units, which are days here and seconds in the official one
-        head = imod.mf6.open_hds("GWF_1/GWF_1.hds", "GWF_1/dis.dis.grb")
-        assert head.dims == ("time", "layer", "y", "x")
-        assert head.shape == (1, 3, 15, 15)
-        meanhead_layer = head.groupby("layer").mean(dim=xr.ALL_DIMS)
-        mean_answer = np.array([59.79181509, 30.44132373, 24.88576811])
-        assert np.allclose(meanhead_layer, mean_answer)
+    simulation.run()
+
+    head = imod.mf6.open_hds(
+        modeldir / "GWF_1/GWF_1.hds", modeldir / "GWF_1/dis.dis.grb"
+    )
+    assert head.dims == ("time", "layer", "y", "x")
+    assert head.shape == (1, 3, 15, 15)
+    meanhead_layer = head.groupby("layer").mean(dim=xr.ALL_DIMS)
+    mean_answer = np.array([59.79181509, 30.44132373, 24.88576811])
+    assert np.allclose(meanhead_layer, mean_answer)
 
 
 @pytest.mark.usefixtures("transient_twri_model")
@@ -451,9 +445,7 @@
     simulation = transient_twri_model
     modeldir = tmp_path / "ex01-twri-transient"
     simulation.write(modeldir, binary=True)
-    with imod.util.cd(modeldir):
-        p = subprocess.run("mf6", check=True, capture_output=True, text=True)
-        assert p.stdout.endswith("Normal termination of simulation.\n")
+    simulation.run()
 
 
 @pytest.mark.usefixtures("twri_model")
@@ -466,17 +458,4 @@
 
     expected_message = "No sto package found in model GWF_1"
     with pytest.raises(ValueError, match=re.escape(expected_message)):
-        simulation.write(modeldir, binary=True)
-=======
-    simulation.write(modeldir)
-    simulation.run()
-
-    head = imod.mf6.open_hds(
-        modeldir / "GWF_1/GWF_1.hds", modeldir / "GWF_1/dis.dis.grb"
-    )
-    assert head.dims == ("time", "layer", "y", "x")
-    assert head.shape == (1, 3, 15, 15)
-    meanhead_layer = head.groupby("layer").mean(dim=xr.ALL_DIMS)
-    mean_answer = np.array([59.79181509, 30.44132373, 24.88576811])
-    assert np.allclose(meanhead_layer, mean_answer)
->>>>>>> 9c25ae28
+        simulation.write(modeldir, binary=True)