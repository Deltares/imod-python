--- conflicted
+++ resolved
@@ -416,30 +416,7 @@
 
 @pytest.mark.usefixtures("twri_model")
 @pytest.mark.skipif(sys.version_info < (3, 7), reason="capture_output added in 3.7")
-<<<<<<< HEAD
 def test_simulation_write_and_run(twri_model, tmp_path):
-=======
-def test_simulation_write_binary(twri_model, tmp_path):
-    simulation = twri_model
-    modeldir = tmp_path / "ex01-twri"
-    simulation.write(modeldir, binary=True)
-    with imod.util.cd(modeldir):
-        p = subprocess.run("mf6", check=True, capture_output=True, text=True)
-        assert p.stdout.endswith("Normal termination of simulation.\n")
-        # hds file is identical to the official example, except for the
-        # time units, which are days here and seconds in the official one
-        head = imod.mf6.open_hds("GWF_1/GWF_1.hds", "GWF_1/dis.dis.grb")
-        assert head.dims == ("time", "layer", "y", "x")
-        assert head.shape == (1, 3, 15, 15)
-        meanhead_layer = head.groupby("layer").mean(dim=xr.ALL_DIMS)
-        mean_answer = np.array([59.79181509, 30.44132373, 24.88576811])
-        assert np.allclose(meanhead_layer, mean_answer)
-
-
-@pytest.mark.usefixtures("twri_model")
-@pytest.mark.skipif(sys.version_info < (3, 7), reason="capture_output added in 3.7")
-def test_simulation_write_text(twri_model, tmp_path):
->>>>>>> 760876be
     simulation = twri_model
 
     with pytest.raises(
@@ -448,7 +425,6 @@
         twri_model.run()
 
     modeldir = tmp_path / "ex01-twri"
-<<<<<<< HEAD
     simulation.write(modeldir)
     simulation.run()
 
@@ -459,18 +435,4 @@
     assert head.shape == (1, 3, 15, 15)
     meanhead_layer = head.groupby("layer").mean(dim=xr.ALL_DIMS)
     mean_answer = np.array([59.79181509, 30.44132373, 24.88576811])
-    assert np.allclose(meanhead_layer, mean_answer)
-=======
-    simulation.write(modeldir, binary=False)
-    with imod.util.cd(modeldir):
-        p = subprocess.run("mf6", check=True, capture_output=True, text=True)
-        assert p.stdout.endswith("Normal termination of simulation.\n")
-        # hds file is identical to the official example, except for the
-        # time units, which are days here and seconds in the official one
-        head = imod.mf6.open_hds("GWF_1/GWF_1.hds", "GWF_1/dis.dis.grb")
-        assert head.dims == ("time", "layer", "y", "x")
-        assert head.shape == (1, 3, 15, 15)
-        meanhead_layer = head.groupby("layer").mean(dim=xr.ALL_DIMS)
-        mean_answer = np.array([59.79181509, 30.44132373, 24.88576811])
-        assert np.allclose(meanhead_layer, mean_answer)
->>>>>>> 760876be
+    assert np.allclose(meanhead_layer, mean_answer)