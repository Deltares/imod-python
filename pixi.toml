[project]
name = "imod-python"
version = "0.17.1"
description = "Make massive MODFLOW models"
authors = ["Deltares <huite.bootsma@deltares.nl>", ]
channels = ["conda-forge", ]
platforms = ["win-64", "linux-64", "osx-arm64", "osx-64"]
license = "MIT"
license-file = "LICENSE"
readme = "README.rst"
homepage = "https://github.com/Deltares/imod-python"
documentation = "https://deltares.github.io/imod-python/"
repository = "https://github.com/Deltares/imod-python.git"

[tasks]
docs =  { cmd = "make html", depends_on = ["install"], cwd = "docs" }
install = "python -m pip install --no-deps --editable ."
format = "ruff check --fix .; ruff format ."
lint = "ruff check . ; ruff format --check ."
tests = { depends_on = ["unittests", "examples"] }
unittests = { depends_on = ["unittests_njit", "unittests_jit"] }
unittests_njit = { cmd = [
    "NUMBA_DISABLE_JIT=1",
    "pytest",
    "-n", "auto",
    "-m", "not example and not user_acceptance and not unittest_jit",
    "--cache-clear",
    "--verbose",
    "--junitxml=unittest_report.xml",
    "--cov=imod",
    "--cov-report=term",
    "--cov-report=html:coverage",
    "--cov-config=.coveragerc"
], depends_on = ["install"], cwd = "imod/tests" }
unittests_jit = { cmd = [
    "pytest",
    "-n", "auto",
    "-m", "unittest_jit",
    "--cache-clear",
    "--verbose",
    "--junitxml=unittest_jit_report.xml",
], depends_on = ["install"], cwd = "imod/tests" }
examples = { cmd = [
    "NUMBA_DISABLE_JIT=1",
    "pytest",
    "-n", "auto",
    "-m", "example",
    "--cache-clear",
    "--verbose",
    "--junitxml=examples_report.xml",
<<<<<<< HEAD
], depends_on = ["install"], cwd = "imod/tests" }
# User acceptance tests, only works when paths to models are located on local
# drive and are specified in a .env file.
user_acceptance = { cmd = [
    "pytest",
    "-m", "user_acceptance",
    "--cache-clear",
    "--verbose",
    "--junitxml=user_acceptance_report.xml",
], depends_on = ["install"], cwd = "imod/tests" }
test_import = { cmd = [
    "python",
    "-c",
    "import imod"
], depends_on = ["install_with_deps"]}
=======
], depends_on = ["install"], cwd = "imod/tests", env = { IMOD_DATA_DIR = ".imod_data" } }
>>>>>>> e690b465
pypi-publish = { cmd = "rm --recursive --force dist && python -m build && twine check dist/* && twine upload dist/*" }

mypy_lint = { cmd ="mypy", depends_on = ["install"]}
mypy_report = { cmd ="mypy | mypy2junit > mypy-report.xml", depends_on = ["install"]}

[dependencies]
affine = "*"
black = "*"
bottleneck = "*"
cftime = ">=1"
contextily = ">=1"
cytoolz = "*"
dask = "*"
fastcore = "*"
filelock = "*"
flopy = "*"
geopandas = "*"
gdal = ">=3.9.2"
gh = "*"
graphviz = "*"
hatchling = "*"
hypothesis = "*"
jinja2 = "*"
loguru = "*"
matplotlib = "*"
mypy = "*"
netcdf4 = "*"
numba = ">=0.50"
numba_celltree = "<0.2" # The 0.2 version breaks the following test: test_in_bounds, test_get_indices__unstructured, test_get_values__unstructured
numpy = "*"
pandamesh = "*"
pandas = "*"
pip = "*"
pooch = "*"
pydantic = "*"
pydata-sphinx-theme = "*"
pymetis = "*"
pyproj = "*"
pytest = "<8"   # Newer version incompatible with pytest-cases
pytest-benchmark = "*"
pytest-cases = "*"
pytest-cov = "*"
pytest-dotenv = "*"
pytest-xdist = "*"
python = "3.11"
python-graphviz = "*"
pyvista = "*"
rasterio = ">=1.0"
rioxarray = "*"
ruff = "*"
scipy = "*"
scooby = "*"
setuptools_scm = "*"
shapely = ">=2.0"
sphinx = "5"
sphinx-gallery = "*"
tomli = ">=1.1.0"
tomli-w = "*"
toolz = "*"
tqdm = "*"
twine = "*"
vtk = { version = ">=9.0", build = "*qt*", channel = "conda-forge" }
xarray = ">=2023.08.0"
xugrid = ">=0.11.0"
zarr = "*"
python-build = "*"

[pypi-dependencies]
mypy2junit = "*"

[feature.interactive.dependencies]
ipykernel = "*"
ipython = "*"
jupyter = "*"

[feature.py310.dependencies]
python = "3.10.12"
pip = "*"

[feature.py311.dependencies]
python = "3.11"
pip = "*"

[feature.py312.dependencies]
python = "3.12"
pip = "*"

[feature.py_common.tasks]
test_import = { cmd = [
    "python",
    "-c",
    "import imod"
], depends_on = ["install_with_deps"]}
install_with_deps = "python -m pip install --editable ."

[environments]
default = {features = [], solve-group = "conda-deps"}
interactive = {features = ["interactive"], solve-group = "conda-deps"}
py310 = {features = ["py310", "py_common"], no-default-feature = true}
py311 = {features = ["py311", "py_common"], no-default-feature = true}
py312 = {features = ["py312", "py_common"], no-default-feature = true}<|MERGE_RESOLUTION|>--- conflicted
+++ resolved
@@ -4,7 +4,7 @@
 description = "Make massive MODFLOW models"
 authors = ["Deltares <huite.bootsma@deltares.nl>", ]
 channels = ["conda-forge", ]
-platforms = ["win-64", "linux-64", "osx-arm64", "osx-64"]
+platforms = ["win-64", "linux-64", "osx-arm64"]
 license = "MIT"
 license-file = "LICENSE"
 readme = "README.rst"
@@ -15,6 +15,7 @@
 [tasks]
 docs =  { cmd = "make html", depends_on = ["install"], cwd = "docs" }
 install = "python -m pip install --no-deps --editable ."
+install_with_deps = "python -m pip install --editable ."
 format = "ruff check --fix .; ruff format ."
 lint = "ruff check . ; ruff format --check ."
 tests = { depends_on = ["unittests", "examples"] }
@@ -48,8 +49,7 @@
     "--cache-clear",
     "--verbose",
     "--junitxml=examples_report.xml",
-<<<<<<< HEAD
-], depends_on = ["install"], cwd = "imod/tests" }
+], depends_on = ["install"], cwd = "imod/tests", env = { IMOD_DATA_DIR = ".imod_data" } }
 # User acceptance tests, only works when paths to models are located on local
 # drive and are specified in a .env file.
 user_acceptance = { cmd = [
@@ -58,15 +58,12 @@
     "--cache-clear",
     "--verbose",
     "--junitxml=user_acceptance_report.xml",
-], depends_on = ["install"], cwd = "imod/tests" }
+], depends_on = ["install"], cwd = "imod/tests", env = { IMOD_DATA_DIR = ".imod_data" } }
 test_import = { cmd = [
     "python",
     "-c",
     "import imod"
 ], depends_on = ["install_with_deps"]}
-=======
-], depends_on = ["install"], cwd = "imod/tests", env = { IMOD_DATA_DIR = ".imod_data" } }
->>>>>>> e690b465
 pypi-publish = { cmd = "rm --recursive --force dist && python -m build && twine check dist/* && twine upload dist/*" }
 
 mypy_lint = { cmd ="mypy", depends_on = ["install"]}
@@ -111,7 +108,7 @@
 pytest-cov = "*"
 pytest-dotenv = "*"
 pytest-xdist = "*"
-python = "3.11"
+python = "3.11.*"
 python-graphviz = "*"
 pyvista = "*"
 rasterio = ">=1.0"
