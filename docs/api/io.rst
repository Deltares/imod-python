--- conflicted
+++ resolved
@@ -24,15 +24,9 @@
     
     gen.read
     gen.write
-<<<<<<< HEAD
-    
-    prj.read_projectfile
-    prj.open_projectfile_data
-=======
     gen.read_ascii
     
     prj.read_projectfile
     prj.open_projectfile_data
     prj.read_timfile
-    prj.convert_to_disv
->>>>>>> 5f0d9b29
+    prj.convert_to_disv